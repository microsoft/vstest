--- conflicted
+++ resolved
@@ -7,13 +7,8 @@
 
 namespace MSTest1;
 
-<<<<<<< HEAD
-using System.Threading;
-
 using Microsoft.VisualStudio.TestTools.UnitTesting;
 
-=======
->>>>>>> ed5cd101
 [TestClass]
 public class UnitTest1
 {
