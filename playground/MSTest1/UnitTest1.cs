// Copyright (c) Microsoft Corporation. All rights reserved.
// Licensed under the MIT license. See LICENSE file in the project root for full license information.

using Microsoft.VisualStudio.TestTools.UnitTesting;
using System.Threading;

namespace MSTest1;

[TestClass]
public class UnitTest1
{
<<<<<<< HEAD
    public TestContext TestContext { get; set; }



    [TestMethod]
    public void TestMethod1()
    {
        TestContext.WriteLine("io");
    }
    [TestMethod]
    public void TestMethod2()
    {
        Thread.Sleep(2000);
        TestContext.WriteLine("io");
    }
    [TestMethod]
    public void TestMethod3()
    {
        TestContext.WriteLine("io");
    }
    [TestMethod]
    public void TestMethod4()
    {
        TestContext.WriteLine("io");
    }
    [TestMethod]
    public void TestMethod5()
    {
        TestContext.WriteLine("io");
    }
    [TestMethod]
    public void TestMethod6()
    {
        TestContext.WriteLine("io");
    }

    [TestMethod]
    public void TestMethod7()
    {
        TestContext.WriteLine("io");
    }
    [TestMethod]
    public void TestMethod8()
    {
        TestContext.WriteLine("io");
    }
    [TestMethod]
    public void TestMethod9()
    {
        TestContext.WriteLine("io");
    }
    [TestMethod]
    public void TestMethod10()
    {
        TestContext.WriteLine("io");
    }
    [TestMethod]
    public void TestMethod11()
    {
        TestContext.WriteLine("io");
    }
    [TestMethod]
    public void TestMethod12()
    {
        TestContext.WriteLine("io");
    }

    [TestMethod]
    public void TestMethod13()
    {
        TestContext.WriteLine("io");
    }
    [TestMethod]
    public void TestMethod14()
    {
        TestContext.WriteLine("io");
    }
    [TestMethod]
    public void TestMethod15()
    {
        TestContext.WriteLine("io");
    }
    [TestMethod]
    public void TestMethod16()
    {
        TestContext.WriteLine("io");
    }
    [TestMethod]
    public void TestMethod17()
    {
        TestContext.WriteLine("io");
    }
    [TestMethod]
    public void TestMethod18()
    {
        TestContext.WriteLine("io");
=======
    [TestMethod]
    public void TestMethod1()
    {
>>>>>>> bcb43c5c
    }
}<|MERGE_RESOLUTION|>--- conflicted
+++ resolved
@@ -9,7 +9,6 @@
 [TestClass]
 public class UnitTest1
 {
-<<<<<<< HEAD
     public TestContext TestContext { get; set; }
 
 
@@ -106,10 +105,5 @@
     public void TestMethod18()
     {
         TestContext.WriteLine("io");
-=======
-    [TestMethod]
-    public void TestMethod1()
-    {
->>>>>>> bcb43c5c
     }
 }