--- conflicted
+++ resolved
@@ -50,8 +50,10 @@
             ";
 
         var sources = new[] {
-<<<<<<< HEAD
-            @"C:\p\vstest\playground\MSTest1\bin\Debug\net472\MSTest1.TestAdapter.dll",
+            //Path.Combine(playground, "MSTest1", "bin", "Debug", "net472", "MSTest1.dll"),
+            //Path.Combine(playground, "MSTest1", "bin", "Debug", "net5.0", "MSTest1.dll"),
+
+                   @"C:\p\vstest\playground\MSTest1\bin\Debug\net472\MSTest1.TestAdapter.dll",
 
           // @"C:\t\TestProject13_\TestProject1\bin\Debug\net48\TestProject1.dll",
 
@@ -99,36 +101,31 @@
 //@"C:\t\MultipleTfmAndArch\Tst2\bin\Debug\net5.0\win7-x64\Tst2.dll",
 //@"C:\t\MultipleTfmAndArch\Tst3\bin\Debug\net5.0\win7-x86\Tst3.dll",
 //@"C:\t\MultipleTfmAndArch\Tst1\bin\Debug\netcoreapp3.1\win7-x86\Tst1.dll",
-
-=======
-            Path.Combine(playground, "MSTest1", "bin", "Debug", "net472", "MSTest1.dll"),
-            Path.Combine(playground, "MSTest1", "bin", "Debug", "net5.0", "MSTest1.dll"),
->>>>>>> 3f1f1243
         };
 
         // console mode
-        var settingsFile = Path.GetTempFileName();
-        try
-        {
-            File.WriteAllText(settingsFile, sourceSettings);
-            var processStartInfo = new ProcessStartInfo
-            {
-                FileName = console,
-                Arguments = $"{string.Join(" ", sources)} --settings:{settingsFile} --listtests",
-                UseShellExecute = false,
-            };
-            EnvironmentVariables.Variables.ToList().ForEach(processStartInfo.Environment.Add);
-            var process = Process.Start(processStartInfo);
-            process.WaitForExit();
-            if (process.ExitCode != 0)
-            {
-                throw new Exception($"Process failed with {process.ExitCode}");
-            }
-        }
-        finally
-        {
-            try { File.Delete(settingsFile); } catch { }
-        }
+        //var settingsFile = Path.GetTempFileName();
+        //try
+        //{
+        //    File.WriteAllText(settingsFile, sourceSettings);
+        //    var processStartInfo = new ProcessStartInfo
+        //    {
+        //        FileName = console,
+        //        Arguments = $"{string.Join(" ", sources)} --settings:{settingsFile} --listtests",
+        //        UseShellExecute = false,
+        //    };
+        //    EnvironmentVariables.Variables.ToList().ForEach(processStartInfo.Environment.Add);
+        //    var process = Process.Start(processStartInfo);
+        //    process.WaitForExit();
+        //    if (process.ExitCode != 0)
+        //    {
+        //        throw new Exception($"Process failed with {process.ExitCode}");
+        //    }
+        //}
+        //finally
+        //{
+        //    try { File.Delete(settingsFile); } catch { }
+        //}
 
         // design mode
         var consoleOptions = new ConsoleParameters
@@ -156,16 +153,12 @@
         sw.Restart();
         // Run with test cases and custom testhost launcher
         r.RunTestsWithCustomTestHost(discoveryHandler.TestCases, sourceSettings, options, sessionHandler.TestSessionInfo, new TestRunHandler(), new DebuggerTestHostLauncher());
-<<<<<<< HEAD
-        r.RunTests(discoveryHandler.TestCases, sourceSettings, options, sessionHandler.TestSessionInfo, new TestRunHandler());
-=======
         //// Run with test cases and without custom testhost launcher
         //r.RunTests(discoveryHandler.TestCases, sourceSettings, options, sessionHandler.TestSessionInfo, new TestRunHandler());
         //// Run with sources and custom testhost launcher
         //r.RunTestsWithCustomTestHost(sources, sourceSettings, options, sessionHandler.TestSessionInfo, new TestRunHandler(), new DebuggerTestHostLauncher());
         //// Run with sources
         //r.RunTests(sources, sourceSettings, options, sessionHandler.TestSessionInfo, new TestRunHandler());
->>>>>>> 3f1f1243
         var rd = sw.ElapsedMilliseconds;
         Console.WriteLine($"Discovery: {discoveryDuration} ms, Run: {rd} ms, Total: {discoveryDuration + rd} ms");
     }
