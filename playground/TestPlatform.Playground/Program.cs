--- conflicted
+++ resolved
@@ -41,7 +41,6 @@
         var here = Path.GetDirectoryName(thisAssemblyPath);
         //var playground = Path.GetFullPath(Path.Combine(here, "..", "..", "..", ".."));
 
-<<<<<<< HEAD
         var discoverySettings = $@"
                 <RunSettings>
                     <RunConfiguration>
@@ -53,24 +52,17 @@
                 </RunSettings>
             ";
 
-=======
->>>>>>> 12353242
         var sourceSettings = @"
                 <RunSettings>
                     <RunConfiguration>
                         <InIsolation>true</InIsolation>
-<<<<<<< HEAD
                         <MaxCpuCount>10</MaxCpuCount>
 <BatchSize>10</BatchSize>
-=======
-                        <MaxCpuCount>0</MaxCpuCount>
->>>>>>> 12353242
                     </RunConfiguration>
                 </RunSettings>
             ";
 
         var sources = new[] {
-<<<<<<< HEAD
 
            // @"C:\t\TestProject13_for_mstest\TestProject5\bin\Debug\netcoreapp3.1\TestProject5.dll"
 
@@ -146,42 +138,12 @@
         //{
         //    try { File.Delete(settingsFile); } catch { }
         //}
-=======
-            Path.Combine(playground, "MSTest1", "bin", "Debug", "net472", "MSTest1.dll"),
-            Path.Combine(playground, "MSTest1", "bin", "Debug", "net5.0", "MSTest1.dll"),
-        };
-
-        // console mode
-        var settingsFile = Path.GetTempFileName();
-        try
-        {
-            File.WriteAllText(settingsFile, sourceSettings);
-            var processStartInfo = new ProcessStartInfo
-            {
-                FileName = console,
-                Arguments = $"{string.Join(" ", sources)} --settings:{settingsFile} --listtests",
-                UseShellExecute = false,
-            };
-            EnvironmentVariables.Variables.ToList().ForEach(processStartInfo.Environment.Add);
-            var process = Process.Start(processStartInfo);
-            process.WaitForExit();
-            if (process.ExitCode != 0)
-            {
-                throw new Exception($"Process failed with {process.ExitCode}");
-            }
-        }
-        finally
-        {
-            try { File.Delete(settingsFile); } catch { }
-        }
->>>>>>> 12353242
 
         // design mode
         var dotnetExe = @"C:\Program Files\dotnet\dotnet.exe";
         var consoleDll = Path.Combine(here, "vstest.console", "vstest.console.dll");
         var consoleOptions = new ConsoleParameters
         {
-<<<<<<< HEAD
             //LogFilePath = Path.Combine(here, "logs", "log.txt"),
             //TraceLevel = TraceLevel.Off,
         };
@@ -200,42 +162,13 @@
         var dd = sw.ElapsedMilliseconds;
         Console.WriteLine($"Discovery done in {sw.ElapsedMilliseconds} ms");
         sw.Restart();
-        r.RunTestsWithCustomTestHost(discoveryHandler.TestCases, sourceSettings, options, sessionHandler.TestSessionInfo, new TestRunHandler(), new DebuggerTestHostLauncher());
-        var rd = sw.ElapsedMilliseconds;
-        Console.WriteLine($"Discovery: {dd} ms, Run: {rd} ms, Total: {dd + rd} ms");
-=======
-            EnvironmentVariables = EnvironmentVariables.Variables,
-            LogFilePath = Path.Combine(here, "logs", "log.txt"),
-            TraceLevel = TraceLevel.Verbose,
-        };
-        var options = new TestPlatformOptions
-        {
-            CollectMetrics = true,
-        };
-        var r = new VsTestConsoleWrapper(console, consoleOptions);
-        var sessionHandler = new TestSessionHandler();
-#pragma warning disable CS0618 // Type or member is obsolete
-        //// TestSessions
-        // r.StartTestSession(sources, sourceSettings, sessionHandler);
-#pragma warning restore CS0618 // Type or member is obsolete
-        var discoveryHandler = new PlaygroundTestDiscoveryHandler();
-        var sw = Stopwatch.StartNew();
-        // Discovery
-        r.DiscoverTests(sources, sourceSettings, options, sessionHandler.TestSessionInfo, discoveryHandler);
         var discoveryDuration = sw.ElapsedMilliseconds;
         Console.WriteLine($"Discovery done in {discoveryDuration} ms");
         sw.Restart();
         // Run with test cases and custom testhost launcher
         r.RunTestsWithCustomTestHost(discoveryHandler.TestCases, sourceSettings, options, sessionHandler.TestSessionInfo, new TestRunHandler(), new DebuggerTestHostLauncher());
-        //// Run with test cases and without custom testhost launcher
-        //r.RunTests(discoveryHandler.TestCases, sourceSettings, options, sessionHandler.TestSessionInfo, new TestRunHandler());
-        //// Run with sources and custom testhost launcher
-        //r.RunTestsWithCustomTestHost(sources, sourceSettings, options, sessionHandler.TestSessionInfo, new TestRunHandler(), new DebuggerTestHostLauncher());
-        //// Run with sources
-        //r.RunTests(sources, sourceSettings, options, sessionHandler.TestSessionInfo, new TestRunHandler());
         var rd = sw.ElapsedMilliseconds;
-        Console.WriteLine($"Discovery: {discoveryDuration} ms, Run: {rd} ms, Total: {discoveryDuration + rd} ms");
->>>>>>> 12353242
+        Console.WriteLine($"Discovery: {dd} ms, Run: {rd} ms, Total: {dd + rd} ms");
     }
 
     public class PlaygroundTestDiscoveryHandler : ITestDiscoveryEventsHandler, ITestDiscoveryEventsHandler2
