[CmdletBinding()]
Param(
    [Parameter(Mandatory)]
    [ValidateSet("Debug", "Release")]
    [string] $configuration,

    [Parameter(Mandatory)]
    [string] $versionPrefix,

    [Parameter(Mandatory)]
    [string] $currentBranch
)

$ErrorActionPreference = 'Stop'
Add-Type -AssemblyName System.IO.Compression.FileSystem

function Verify-Nuget-Packages {
    Write-Host "Starting Verify-Nuget-Packages."
    $expectedNumOfFiles = @{
        "Microsoft.CodeCoverage"                      = 75;
        "Microsoft.NET.Test.Sdk"                      = 25;
<<<<<<< HEAD
        "Microsoft.TestPlatform"                      = 586;
=======
        "Microsoft.TestPlatform"                      = 634;
>>>>>>> 4fcf08ec
        "Microsoft.TestPlatform.Build"                = 20;
        "Microsoft.TestPlatform.CLI"                  = 481;
        "Microsoft.TestPlatform.Extensions.TrxLogger" = 34;
        "Microsoft.TestPlatform.ObjectModel"          = 92;
        "Microsoft.TestPlatform.AdapterUtilities"     = 61;
        "Microsoft.TestPlatform.Portable"             = 608;
        "Microsoft.TestPlatform.TestHost"             = 63;
        "Microsoft.TestPlatform.TranslationLayer"     = 122;
        "Microsoft.TestPlatform.Internal.Uwp"         = 38;
    }

    $packageDirectory = Resolve-Path "$PSScriptRoot/../artifacts/packages/$configuration"
    $tmpDirectory = Resolve-Path "$PSScriptRoot/../artifacts/tmp/$configuration"

    $pattern = "*.$versionPrefix*.nupkg"
    $nugetPackages = @(Get-ChildItem $packageDirectory -Filter $pattern -Recurse -File | Where-Object { $_.Name -notLike "*.symbols.nupkg"})

    if (0 -eq $nugetPackages.Length) {
        throw "No nuget packages matching $pattern were found in '$packageDirectory'."
    }

    $suffixes = @($nugetPackages -replace ".*?$([regex]::Escape($versionPrefix))(.*)\.nupkg", '$1' | Sort-Object -Unique)
    if (1 -lt $suffixes.Length) {
        Write-Host "There are two different suffixes matching the same version prefix: '$($suffixes -join "', '")'".

        $latestNuget = $nugetPackages |
            Where-Object { $_.Name -like "Microsoft.TestPlatform.ObjectModel.*" } |
            Sort-Object -Property LastWriteTime -Descending |
            Select-Object -First 1

        $suffix = $suffixes | Where { $latestNuget.Name.Contains("$versionPrefix$_.nupkg") }
        $version = "$versionPrefix$suffix"
        Write-Host "The most recently written Microsoft.TestPlatform.ObjectModel.* nuget, is $($latestNuget.Name), which has '$suffix' suffix. Selecting only packages with that suffix."

        $nugetPackages = $nugetPackages | Where-Object { $_.Name -like "*$version.nupkg" }
    }
    else {
        $suffix = $suffixes[0]
        $version = "$versionPrefix$suffix"
    }


    Write-Host "Found $(@($nugetPackages).Count) nuget packages:`n    $($nugetPackages.FullName -join "`n    ")"
    Write-Host "Unzipping NuGet packages to '$tmpDirectory'."
    $unzipNugetPackageDirs = @()
    foreach ($nugetPackage in $nugetPackages) {
        $unzipNugetPackageDir = Join-Path $tmpDirectory $nugetPackage.BaseName
        $unzipNugetPackageDirs += $unzipNugetPackageDir

        if (Test-Path -Path $unzipNugetPackageDir) {
            Remove-Item -Force -Recurse $unzipNugetPackageDir
        }

        Unzip $nugetPackage.FullName $unzipNugetPackageDir
    }

    Write-Host "Verify NuGet packages files."
    $errors = @()
    foreach ($unzipNugetPackageDir in $unzipNugetPackageDirs) {
        try {
            $packageBaseName = (Get-Item $unzipNugetPackageDir).BaseName
            $packageKey = $packageBaseName.Replace([string]".$version", [string]"")
            Write-Host "Verifying package '$packageBaseName'."

            $actualNumOfFiles = (Get-ChildItem -Recurse -File -Path $unzipNugetPackageDir | Where-Object { $_.Name -ne '.signature.p7s' }).Count
            if (-not $expectedNumOfFiles.ContainsKey($packageKey)) {
                $errors += "Package '$packageKey' is not present in file expectedNumOfFiles table. Is that package known?"
                continue
            }
            if ($expectedNumOfFiles[$packageKey] -ne $actualNumOfFiles) {
                $errors += "Number of files are not equal for '$packageBaseName', expected: $($expectedNumOfFiles[$packageKey]) actual: $actualNumOfFiles"
            }

            if ($packageKey -eq "Microsoft.TestPlatform") {
                Verify-Version -nugetDir $unzipNugetPackageDir -errors $errors
            }
        }
        finally {
            # if ($null -ne $unzipNugetPackageDir -and (Test-Path $unzipNugetPackageDir)) {
            #     Remove-Item -Force -Recurse $unzipNugetPackageDir | Out-Null
            # }
        }
    }

    if ($errors) {
        Write-Error "There are $($errors.Count) errors:`n$($errors -join "`n")"
    }

    Write-Host "Completed Verify-Nuget-Packages."
    $unzipNugetPackageDirs
}

function Unzip {
    param([string]$zipfile, [string]$outpath)

    Write-Verbose "Unzipping '$zipfile' to '$outpath'."

    [System.IO.Compression.ZipFile]::ExtractToDirectory($zipfile, $outpath)
}

function Match-VersionAgainstBranch {
    param ([string]$vsTestVersion, [string]$branchName,  [string[]]$errors)

    # Output useful info.
    Write-Host "VSTest Product Version: `"$vsTestVersion`""
    Write-Host "Current Branch: `"$branchName`""

    $versionIsRTM = $vsTestVersion -match "^\d+\.\d+\.\d+$"
    $versionIsRelease = $vsTestVersion -match "^\d+\.\d+\.\d+\-release\-\d{8}\-\d{2}$"
    $versionIsPreview = $vsTestVersion -match "^\d+\.\d+\.\d+\-preview\-\d{8}\-\d{2}$"

    $isReleaseBranch = $branchName -like "rel/*"
    $isPreviewBranch = $branchName -like "main"

    if (!$isReleaseBranch -and !$isPreviewBranch) {
        Write-Host "Skipping check since branch is neither `"release`" nor `"preview`""
        return
    }

    Write-Host "Matching branch against product version ... "
    if ($isReleaseBranch -and !$versionIsRTM -and !$versionIsRelease) {
        $errors += "Release version `"$vsTestVersion`" should either be RTM, or contain a `"release`" suffix."
    }
    if ($isPreviewBranch -and !$versionIsPreview) {
        $errors += "Preview version `"$vsTestVersion`" should contain a `"preview`" suffix."
    }
}

function Verify-Version {
    param ([string]$nugetDir, [string[]] $errors)

    $vsTestExe = "$nugetDir/tools/net462/Common7/IDE/Extensions/TestPlatform/vstest.console.exe"
    $vsTestProductVersion = (Get-Item $vsTestExe).VersionInfo.ProductVersion

    Match-VersionAgainstBranch -vsTestVersion $vsTestProductVersion -branchName $currentBranch -errors $errors
}

function Verify-NugetPackageExe {
    param(
        [Parameter(Mandatory)]
        [ValidateSet("Debug", "Release")]
        [string] $configuration,
        $UnzipNugetPackages
    )


    $exclusions = @{
        "CodeCoverage\CodeCoverage.exe"                = "x86"
        "Dynamic Code Coverage Tools\CodeCoverage.exe" = "x86"
        "amd64\CodeCoverage.exe"                       = "x64"

        "IntelliTrace.exe"                             = "x86"
        "ProcessSnapshotCleanup.exe"                   = "x86-64"
        "TDEnvCleanup.exe"                             = "x86"

        "TestPlatform\SettingsMigrator.exe"            = "x86"

        "dump\DumpMinitool.exe"                        = "x86-64"

        "QTAgent32.exe"                                = "x86"
        "QTAgent32_35.exe"                             = "x86"
        "QTAgent32_40.exe"                             = "x86"
        "QTDCAgent32.exe"                              = "x86"

        "V1\VSTestVideoRecorder.exe"                   = "x86"
        "VideoRecorder\VSTestVideoRecorder.exe"        = "x86"
    }

    $errs = @()
    $exes = $UnzipNugetPackages | Get-ChildItem -Filter *.exe -Recurse -Force
    if (0 -eq @($exes).Length) {
        throw "No exe files were found."
    }

    # use wow programfiles because they always point to x64 programfiles where VS is installed
    $dumpBin =  Get-ChildItem -Recurse -Force -Filter dumpbin.exe -path "$env:ProgramW6432\Microsoft Visual Studio\2022\Enterprise" | Select-Object -First 1
    if (-not $dumpBin) {
        throw "Did not find dumpbin.exe in '$env:ProgramW6432\Microsoft Visual Studio\2022\Enterprise'."
    }

    $corFlags = Get-ChildItem -Recurse -Force -Filter CorFlags.exe -path "${env:ProgramFiles(x86)}\Microsoft SDKs\Windows" | Select-Object -First 1
    if (-not $corFlags) {
        throw "Did not find CorFlags.exe in '${env:ProgramFiles(x86)}\Microsoft SDKs\Windows'."
    }

    $exes | ForEach-Object {
        $m = & $dumpBin /headers $_.FullName | Select-String "machine \((.*)\)"
        if (-not $m.Matches.Success) {
            $err = "Did not find the platform of the exe $fullName)."
        }

        $platform = $m.Matches.Groups[1].Value
        $fullName = $_.FullName
        $name = $_.Name

        if ("x86" -eq $platform) {
            $corFlagsOutput = & $corFlags $fullName
            # this is an native x86 exe or a .net x86 that requires of prefers 32bit
            $platform = if ($corFlagsOutput -like "*does not have a valid managed header*" -or $corFlagsOutput -like "*32BITREQ  : 1*" -or $corFlagsOutput -like "*32BITPREF : 1*") {
                # this is an native x86 exe or a .net x86 that requires of prefers 32bit
                "x86" } else {
                # this is a x86 executable that is built as AnyCpu and does not prefer 32-bit so it will run as x64 on 64-bit system.
                "x86-64" }
        }

        if (($pair = $exclusions.GetEnumerator() | Where-Object { $fullName -like "*$($_.Name)" })) {
            if (1 -lt $($pair).Count) {
                $err = "Too many paths matched the query, only one match is allowed. Matches: $($pair.Name)"
                $errs += $err
                Write-Host -ForegroundColor Red Error: $err
            }

            if ($platform -ne $pair.Value) {
                $err = "$fullName must have architecture $($pair.Value), but it was $platform."
                $errs += $err
                Write-Host -ForegroundColor Red Error: $err
            }
        }
        elseif ("x86" -eq $platform) {
            if ($name -notlike "*x86*") {
                $err = "$fullName has architecture $platform, and must contain x86 in the name of the executable."
                $errs += $err
                Write-Host -ForegroundColor Red Error: $err
            }
        }
        elseif ($platform -in  "x64", "x86-64") {
            if ($name -like "*x86*" -or $name -like "*arm64*") {
                $err = "$fullName has architecture $platform, and must NOT contain x86 or arm64 in the name of the executable."
                $errs += $err
                Write-Host -ForegroundColor Red Error: $err
            }
        }
        elseif ("arm64" -eq $platform) {
            if ($name -notlike "*arm64*") {
                $err = "$fullName has architecture $platform, and must contain arm64 in the name of the executable."
                $errs += $err
                Write-Host -ForegroundColor Red Error: $err
            }
        }
        else {
            $err = "$fullName has unknown architecture $platform."
            $errs += $err
            Write-Host -ForegroundColor Red $err
        }

        "Success: $name is $platform - $fullName"
    }

    if ($errs) {
        throw "Fail!:`n$($errs -join "`n")"
    }
}

function Verify-NugetPackageVersion {
    param(
        [Parameter(Mandatory)]
        [ValidateSet("Debug", "Release")]
        [string] $configuration,
        $UnzipNugetPackages
    )

    # look for vstest.console.dll because unified build for .NET does not produce vstest.console.exe
    $exes = $UnzipNugetPackages | Get-ChildItem -Filter vstest.console.dll -Recurse -Force
    if (0 -eq @($exes).Length) {
        throw "No vstest.console.dll files were found."
    }

    $exes | ForEach-Object {
        if ($_.VersionInfo.ProductVersion.Contains("+")) {
            throw "$_ contains '+' in the ProductVersion $($_.VersionInfo.ProductVersion), this breaks DTAAgent in AzDO."
        }
        else {
            "$_ version $($_.VersionInfo.ProductVersion) is ok."
        }
    }

}


$unzipNugetPackages = Verify-Nuget-Packages
Start-sleep -Seconds 10
# skipped, it is hard to find the right dumpbin.exe and corflags tools on server
# Verify-NugetPackageExe -configuration $configuration -UnzipNugetPackages $unzipNugetPackages
Verify-NugetPackageVersion -configuration $configuration -UnzipNugetPackages $unzipNugetPackages<|MERGE_RESOLUTION|>--- conflicted
+++ resolved
@@ -19,11 +19,7 @@
     $expectedNumOfFiles = @{
         "Microsoft.CodeCoverage"                      = 75;
         "Microsoft.NET.Test.Sdk"                      = 25;
-<<<<<<< HEAD
-        "Microsoft.TestPlatform"                      = 586;
-=======
-        "Microsoft.TestPlatform"                      = 634;
->>>>>>> 4fcf08ec
+        "Microsoft.TestPlatform"                      = 601;
         "Microsoft.TestPlatform.Build"                = 20;
         "Microsoft.TestPlatform.CLI"                  = 481;
         "Microsoft.TestPlatform.Extensions.TrxLogger" = 34;
