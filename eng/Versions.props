--- conflicted
+++ resolved
@@ -29,11 +29,7 @@
     <CoverletCoverageVersion>1.2.0</CoverletCoverageVersion>
     <!--
         When updating the version of Microsoft.Build.Utilities.Core, go check on nuget.org which TFMs it targets.
-<<<<<<< HEAD
         Because you will need to update Microsoft.TestPlatform.Build.UnitTests to build using that concrete .NET TFM, e.g. net8.0 for 17.11.48.
-=======
-        Because you will need to update Microsoft.TestPlatform.Build.UnitTests to build using that concrete .NET TFM, e.g. net8.0 for 17.8.43.
->>>>>>> 32c8c1d9
         Otherwise it will restore the netstandard2.0 *reference* library into test project bin, and the test project will fail
         with File not found error.
 
@@ -43,11 +39,7 @@
       Lot of these versions are not the latest present on nuget.org, we need to use versions that are present in SourceBuild to
       avoid introducing pre-builts. https://github.com/dotnet/source-build-reference-packages/tree/main/src/referencePackages/src
     -->
-<<<<<<< HEAD
     <MicrosoftBuildFrameworkPackageVersion>17.11.48</MicrosoftBuildFrameworkPackageVersion>
-=======
-    <MicrosoftBuildFrameworkPackageVersion>17.8.43</MicrosoftBuildFrameworkPackageVersion>
->>>>>>> 32c8c1d9
     <MicrosoftBuildPackageVersion>$(MicrosoftBuildFrameworkPackageVersion)</MicrosoftBuildPackageVersion>
     <MicrosoftBuildUtilitiesCorePackageVersion>$(MicrosoftBuildFrameworkPackageVersion)</MicrosoftBuildUtilitiesCorePackageVersion>
     <MicrosoftBuildFrameworkReferenceOnly>$(MicrosoftBuildFrameworkPackageVersion)</MicrosoftBuildFrameworkReferenceOnly>
