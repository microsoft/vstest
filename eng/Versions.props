--- conflicted
+++ resolved
@@ -2,11 +2,7 @@
 <Project>
   <PropertyGroup>
     <!-- This repo version -->
-<<<<<<< HEAD
     <VersionPrefix>17.3.3</VersionPrefix>
-=======
-    <VersionPrefix>17.3.2</VersionPrefix>
->>>>>>> dd7c26bf
     <PreReleaseVersionLabel>release</PreReleaseVersionLabel>
     <!-- Opt-out repo features -->
     <UsingToolXliff>false</UsingToolXliff>
