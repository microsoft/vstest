--- conflicted
+++ resolved
@@ -13,13 +13,8 @@
       from appending +<commitId>, which breaks DTAAgent.
     -->
     <IncludeSourceRevisionInInformationalVersion>false</IncludeSourceRevisionInInformationalVersion>
-<<<<<<< HEAD
-    <VersionPrefix>17.12.2</VersionPrefix>
-    <PreReleaseVersionLabel>release</PreReleaseVersionLabel>
-=======
     <VersionPrefix>17.14.0</VersionPrefix>
     <PreReleaseVersionLabel>preview</PreReleaseVersionLabel>
->>>>>>> 4490ff63
   </PropertyGroup>
   <PropertyGroup Label="Arcade settings">
     <!-- Ensure we use xliff task tool - true is the default but we make it explicit here -->
