--- conflicted
+++ resolved
@@ -4,7 +4,6 @@
     <Dependency Name="Microsoft.Internal.CodeCoverage" Version="17.1.0-beta.21511.3">
       <Uri>https://dev.azure.com/devdiv/DevDiv/_git/vs-code-coverage</Uri>
       <Sha>063155c5f84a5a7e4317bfec216bc681f4dce1d9</Sha>
-<<<<<<< HEAD
     </Dependency>
     <Dependency Name="Microsoft.Diagnostics.NETCore.Client" Version="0.2.0-preview.21508.1">
       <Uri>https://github.com/dotnet/diagnostics</Uri>
@@ -14,8 +13,6 @@
       <Uri>https://github.com/dotnet/diagnostics</Uri>
       <Sha>d9290918615eff2f0711818558d8d4f653a28898</Sha>
       <SourceBuild RepoName="diagnostics" ManagedOnly="true" />
-=======
->>>>>>> c76da65c
     </Dependency>
   </ProductDependencies>
   <ToolsetDependencies>
@@ -50,8 +47,7 @@
     </Dependency>
     <Dependency Name="Microsoft.SourceLink" Version="1.0.0-beta2-19554-01">
       <Uri>https://github.com/dotnet/sourcelink</Uri>
-      <Sha>
-      </Sha>
+      <Sha>afa9aa7032f810ad91d84857b95ad1d071192afa</Sha>
     </Dependency>
     <Dependency Name="Microsoft.DiaSymReader.Pdb2Pdb" Version="1.1.0-beta2-21511-01">
       <Uri>https://github.com/dotnet/symreader-converter</Uri>
