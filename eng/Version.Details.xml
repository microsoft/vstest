--- conflicted
+++ resolved
@@ -1,11 +1,7 @@
 <?xml version="1.0" encoding="utf-8"?>
 <Dependencies>
   <ProductDependencies>
-<<<<<<< HEAD
-    <Dependency Name="Microsoft.Internal.CodeCoverage" Version="17.3.1-beta.22253.3">
-=======
     <Dependency Name="Microsoft.Internal.CodeCoverage" Version="17.3.1-beta.22253.5">
->>>>>>> 4a8e4706
       <Uri>https://dev.azure.com/devdiv/DevDiv/_git/vs-code-coverage</Uri>
       <Sha>14ecc79f2adcfe41e5432062f93931d6c193f203</Sha>
     </Dependency>
