--- conflicted
+++ resolved
@@ -21,12 +21,8 @@
       <Sha>f1ef074dfcf79d2f2da6e6ff9df8696a32aa063c</Sha>
       <SourceBuild RepoName="source-build-externals" ManagedOnly="true" />
     </Dependency>
-<<<<<<< HEAD
+    <!-- Intermediate is necessary for source build. -->
     <Dependency Name="Microsoft.SourceBuild.Intermediate.source-build-reference-packages" Version="9.0.0-alpha.1.24109.1">
-=======
-    <!-- Intermediate is necessary for source build. -->
-    <Dependency Name="Microsoft.SourceBuild.Intermediate.source-build-reference-packages" Version="9.0.0-alpha.1.24075.1">
->>>>>>> c0c8e86d
       <Uri>https://github.com/dotnet/source-build-reference-packages</Uri>
       <Sha>8ee50f75f960fbfb20fce0fefc5a3b05d15b1d21</Sha>
       <SourceBuild RepoName="source-build-reference-packages" ManagedOnly="true" />
