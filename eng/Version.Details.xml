--- conflicted
+++ resolved
@@ -46,16 +46,12 @@
   <ToolsetDependencies>
     <Dependency Name="Microsoft.DotNet.Arcade.Sdk" Version="9.0.0-beta.24102.4">
       <Uri>https://github.com/dotnet/arcade</Uri>
-<<<<<<< HEAD
       <Sha>2fb543a45580400a559b5ae41c96a815ea14dac5</Sha>
-=======
-      <Sha>66c9c5397d599af40f2a94989241944f5a73442a</Sha>
     </Dependency>
     <!-- Intermediate is necessary for source build. -->
     <Dependency Name="Microsoft.SourceBuild.Intermediate.arcade" Version="9.0.0-beta.24076.5">
       <Uri>https://github.com/dotnet/arcade</Uri>
       <Sha>66c9c5397d599af40f2a94989241944f5a73442a</Sha>
->>>>>>> 07671076
       <SourceBuild RepoName="arcade" ManagedOnly="true" />
     </Dependency>
     <Dependency Name="Microsoft.DiaSymReader.Pdb2Pdb" Version="1.1.0-beta2-19575-01">
