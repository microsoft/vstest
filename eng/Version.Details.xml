--- conflicted
+++ resolved
@@ -44,16 +44,6 @@
     </Dependency>
   </ProductDependencies>
   <ToolsetDependencies>
-<<<<<<< HEAD
-    <Dependency Name="Microsoft.DotNet.Arcade.Sdk" Version="9.0.0-beta.24154.2">
-      <Uri>https://github.com/dotnet/arcade</Uri>
-      <Sha>010fecb0832fd4f0a39012ebd0859afc4bca750d</Sha>
-    </Dependency>
-    <!-- Intermediate is necessary for source build. -->
-    <Dependency Name="Microsoft.SourceBuild.Intermediate.arcade" Version="9.0.0-beta.24154.2">
-      <Uri>https://github.com/dotnet/arcade</Uri>
-      <Sha>010fecb0832fd4f0a39012ebd0859afc4bca750d</Sha>
-=======
     <Dependency Name="Microsoft.DotNet.Arcade.Sdk" Version="9.0.0-beta.24106.2">
       <Uri>https://github.com/dotnet/arcade</Uri>
       <Sha>f7eb7794c703dc29a83b414b786e9a154f0ca042</Sha>
@@ -62,7 +52,6 @@
     <Dependency Name="Microsoft.SourceBuild.Intermediate.arcade" Version="9.0.0-beta.24106.2">
       <Uri>https://github.com/dotnet/arcade</Uri>
       <Sha>f7eb7794c703dc29a83b414b786e9a154f0ca042</Sha>
->>>>>>> 5b4caa41
       <SourceBuild RepoName="arcade" ManagedOnly="true" />
     </Dependency>
     <Dependency Name="Microsoft.DiaSymReader.Pdb2Pdb" Version="1.1.0-beta2-19575-01">
@@ -73,15 +62,9 @@
       <Uri>https://github.com/dotnet/symreader-converter</Uri>
       <Sha>c5ba7c88f92e2dde156c324a8c8edc04d9fa4fe0</Sha>
     </Dependency>
-<<<<<<< HEAD
-    <Dependency Name="Microsoft.DotNet.XliffTasks" Version="9.0.0-beta.24154.2">
-      <Uri>https://github.com/dotnet/arcade</Uri>
-      <Sha>010fecb0832fd4f0a39012ebd0859afc4bca750d</Sha>
-=======
     <Dependency Name="Microsoft.DotNet.XliffTasks" Version="9.0.0-beta.24106.2">
       <Uri>https://github.com/dotnet/arcade</Uri>
       <Sha>f7eb7794c703dc29a83b414b786e9a154f0ca042</Sha>
->>>>>>> 5b4caa41
     </Dependency>
   </ToolsetDependencies>
 </Dependencies>