// Copyright (c) Microsoft Corporation. All rights reserved.
// Licensed under the MIT license. See LICENSE file in the project root for full license information.

namespace Microsoft.VisualStudio.TestPlatform.CrossPlatEngine.Hosting;

using System;
using System.Collections.Generic;
using System.Diagnostics;
using System.Globalization;
using System.IO;
using System.Linq;
using System.Reflection;
using System.Text;
using System.Threading;
using System.Threading.Tasks;

using Extensions.DependencyModel;
using Microsoft.TestPlatform.TestHostProvider.Hosting;
using Microsoft.TestPlatform.TestHostProvider.Resources;
using Microsoft.VisualStudio.TestPlatform.CoreUtilities.Extensions;
using Microsoft.VisualStudio.TestPlatform.CoreUtilities.Helpers;
using Helpers;
using Helpers.Interfaces;
using ObjectModel;
using ObjectModel.Client.Interfaces;
using ObjectModel.Host;
using ObjectModel.Logging;
using Microsoft.VisualStudio.TestPlatform.ObjectModel.Utilities;
using PlatformAbstractions;
using PlatformAbstractions.Interfaces;
using Utilities;
using Microsoft.VisualStudio.TestPlatform.Utilities.Helpers;
using Microsoft.VisualStudio.TestPlatform.Utilities.Helpers.Interfaces;
using Win32;

using Newtonsoft.Json;
using Newtonsoft.Json.Linq;

/// <summary>
/// A host manager for <c>dotnet</c> core runtime.
/// </summary>
/// <remarks>
/// Note that some functionality of this entity overlaps with that of <see cref="DefaultTestHostManager"/>. That is
/// intentional since we want to move this to a separate assembly (with some runtime extensibility discovery).
/// </remarks>
[ExtensionUri(DotnetTestHostUri)]
[FriendlyName(DotnetTestHostFriendlyName)]
public class DotnetTestHostManager : ITestRuntimeProvider2
{
    private const string DotnetTestHostUri = "HostProvider://DotnetTestHost";
    private const string DotnetTestHostFriendlyName = "DotnetTestHost";
    private const string TestAdapterRegexPattern = @"TestAdapter.dll";

    private readonly IDotnetHostHelper _dotnetHostHelper;
    private readonly IEnvironment _platformEnvironment;
    private readonly IProcessHelper _processHelper;
    private readonly IRunSettingsHelper _runsettingHelper;
    private readonly IFileHelper _fileHelper;
    private readonly IWindowsRegistryHelper _windowsRegistryHelper;
    private readonly IEnvironmentVariableHelper _environmentVariableHelper;

    private ITestHostLauncher _customTestHostLauncher;

    private Process _testHostProcess;

    private StringBuilder _testHostProcessStdError;

    private IMessageLogger _messageLogger;

    private bool _hostExitedEventRaised;

    private string _hostPackageVersion = "15.0.0";

    private Architecture _architecture;
    private Framework _targetFramework;
    private bool _isVersionCheckRequired = true;

    private string _dotnetHostPath;

    /// <summary>
    /// Initializes a new instance of the <see cref="DotnetTestHostManager"/> class.
    /// </summary>
    public DotnetTestHostManager()
        : this(
            new ProcessHelper(),
            new FileHelper(),
            new DotnetHostHelper(),
            new PlatformEnvironment(),
            RunSettingsHelper.Instance,
            new WindowsRegistryHelper(),
            new EnvironmentVariableHelper())
    {
    }

    /// <summary>
    /// Initializes a new instance of the <see cref="DotnetTestHostManager"/> class.
    /// </summary>
    /// <param name="processHelper">Process helper instance.</param>
    /// <param name="fileHelper">File helper instance.</param>
    /// <param name="dotnetHostHelper">DotnetHostHelper helper instance.</param>
    /// <param name="platformEnvironment">Platform Environment</param>
    /// <param name="runsettingHelper">RunsettingHelper instance</param>
    /// <param name="windowsRegistryHelper">WindowsRegistryHelper instance</param>
    /// <param name="environmentVariableHelper">EnvironmentVariableHelper instance</param>
    internal DotnetTestHostManager(
        IProcessHelper processHelper,
        IFileHelper fileHelper,
        IDotnetHostHelper dotnetHostHelper,
        IEnvironment platformEnvironment,
        IRunSettingsHelper runsettingHelper,
        IWindowsRegistryHelper windowsRegistryHelper,
        IEnvironmentVariableHelper environmentVariableHelper)
    {
        _processHelper = processHelper;
        _fileHelper = fileHelper;
        _dotnetHostHelper = dotnetHostHelper;
        _platformEnvironment = platformEnvironment;
        _runsettingHelper = runsettingHelper;
        _windowsRegistryHelper = windowsRegistryHelper;
        _environmentVariableHelper = environmentVariableHelper;
    }

    /// <inheritdoc />
    public event EventHandler<HostProviderEventArgs> HostLaunched;

    /// <inheritdoc />
    public event EventHandler<HostProviderEventArgs> HostExited;

    /// <summary>
    /// Gets a value indicating whether gets a value indicating if the test host can be shared for multiple sources.
    /// </summary>
    /// <remarks>
    /// Dependency resolution for .net core projects are pivoted by the test project. Hence each test
    /// project must be launched in a separate test host process.
    /// </remarks>
    public bool Shared => false;

    /// <summary>
    /// Gets a value indicating whether the test host supports protocol version check
    /// By default this is set to true. For host package version 15.0.0, this will be set to false;
    /// </summary>
    internal virtual bool IsVersionCheckRequired
    {
        get
        {
            return _isVersionCheckRequired;
        }

        private set
        {
            _isVersionCheckRequired = value;
        }
    }

    /// <summary>
    /// Gets a value indicating whether the test host supports protocol version check
    /// </summary>
    internal bool MakeRunsettingsCompatible => _hostPackageVersion.StartsWith("15.0.0-preview");

    /// <summary>
    /// Gets callback on process exit
    /// </summary>
    private Action<object> ExitCallBack => (process) => TestHostManagerCallbacks.ExitCallBack(_processHelper, process, _testHostProcessStdError, OnHostExited);

    /// <summary>
    /// Gets callback to read from process error stream
    /// </summary>
    private Action<object, string> ErrorReceivedCallback => (process, data) => TestHostManagerCallbacks.ErrorReceivedCallback(_testHostProcessStdError, data);

    /// <inheritdoc/>
    public void Initialize(IMessageLogger logger, string runsettingsXml)
    {
        _messageLogger = logger;
        _hostExitedEventRaised = false;

        var runConfiguration = XmlRunSettingsUtilities.GetRunConfigurationNode(runsettingsXml);
        _architecture = runConfiguration.TargetPlatform;
        _targetFramework = runConfiguration.TargetFramework;
        _dotnetHostPath = runConfiguration.DotnetHostPath;
    }

    /// <inheritdoc/>
    public void SetCustomLauncher(ITestHostLauncher customLauncher)
    {
        _customTestHostLauncher = customLauncher;
    }

    /// <inheritdoc/>
    public TestHostConnectionInfo GetTestHostConnectionInfo()
    {
        return new TestHostConnectionInfo { Endpoint = "127.0.0.1:0", Role = ConnectionRole.Client, Transport = Transport.Sockets };
    }

    /// <inheritdoc/>
    public async Task<bool> LaunchTestHostAsync(TestProcessStartInfo testHostStartInfo, CancellationToken cancellationToken)
    {
        return await Task.Run(() => LaunchHost(testHostStartInfo, cancellationToken), cancellationToken);
    }

    /// <inheritdoc/>
    public virtual TestProcessStartInfo GetTestHostProcessStartInfo(
        IEnumerable<string> sources,
        IDictionary<string, string> environmentVariables,
        TestRunnerConnectionInfo connectionInfo)
    {
        EqtTrace.Verbose($"DotnetTestHostmanager.GetTestHostProcessStartInfo: Platform environment '{_platformEnvironment.Architecture}' target architecture '{_architecture}' framework '{_targetFramework}' OS '{_platformEnvironment.OperatingSystem}'");

        var startInfo = new TestProcessStartInfo();

        // .NET core host manager is not a shared host. It will expect a single test source to be provided.
        // TODO: Throw an exception when we get 0 or more than 1 source, that explains what happened, instead of .Single throwing a generic exception?
        var args = string.Empty;
        var sourcePath = sources.Single();
        var sourceFile = Path.GetFileNameWithoutExtension(sourcePath);
        var sourceDirectory = Path.GetDirectoryName(sourcePath);

        // Probe for runtime config and deps file for the test source
        var runtimeConfigPath = Path.Combine(sourceDirectory, string.Concat(sourceFile, ".runtimeconfig.json"));
        var runtimeConfigFound = false;
        if (_fileHelper.Exists(runtimeConfigPath))
        {
            runtimeConfigFound = true;
            string argsToAdd = " --runtimeconfig " + runtimeConfigPath.AddDoubleQuote();
            args += argsToAdd;
            EqtTrace.Verbose("DotnetTestHostmanager: Adding {0} in args", argsToAdd);
        }
        else
        {
            EqtTrace.Verbose("DotnetTestHostmanager: File {0}, does not exist", runtimeConfigPath);
        }

        // Use the deps.json for test source
        var depsFilePath = Path.Combine(sourceDirectory, string.Concat(sourceFile, ".deps.json"));
        if (_fileHelper.Exists(depsFilePath))
        {
            string argsToAdd = " --depsfile " + depsFilePath.AddDoubleQuote();
            args += argsToAdd;
            EqtTrace.Verbose("DotnetTestHostmanager: Adding {0} in args", argsToAdd);
        }
        else
        {
            EqtTrace.Verbose("DotnetTestHostmanager: File {0}, does not exist", depsFilePath);
        }

        var runtimeConfigDevPath = Path.Combine(sourceDirectory, string.Concat(sourceFile, ".runtimeconfig.dev.json"));
        string testHostPath = string.Empty;
        bool useCustomDotnetHostpath = !string.IsNullOrEmpty(_dotnetHostPath);

        if (useCustomDotnetHostpath)
        {
            EqtTrace.Verbose("DotnetTestHostmanager: User specified custom path to dotnet host: '{0}'.", _dotnetHostPath);
        }

        // Try find testhost.exe (or the architecture specific version). We ship those ngened executables for Windows because they have faster startup time. We ship them only for some platforms.
        // When user specified path to dotnet.exe don't try to find the exexutable, because we will always use the testhost.dll together with their dotnet.exe.
        // We use dotnet.exe on Windows/ARM.
        bool testHostExeFound = false;
        if (!useCustomDotnetHostpath
            && _platformEnvironment.OperatingSystem.Equals(PlatformOperatingSystem.Windows)

            // testhost*.exe are build for netcoreapp2.1 and are not able to search for the correct runtime in case of x64/x86 on arm because the new logic(registry lookup)
            // was added in since netcoreapp3.0. On arm we cannot rely on apphost and we'll use dotnet.exe muxer
            && !IsWinOnArm())
        {
            // testhost.exe is 64-bit and has no suffix other versions have architecture suffix.
            var exeName = _architecture == Architecture.X64 || _architecture == Architecture.Default || _architecture == Architecture.AnyCPU
                ? "testhost.exe"
                : $"testhost.{_architecture.ToString().ToLowerInvariant()}.exe";

            var fullExePath = Path.Combine(sourceDirectory, exeName);

            // check for testhost.exe in sourceDirectory. If not found, check in nuget folder.
            if (_fileHelper.Exists(fullExePath))
            {
                EqtTrace.Verbose($"DotnetTestHostManager: {exeName} found at path: " + fullExePath);
                startInfo.FileName = fullExePath;
                testHostExeFound = true;
            }
            else
            {
                // Check if testhost.dll is found in nuget folder or next to the test.dll, and use that to locate testhost.exe that is in the build folder in the same Nuget package.
                testHostPath = GetTestHostPath(runtimeConfigDevPath, depsFilePath, sourceDirectory);
                if (!string.IsNullOrWhiteSpace(testHostPath) && testHostPath.IndexOf("microsoft.testplatform.testhost", StringComparison.OrdinalIgnoreCase) >= 0)
                {
                    // testhost.dll is present in path {testHostNugetRoot}\lib\netcoreapp2.1\testhost.dll
                    // testhost.(x86).exe is present in location {testHostNugetRoot}\build\netcoreapp2.1\{x86/x64}\{testhost.x86.exe/testhost.exe}
                    var folderName = _architecture == Architecture.X64 || _architecture == Architecture.Default || _architecture == Architecture.AnyCPU
                        ? Architecture.X64.ToString().ToLowerInvariant()
                        : _architecture.ToString().ToLowerInvariant();

                    var testHostNugetRoot = new DirectoryInfo(testHostPath).Parent.Parent.Parent;

#if DOTNET_BUILD_FROM_SOURCE
                        var testHostExeNugetPath = Path.Combine(testHostNugetRoot.FullName, "build", "net6.0", folderName, exeName);
#else
                    var testHostExeNugetPath = Path.Combine(testHostNugetRoot.FullName, "build", "netcoreapp2.1", folderName, exeName);
#endif

                    if (_fileHelper.Exists(testHostExeNugetPath))
                    {
                        EqtTrace.Verbose("DotnetTestHostManager: Testhost.exe/testhost.x86.exe found at path: " + testHostExeNugetPath);
                        startInfo.FileName = testHostExeNugetPath;
                        testHostExeFound = true;
                    }
                }
            }
        }

        if (!testHostExeFound)
        {
            // We did not find testhost.exe, either it did not exist, or we are not on Windows, or the user forced a custom path to dotnet. So we will try
            // to find testhost.dll from the runtime config and deps.json.
            if (string.IsNullOrEmpty(testHostPath))
            {
                testHostPath = GetTestHostPath(runtimeConfigDevPath, depsFilePath, sourceDirectory);
            }

            if (string.IsNullOrEmpty(testHostPath))
            {
                // We still did not find testhost.dll. Try finding it next to vstest.console, (or in next to vstest.console ./TestHost for .NET Framework)
#if NETFRAMEWORK
                var testHostNextToRunner = Path.Combine(Path.GetDirectoryName(Assembly.GetEntryAssembly().Location), "TestHost", "testhost.dll");
#else
                var testHostNextToRunner = Path.Combine(Path.GetDirectoryName(Assembly.GetEntryAssembly().Location), "testhost.dll");
#endif
                if (_fileHelper.Exists(testHostNextToRunner))
                {
                    EqtTrace.Verbose("DotnetTestHostManager: Found testhost.dll next to runner executable: {0}.", testHostNextToRunner);
                    testHostPath = testHostNextToRunner;

                    // Because we could not find the testhost based on the project reference, or next to the tested dll,
                    // it is most likely not referenced from it, or the .dll is unmanaged.
                    //
                    // Add additional deps, that describes the dependencies of testhost.dll, which will merge with deps.json
                    // if the process provided any, or will be used by itself if none was provided.
                    var testhostDeps = Path.Combine(Path.GetDirectoryName(testHostNextToRunner), "testhost.deps.json");
                    string argsToAdd = " --additional-deps " + testhostDeps.AddDoubleQuote();
                    args += argsToAdd;
                    EqtTrace.Verbose("DotnetTestHostmanager: Adding {0} in args", argsToAdd);

                    // Additional deps will contain relative paths, tell the process to search for the dlls also
                    // next to the testhost.dll. The additional deps file is specially crafted to keep all the
                    // .dlls in the root folder, by only referencing libraries, and setting the path to "/".
                    // Without this, e.g. using the normal deps.json that is generated when testhost.dll is built,
                    // dotnet would consider additional deps path as the root of a Nuget package source,
                    // and would try to locate the dlls in a more complicated folder structure, and would fail to
                    // find those dependencies.
                    //
                    // If they were in the base path (where the test dll is) it would work
                    // fine, because in base folder, dotnet searches directly in that folder, but not in probing paths.
                    var testHostProbingPath = Path.GetDirectoryName(testHostNextToRunner);
                    argsToAdd = " --additionalprobingpath " + testHostProbingPath.AddDoubleQuote();
                    args += argsToAdd;
                    EqtTrace.Verbose("DotnetTestHostmanager: Adding {0} in args", argsToAdd);

                    if (!runtimeConfigFound)
                    {
                        // When runtime config is not found, we don't know which version exactly should be selected for the runtime.
                        // This can happen when the test project is .NET (Core) but does not have EXE output type, or when the dll is native.
                        //
                        // When the project is .NET (Core) we can look at the TargetFramework and gather the rough version from there. We then
                        // provide a runtime config targetting that version. It rolls forward on the minor version by default, so the latest
                        // version that is present will be selected in that range. Same as if you had EXE and no special settings.
                        // E.g. the dll targets netcoreapp3.1, we get 3.1 from the attribute in the Dll, and provide testhost-3.1.runtimeconfig.json
                        // this will resolve to 3.1.17 runtime because that is the latest installed on the system.
                        //
                        //
                        // In the other case, where the Dll is native, we take the a runtime config that will roll forward to the latest version
                        // because we don't care on which version we will run, and rolling forward gives us the best chance of findind some runtime.
                        //
                        //
                        // There are 2 options how to provide the runtime version. Using --runtimeconfig, and --fx-version. The --fx-version does
                        // not roll forward even when the --roll-forward option is provided (or --roll-forward-on-no-candidate-fx for netcoreapp2.1)
                        // and we don't know the exact version we want to use. So the only option for us is to use the runtimeconfig.json.
                        //
                        //
                        // TODO: This version check is a hack, when the target framework is figured out it tries to unify to a single common framework
                        // even if there are incompatible frameworks (e.g any .NET Framwork assembly and any .NET (Core) assembly). Those incompatibilities
                        // will fall back to a common default framework. And that framework (stored in Framework.DefaultFramework) depends on compile time variables
                        // so depending on the version of vstest.console you are using, you will get a different value. This value for vstest.console.exe (under VS)
                        // is .NET Framework 4, but for vstest.console.dll (under dotnet test) is .NET Core 1.0. Those values are also valid values, so we have no idea
                        // if user actually provided a .NET Core 1.0 dll, or we are using fallback because we are running under vstest.console, and there is conflict,
                        // or if user provided native dll which does not have the attribute (that we read via PEReader).
                        //
                        // Another aspect of this is that we are unifying the dlls, so until we add per assembly data, this would be less accurate than using runtimeconfig.json
                        // but we can work around that by 1) changing how we schedule runners, to make sure we can process more that 1 type of assembly in vstest.console and
                        // 2) making sure we still make the project executable (and so we actually do get runtimeconfig unless the user tries hard to not make the test and EXE).
                        var suffix = _targetFramework.Version == "1.0.0.0" ? "latest" : $"{new Version(_targetFramework.Version).Major}.{new Version(_targetFramework.Version).Minor}";
                        var testhostRuntimeConfig = Path.Combine(Path.GetDirectoryName(testHostNextToRunner), $"testhost-{suffix}.runtimeconfig.json");
                        argsToAdd = " --runtimeconfig " + testhostRuntimeConfig.AddDoubleQuote();
                        args += argsToAdd;
                        EqtTrace.Verbose("DotnetTestHostmanager: Adding {0} in args", argsToAdd);
                    }
                }
            }

            if (string.IsNullOrEmpty(testHostPath))
            {
                throw new TestPlatformException("Could not find testhost");
            }

            // We silently force x64 only if the target architecture is the default one and is not specified by user
            // through --arch or runsettings or -- RunConfiguration.TargetPlatform=arch
            bool forceToX64 = SilentlyForceToX64() && _runsettingHelper.IsDefaultTargetArchitecture;
            EqtTrace.Verbose($"DotnetTestHostmanager: Current process architetcure '{_processHelper.GetCurrentProcessArchitecture()}'");
            bool isSameArchitecture = IsSameArchitecture(_architecture, _processHelper.GetCurrentProcessArchitecture());
            var currentProcessPath = _processHelper.GetCurrentProcessFileName();
            bool isRunningWithDotnetMuxer = IsRunningWithDotnetMuxer(currentProcessPath);
            if (useCustomDotnetHostpath)
            {
                startInfo.FileName = _dotnetHostPath;
            }

            // If already running with the dotnet executable and the architecture is compatible, use it; otherwise search the correct muxer architecture on disk.
            else if (isRunningWithDotnetMuxer && isSameArchitecture && !forceToX64)
            {
                EqtTrace.Verbose("DotnetTestHostmanager.LaunchTestHostAsync: Compatible muxer architecture of running process '{0}'", _platformEnvironment.Architecture);
                startInfo.FileName = currentProcessPath;
            }
            else
            {
                PlatformArchitecture targetArchitecture = TranslateToPlatformArchitecture(_architecture);
                EqtTrace.Verbose($"DotnetTestHostmanager: Searching muxer for the architecture '{targetArchitecture}', OS '{_platformEnvironment.OperatingSystem}' framework '{_targetFramework}' SDK platform architecture '{_platformEnvironment.Architecture}'");
                if (forceToX64)
                {
<<<<<<< HEAD
                    EqtTrace.Verbose($"DotnetTestHostmanager: Forcing the search to x64 architecure, IsDefaultTargetArchitecture '{_runsettingHelper.IsDefaultTargetArchitecture}' OS '{_platformEnvironment.OperatingSystem}' framework '{_targetFramework}'");
=======
                    EqtTrace.Verbose("DotnetTestHostmanager.LaunchTestHostAsync: Compatible muxer architecture of running process '{0}' and target architecture '{1}'", this.processHelper.GetCurrentProcessArchitecture(), this.architecture);
                    startInfo.FileName = currentProcessPath;
>>>>>>> be0ee8db
                }

                PlatformArchitecture finalTargetArchitecture = forceToX64 ? PlatformArchitecture.X64 : targetArchitecture;
                if (!_dotnetHostHelper.TryGetDotnetPathByArchitecture(finalTargetArchitecture, out string muxerPath))
                {
                    string message = string.Format(Resources.NoDotnetMuxerFoundForArchitecture, $"dotnet{(_platformEnvironment.OperatingSystem == PlatformOperatingSystem.Windows ? ".exe" : string.Empty)}", finalTargetArchitecture.ToString());
                    EqtTrace.Error(message);
                    throw new TestPlatformException(message);
                }

                startInfo.FileName = muxerPath;
            }

            EqtTrace.Verbose("DotnetTestHostmanager: Full path of testhost.dll is {0}", testHostPath);
            args = "exec" + args;
            args += " " + testHostPath.AddDoubleQuote();
        }

        EqtTrace.Verbose("DotnetTestHostmanager: Full path of host exe is {0}", startInfo.FileName);

        args += " " + connectionInfo.ToCommandLineOptions();

        // Create a additional probing path args with Nuget.Client
        // args += "--additionalprobingpath xxx"
        // TODO this may be required in ASP.net, requires validation

        // Sample command line for the spawned test host
        // "D:\dd\gh\Microsoft\vstest\tools\dotnet\dotnet.exe" exec
        // --runtimeconfig G:\tmp\netcore-test\bin\Debug\netcoreapp1.0\netcore-test.runtimeconfig.json
        // --depsfile G:\tmp\netcore-test\bin\Debug\netcoreapp1.0\netcore-test.deps.json
        // --additionalprobingpath C:\Users\username\.nuget\packages\
        // G:\nuget-package-path\microsoft.testplatform.testhost\version\**\testhost.dll
        // G:\tmp\netcore-test\bin\Debug\netcoreapp1.0\netcore-test.dll
        startInfo.Arguments = args;
        startInfo.EnvironmentVariables = environmentVariables ?? new Dictionary<string, string>();

        // If we're running using custom apphost we need to set DOTNET_ROOT/DOTNET_ROOT(x86)
        // We're setting it inside SDK to support private install scenario.
        // i.e. I've got only private install and no global installation, in this case apphost needs to use env var to locate runtime.
        if (testHostExeFound)
        {
            string prefix = "VSTEST_WINAPPHOST_";
            string dotnetRootEnvName = $"{prefix}DOTNET_ROOT(x86)";
            var dotnetRoot = _environmentVariableHelper.GetEnvironmentVariable(dotnetRootEnvName);
            if (dotnetRoot is null)
            {
                dotnetRootEnvName = $"{prefix}DOTNET_ROOT";
                dotnetRoot = _environmentVariableHelper.GetEnvironmentVariable(dotnetRootEnvName);
            }

            if (dotnetRoot != null)
            {
                EqtTrace.Verbose($"DotnetTestHostmanager.LaunchTestHostAsync: Found '{dotnetRootEnvName}' in env variables, value '{dotnetRoot}', forwarding to '{dotnetRootEnvName.Replace(prefix, string.Empty)}'");
                startInfo.EnvironmentVariables.Add(dotnetRootEnvName.Replace(prefix, string.Empty), dotnetRoot);
            }
            else
            {
                EqtTrace.Verbose($"DotnetTestHostmanager.LaunchTestHostAsync: Prefix '{prefix}*' not found in env variables");
            }
        }

        startInfo.WorkingDirectory = sourceDirectory;

        return startInfo;

        bool IsRunningWithDotnetMuxer(string currentProcessPath)
            => currentProcessPath.EndsWith("dotnet", StringComparison.OrdinalIgnoreCase) ||
               currentProcessPath.EndsWith("dotnet.exe", StringComparison.OrdinalIgnoreCase);

        bool IsWinOnArm()
        {
            bool isWinOnArm = false;
            if (_platformEnvironment.OperatingSystem == PlatformOperatingSystem.Windows)
            {
                using IRegistryKey hklm = _windowsRegistryHelper.OpenBaseKey(RegistryHive.LocalMachine, Environment.Is64BitProcess ? RegistryView.Registry64 : RegistryView.Registry32);
                if (hklm != null)
                {
                    using IRegistryKey environment = hklm.OpenSubKey(@"SYSTEM\CurrentControlSet\Control\Session Manager\Environment");
                    if (environment != null)
                    {
                        var processorArchitecture = environment.GetValue("PROCESSOR_ARCHITECTURE");
                        if (processorArchitecture != null)
                        {
                            EqtTrace.Verbose($"DotnetTestHostmanager.IsWinOnArm: Current PROCESSOR_ARCHITECTURE from registry '{processorArchitecture}'");
                            isWinOnArm = processorArchitecture.ToString().ToLowerInvariant().Contains("arm");
                        }
                    }
                }
            }

            EqtTrace.Verbose($"DotnetTestHostmanager.IsWinOnArm: Is Windows on ARM '{isWinOnArm}'");
            return isWinOnArm;
        }

        PlatformArchitecture TranslateToPlatformArchitecture(Architecture targetArchitecture)
        {
            switch (targetArchitecture)
            {
                case Architecture.X86:
                    return PlatformArchitecture.X86;
                case Architecture.X64:
                    return PlatformArchitecture.X64;
                case Architecture.ARM:
                    return PlatformArchitecture.Arm;
                case Architecture.ARM64:
                    return PlatformArchitecture.Arm64;
                case Architecture.AnyCPU:
                case Architecture.Default:
                default:
                    break;
            }

            throw new TestPlatformException($"Invalid target architecture '{targetArchitecture}'");
        }

        bool IsSameArchitecture(Architecture targetArchitecture, PlatformArchitecture platformAchitecture)
        {
            switch (targetArchitecture)
            {
                case Architecture.X86:
                    return platformAchitecture == PlatformArchitecture.X86;
                case Architecture.X64:
                    return platformAchitecture == PlatformArchitecture.X64;
                case Architecture.ARM:
                    return platformAchitecture == PlatformArchitecture.Arm;
                case Architecture.ARM64:
                    return platformAchitecture == PlatformArchitecture.Arm64;
                case Architecture.AnyCPU:
                case Architecture.Default:
                default:
                    throw new TestPlatformException($"Invalid target architecture '{targetArchitecture}'");
            }
        }

        bool SilentlyForceToX64()
        {
            // We need to force x64 in some scenario
            // https://github.com/dotnet/sdk/blob/main/src/Tasks/Microsoft.NET.Build.Tasks/targets/Microsoft.NET.RuntimeIdentifierInference.targets#L140-L143

            // If we are running on an M1 with a native SDK and the TFM is < 6.0, we have to use a x64 apphost since there are no osx-arm64 apphosts previous to .NET 6.0.
            if (_platformEnvironment.OperatingSystem == PlatformOperatingSystem.Osx &&
                _platformEnvironment.Architecture == PlatformArchitecture.Arm64 &&
                new Version(_targetFramework.Version).Major < 6)
            {
                return true;
            }

            // If we are running on win-arm64 and the TFM is < 5.0, we have to use a x64 apphost since there are no win-arm64 apphosts previous to .NET 5.0.
            return _platformEnvironment.OperatingSystem == PlatformOperatingSystem.Windows &&
                   _platformEnvironment.Architecture == PlatformArchitecture.Arm64 &&
                   new Version(_targetFramework.Version).Major < 5;
        }
    }

    /// <inheritdoc/>
    public IEnumerable<string> GetTestPlatformExtensions(IEnumerable<string> sources, IEnumerable<string> extensions)
    {
        List<string> extensionPaths = new();
        var sourceDirectory = Path.GetDirectoryName(sources.Single());

        if (!string.IsNullOrEmpty(sourceDirectory) && _fileHelper.DirectoryExists(sourceDirectory))
        {
            extensionPaths.AddRange(_fileHelper.EnumerateFiles(sourceDirectory, SearchOption.TopDirectoryOnly, TestAdapterRegexPattern));
        }

        return extensionPaths;
    }

    /// <inheritdoc/>
    public IEnumerable<string> GetTestSources(IEnumerable<string> sources)
    {
        // We do not have scenario where netcore tests are deployed to remote machine, so no need to update sources
        return sources;
    }

    /// <inheritdoc/>
    public bool CanExecuteCurrentRunConfiguration(string runsettingsXml)
    {
        var config = XmlRunSettingsUtilities.GetRunConfigurationNode(runsettingsXml);
        var framework = config.TargetFramework;

        // This is expected to be called once every run so returning a new instance every time.
        return framework.Name.IndexOf("netstandard", StringComparison.OrdinalIgnoreCase) >= 0
               || framework.Name.IndexOf("netcoreapp", StringComparison.OrdinalIgnoreCase) >= 0
               || framework.Name.IndexOf("net5", StringComparison.OrdinalIgnoreCase) >= 0;
    }

    /// <inheritdoc/>
    public Task CleanTestHostAsync(CancellationToken cancellationToken)
    {
        try
        {
            _processHelper.TerminateProcess(_testHostProcess);
        }
        catch (Exception ex)
        {
            EqtTrace.Warning("DotnetTestHostManager: Unable to terminate test host process: " + ex);
        }

        _testHostProcess?.Dispose();

        return Task.FromResult(true);
    }

    /// <inheritdoc />
    public bool AttachDebuggerToTestHost()
    {
        return _customTestHostLauncher is ITestHostLauncher2 launcher
               && launcher.AttachDebuggerToProcess(_testHostProcess.Id);
    }

    /// <summary>
    /// Raises HostLaunched event
    /// </summary>
    /// <param name="e">host provider event args</param>
    private void OnHostLaunched(HostProviderEventArgs e)
    {
        HostLaunched.SafeInvoke(this, e, "HostProviderEvents.OnHostLaunched");
    }

    /// <summary>
    /// Raises HostExited event
    /// </summary>
    /// <param name="e">host provider event args</param>
    private void OnHostExited(HostProviderEventArgs e)
    {
        if (!_hostExitedEventRaised)
        {
            _hostExitedEventRaised = true;
            EqtTrace.Verbose("DotnetTestHostManager.OnHostExited: invoking OnHostExited callback");
            HostExited.SafeInvoke(this, e, "HostProviderEvents.OnHostExited");
        }
        else
        {
            EqtTrace.Verbose("DotnetTestHostManager.OnHostExited: exit event was already raised, skipping");
        }
    }

    private bool LaunchHost(TestProcessStartInfo testHostStartInfo, CancellationToken cancellationToken)
    {
        _testHostProcessStdError = new StringBuilder(0, CoreUtilities.Constants.StandardErrorMaxLength);

        // We launch the test host process here if we're on the normal test running workflow.
        // If we're debugging and we have access to the newest version of the testhost launcher
        // interface we launch it here as well, but we expect to attach later to the test host
        // process by using its PID.
        // For every other workflow (e.g.: profiling) we ask the IDE to launch the custom test
        // host for us. In the profiling case this is needed because then the IDE sets some
        // additional environmental variables for us to help with probing.
        if ((_customTestHostLauncher == null)
            || (_customTestHostLauncher.IsDebug
                && _customTestHostLauncher is ITestHostLauncher2))
        {
            EqtTrace.Verbose("DotnetTestHostManager: Starting process '{0}' with command line '{1}'", testHostStartInfo.FileName, testHostStartInfo.Arguments);

            cancellationToken.ThrowIfCancellationRequested();
            _testHostProcess = _processHelper.LaunchProcess(
                testHostStartInfo.FileName,
                testHostStartInfo.Arguments,
                testHostStartInfo.WorkingDirectory,
                testHostStartInfo.EnvironmentVariables,
                ErrorReceivedCallback,
                ExitCallBack,
                null) as Process;
        }
        else
        {
            var processId = _customTestHostLauncher.LaunchTestHost(testHostStartInfo, cancellationToken);
            _testHostProcess = Process.GetProcessById(processId);
            _processHelper.SetExitCallback(processId, ExitCallBack);
        }

        OnHostLaunched(new HostProviderEventArgs("Test Runtime launched", 0, _testHostProcess.Id));

        return _testHostProcess != null;
    }

    private string GetTestHostPath(string runtimeConfigDevPath, string depsFilePath, string sourceDirectory)
    {
        string testHostPackageName = "microsoft.testplatform.testhost";
        string testHostPath = null;

        if (_fileHelper.Exists(depsFilePath))
        {
            if (_fileHelper.Exists(runtimeConfigDevPath))
            {
                EqtTrace.Verbose("DotnetTestHostmanager: Reading file {0} to get path of testhost.dll", depsFilePath);

                // Get testhost relative path
                using (var stream = _fileHelper.GetStream(depsFilePath, FileMode.Open, FileAccess.Read))
                {
                    var context = new DependencyContextJsonReader().Read(stream);
                    var testhostPackage = context.RuntimeLibraries.FirstOrDefault(lib => lib.Name.Equals(testHostPackageName, StringComparison.OrdinalIgnoreCase));

                    if (testhostPackage != null)
                    {
                        foreach (var runtimeAssemblyGroup in testhostPackage.RuntimeAssemblyGroups)
                        {
                            foreach (var path in runtimeAssemblyGroup.AssetPaths)
                            {
                                if (path.EndsWith("testhost.dll", StringComparison.OrdinalIgnoreCase))
                                {
                                    testHostPath = path;
                                    break;
                                }
                            }
                        }

                        testHostPath = Path.Combine(testhostPackage.Path, testHostPath);
                        _hostPackageVersion = testhostPackage.Version;
                        IsVersionCheckRequired = !_hostPackageVersion.StartsWith("15.0.0");
                        EqtTrace.Verbose("DotnetTestHostmanager: Relative path of testhost.dll with respect to package folder is {0}", testHostPath);
                    }
                }

                // Get probing path
                using (StreamReader file = new(_fileHelper.GetStream(runtimeConfigDevPath, FileMode.Open, FileAccess.Read)))
                using (JsonTextReader reader = new(file))
                {
                    JObject context = (JObject)JToken.ReadFrom(reader);
                    JObject runtimeOptions = (JObject)context.GetValue("runtimeOptions");
                    JToken additionalProbingPaths = runtimeOptions.GetValue("additionalProbingPaths");
                    foreach (var x in additionalProbingPaths)
                    {
                        EqtTrace.Verbose("DotnetTestHostmanager: Looking for path {0} in folder {1}", testHostPath, x.ToString());
                        string testHostFullPath;
                        try
                        {
                            testHostFullPath = Path.Combine(x.ToString(), testHostPath);
                        }
                        catch (ArgumentException)
                        {
                            // https://github.com/Microsoft/vstest/issues/847
                            // skip any invalid paths and continue checking the others
                            continue;
                        }

                        if (_fileHelper.Exists(testHostFullPath))
                        {
                            EqtTrace.Verbose("DotnetTestHostmanager: Found testhost.dll in {0}", testHostFullPath);
                            return testHostFullPath;
                        }
                    }
                }
            }
            else
            {
                EqtTrace.Verbose("DotnetTestHostmanager: Runtimeconfig.dev.json {0} does not exist.", runtimeConfigDevPath);
            }
        }
        else
        {
            EqtTrace.Verbose("DotnetTestHostmanager: Deps file {0} does not exist.", depsFilePath);
        }

        // If we are here it means it couldn't resolve testhost.dll from nuget cache.
        // Try resolving testhost from output directory of test project. This is required if user has published the test project
        // and is running tests in an isolated machine. A second scenario is self test: test platform unit tests take a project
        // dependency on testhost (instead of nuget dependency), this drops testhost to output path.
        var testHostNextToTestProject = Path.Combine(sourceDirectory, "testhost.dll");
        if (_fileHelper.Exists(testHostNextToTestProject))
        {
            EqtTrace.Verbose("DotnetTestHostManager: Found testhost.dll in source directory: {0}.", testHostNextToTestProject);
            return testHostNextToTestProject;
        }

        return testHostPath;
    }
}<|MERGE_RESOLUTION|>--- conflicted
+++ resolved
@@ -414,7 +414,7 @@
             // If already running with the dotnet executable and the architecture is compatible, use it; otherwise search the correct muxer architecture on disk.
             else if (isRunningWithDotnetMuxer && isSameArchitecture && !forceToX64)
             {
-                EqtTrace.Verbose("DotnetTestHostmanager.LaunchTestHostAsync: Compatible muxer architecture of running process '{0}'", _platformEnvironment.Architecture);
+                EqtTrace.Verbose("DotnetTestHostmanager.LaunchTestHostAsync: Compatible muxer architecture of running process '{0}' and target architecture '{1}'", _processHelper.GetCurrentProcessArchitecture(), _architecture);
                 startInfo.FileName = currentProcessPath;
             }
             else
@@ -423,12 +423,7 @@
                 EqtTrace.Verbose($"DotnetTestHostmanager: Searching muxer for the architecture '{targetArchitecture}', OS '{_platformEnvironment.OperatingSystem}' framework '{_targetFramework}' SDK platform architecture '{_platformEnvironment.Architecture}'");
                 if (forceToX64)
                 {
-<<<<<<< HEAD
                     EqtTrace.Verbose($"DotnetTestHostmanager: Forcing the search to x64 architecure, IsDefaultTargetArchitecture '{_runsettingHelper.IsDefaultTargetArchitecture}' OS '{_platformEnvironment.OperatingSystem}' framework '{_targetFramework}'");
-=======
-                    EqtTrace.Verbose("DotnetTestHostmanager.LaunchTestHostAsync: Compatible muxer architecture of running process '{0}' and target architecture '{1}'", this.processHelper.GetCurrentProcessArchitecture(), this.architecture);
-                    startInfo.FileName = currentProcessPath;
->>>>>>> be0ee8db
                 }
 
                 PlatformArchitecture finalTargetArchitecture = forceToX64 ? PlatformArchitecture.X64 : targetArchitecture;
@@ -532,9 +527,9 @@
                 case Architecture.X64:
                     return PlatformArchitecture.X64;
                 case Architecture.ARM:
-                    return PlatformArchitecture.Arm;
+                    return PlatformArchitecture.ARM;
                 case Architecture.ARM64:
-                    return PlatformArchitecture.Arm64;
+                    return PlatformArchitecture.ARM64;
                 case Architecture.AnyCPU:
                 case Architecture.Default:
                 default:
@@ -544,24 +539,15 @@
             throw new TestPlatformException($"Invalid target architecture '{targetArchitecture}'");
         }
 
-        bool IsSameArchitecture(Architecture targetArchitecture, PlatformArchitecture platformAchitecture)
-        {
-            switch (targetArchitecture)
-            {
-                case Architecture.X86:
-                    return platformAchitecture == PlatformArchitecture.X86;
-                case Architecture.X64:
-                    return platformAchitecture == PlatformArchitecture.X64;
-                case Architecture.ARM:
-                    return platformAchitecture == PlatformArchitecture.Arm;
-                case Architecture.ARM64:
-                    return platformAchitecture == PlatformArchitecture.Arm64;
-                case Architecture.AnyCPU:
-                case Architecture.Default:
-                default:
-                    throw new TestPlatformException($"Invalid target architecture '{targetArchitecture}'");
-            }
-        }
+        static bool IsSameArchitecture(Architecture targetArchitecture, PlatformArchitecture platformAchitecture)
+            => targetArchitecture switch
+            {
+                Architecture.X86 => platformAchitecture == PlatformArchitecture.X86,
+                Architecture.X64 => platformAchitecture == PlatformArchitecture.X64,
+                Architecture.ARM => platformAchitecture == PlatformArchitecture.ARM,
+                Architecture.ARM64 => platformAchitecture == PlatformArchitecture.ARM64,
+                _ => throw new TestPlatformException($"Invalid target architecture '{targetArchitecture}'"),
+            };
 
         bool SilentlyForceToX64()
         {
@@ -569,8 +555,8 @@
             // https://github.com/dotnet/sdk/blob/main/src/Tasks/Microsoft.NET.Build.Tasks/targets/Microsoft.NET.RuntimeIdentifierInference.targets#L140-L143
 
             // If we are running on an M1 with a native SDK and the TFM is < 6.0, we have to use a x64 apphost since there are no osx-arm64 apphosts previous to .NET 6.0.
-            if (_platformEnvironment.OperatingSystem == PlatformOperatingSystem.Osx &&
-                _platformEnvironment.Architecture == PlatformArchitecture.Arm64 &&
+            if (_platformEnvironment.OperatingSystem == PlatformOperatingSystem.OSX &&
+                _platformEnvironment.Architecture == PlatformArchitecture.ARM64 &&
                 new Version(_targetFramework.Version).Major < 6)
             {
                 return true;
@@ -578,7 +564,7 @@
 
             // If we are running on win-arm64 and the TFM is < 5.0, we have to use a x64 apphost since there are no win-arm64 apphosts previous to .NET 5.0.
             return _platformEnvironment.OperatingSystem == PlatformOperatingSystem.Windows &&
-                   _platformEnvironment.Architecture == PlatformArchitecture.Arm64 &&
+                   _platformEnvironment.Architecture == PlatformArchitecture.ARM64 &&
                    new Version(_targetFramework.Version).Major < 5;
         }
     }
