--- conflicted
+++ resolved
@@ -1,112 +1,55 @@
-<<<<<<< HEAD
-﻿<?xml version="1.0" encoding="utf-8"?>
-<Project Sdk="Microsoft.NET.Sdk">
-  <PropertyGroup>
-    <TestPlatformRoot Condition="$(TestPlatformRoot) == ''">..\..\</TestPlatformRoot>
-  </PropertyGroup>
-  <Import Project="$(TestPlatformRoot)scripts/build/TestPlatform.Settings.targets" />
-  <PropertyGroup>
-    <AssemblyName>Microsoft.TestPlatform.TestHostRuntimeProvider</AssemblyName>
-    <TargetFrameworks>netstandard1.5;net46</TargetFrameworks>
-	<EnableCodeAnalysis>true</EnableCodeAnalysis>
-  </PropertyGroup>
-  <ItemGroup>
-    <ProjectReference Include="..\Microsoft.TestPlatform.Common\Microsoft.TestPlatform.Common.csproj" />
-    <ProjectReference Include="..\Microsoft.TestPlatform.PlatformAbstractions\Microsoft.TestPlatform.PlatformAbstractions.csproj" />
-	<ProjectReference Include="..\Microsoft.TestPlatform.ObjectModel\Microsoft.TestPlatform.ObjectModel.csproj" />
-	<ProjectReference Include="..\Microsoft.TestPlatform.CoreUtilities\Microsoft.TestPlatform.CoreUtilities.csproj">
-      <FromP2P>true</FromP2P>
-    </ProjectReference>
-  </ItemGroup>
-  <ItemGroup>
-    <EmbeddedResource Include="Resources\Resources.resx" />
-  </ItemGroup>
-  <ItemGroup>
-    <PackageReference Include="Microsoft.Extensions.DependencyModel">
-      <Version>1.0.3</Version>
-    </PackageReference>
-  </ItemGroup>
-  <ItemGroup Condition=" '$(TargetFramework)' == 'netstandard1.5' ">
-    <PackageReference Include="System.Diagnostics.Process">
-      <Version>4.3.0</Version>
-    </PackageReference>
-  </ItemGroup>
-  <ItemGroup Condition=" '$(TargetFramework)' == 'net46' ">
-    <Reference Include="System.Configuration" />
-    <Reference Include="System" />
-    <Reference Include="Microsoft.CSharp" />
-  </ItemGroup>
-  <ItemGroup>
-    <Compile Update="Resources\Resources.Designer.cs">
-      <DesignTime>True</DesignTime>
-      <AutoGen>True</AutoGen>
-      <DependentUpon>Resources.resx</DependentUpon>
-    </Compile>
-  </ItemGroup>
-  <ItemGroup>
-    <None Update="Resources\Resources.resx">
-      <Generator>ResXFileCodeGenerator</Generator>
-      <LastGenOutput>Resources.Designer.cs</LastGenOutput>
-    </None>
-  </ItemGroup>
-  <PropertyGroup Label="Configuration">
-    <RootNamespace>Microsoft.TestPlatform.TestHostProvider</RootNamespace>
-  </PropertyGroup>
-  <Import Project="$(TestPlatformRoot)scripts\build\TestPlatform.targets" />
-=======
-﻿<?xml version="1.0" encoding="utf-8"?>
-<Project Sdk="Microsoft.NET.Sdk">
-  <PropertyGroup>
-    <TestPlatformRoot Condition="$(TestPlatformRoot) == ''">..\..\</TestPlatformRoot>
-  </PropertyGroup>
-  <Import Project="$(TestPlatformRoot)scripts/build/TestPlatform.Settings.targets" />
-  <PropertyGroup>
-    <AssemblyName>Microsoft.TestPlatform.TestHostRuntimeProvider</AssemblyName>
-    <TargetFrameworks>netstandard1.5;net46</TargetFrameworks>
-    <EnableCodeAnalysis>true</EnableCodeAnalysis>
-  </PropertyGroup>
-  <ItemGroup>
-    <ProjectReference Include="..\Microsoft.TestPlatform.Common\Microsoft.TestPlatform.Common.csproj" />
-    <ProjectReference Include="..\Microsoft.TestPlatform.PlatformAbstractions\Microsoft.TestPlatform.PlatformAbstractions.csproj" />
-    <ProjectReference Include="..\Microsoft.TestPlatform.ObjectModel\Microsoft.TestPlatform.ObjectModel.csproj" />
-    <ProjectReference Include="..\Microsoft.TestPlatform.CoreUtilities\Microsoft.TestPlatform.CoreUtilities.csproj">
-      <FromP2P>true</FromP2P>
-    </ProjectReference>
-  </ItemGroup>
-  <ItemGroup>
-    <EmbeddedResource Include="Resources\Resources.resx" />
-  </ItemGroup>
-  <ItemGroup>
-    <PackageReference Include="Microsoft.Extensions.DependencyModel">
-      <Version>1.0.3</Version>
-    </PackageReference>
-  </ItemGroup>
-  <ItemGroup Condition=" '$(TargetFramework)' == 'netstandard1.5' ">
-    <PackageReference Include="System.Diagnostics.Process">
-      <Version>4.3.0</Version>
-    </PackageReference>
-  </ItemGroup>
-  <ItemGroup Condition=" '$(TargetFramework)' == 'net46' ">
-    <Reference Include="System.Configuration" />
-    <Reference Include="System" />
-    <Reference Include="Microsoft.CSharp" />
-  </ItemGroup>
-  <ItemGroup>
-    <Compile Update="Resources\Resources.Designer.cs">
-      <DesignTime>True</DesignTime>
-      <AutoGen>True</AutoGen>
-      <DependentUpon>Resources.resx</DependentUpon>
-    </Compile>
-  </ItemGroup>
-  <ItemGroup>
-    <None Update="Resources\Resources.resx">
-      <Generator>ResXFileCodeGenerator</Generator>
-      <LastGenOutput>Resources.Designer.cs</LastGenOutput>
-    </None>
-  </ItemGroup>
-  <PropertyGroup Label="Configuration">
-    <RootNamespace>Microsoft.TestPlatform.TestHostProvider</RootNamespace>
-  </PropertyGroup>
-  <Import Project="$(TestPlatformRoot)scripts\build\TestPlatform.targets" />
->>>>>>> 562d6d28
+<?xml version="1.0" encoding="utf-8"?>
+<Project Sdk="Microsoft.NET.Sdk">
+  <PropertyGroup>
+    <TestPlatformRoot Condition="$(TestPlatformRoot) == ''">..\..\</TestPlatformRoot>
+  </PropertyGroup>
+  <Import Project="$(TestPlatformRoot)scripts/build/TestPlatform.Settings.targets" />
+  <PropertyGroup>
+    <AssemblyName>Microsoft.TestPlatform.TestHostRuntimeProvider</AssemblyName>
+    <TargetFrameworks>netstandard1.5;net46</TargetFrameworks>
+    <EnableCodeAnalysis>true</EnableCodeAnalysis>
+  </PropertyGroup>
+  <ItemGroup>
+    <ProjectReference Include="..\Microsoft.TestPlatform.Common\Microsoft.TestPlatform.Common.csproj" />
+    <ProjectReference Include="..\Microsoft.TestPlatform.PlatformAbstractions\Microsoft.TestPlatform.PlatformAbstractions.csproj" />
+    <ProjectReference Include="..\Microsoft.TestPlatform.ObjectModel\Microsoft.TestPlatform.ObjectModel.csproj" />
+    <ProjectReference Include="..\Microsoft.TestPlatform.CoreUtilities\Microsoft.TestPlatform.CoreUtilities.csproj">
+      <FromP2P>true</FromP2P>
+    </ProjectReference>
+  </ItemGroup>
+  <ItemGroup>
+    <EmbeddedResource Include="Resources\Resources.resx" />
+  </ItemGroup>
+  <ItemGroup>
+    <PackageReference Include="Microsoft.Extensions.DependencyModel">
+      <Version>1.0.3</Version>
+    </PackageReference>
+  </ItemGroup>
+  <ItemGroup Condition=" '$(TargetFramework)' == 'netstandard1.5' ">
+    <PackageReference Include="System.Diagnostics.Process">
+      <Version>4.3.0</Version>
+    </PackageReference>
+  </ItemGroup>
+  <ItemGroup Condition=" '$(TargetFramework)' == 'net46' ">
+    <Reference Include="System.Configuration" />
+    <Reference Include="System" />
+    <Reference Include="Microsoft.CSharp" />
+  </ItemGroup>
+  <ItemGroup>
+    <Compile Update="Resources\Resources.Designer.cs">
+      <DesignTime>True</DesignTime>
+      <AutoGen>True</AutoGen>
+      <DependentUpon>Resources.resx</DependentUpon>
+    </Compile>
+  </ItemGroup>
+  <ItemGroup>
+    <None Update="Resources\Resources.resx">
+      <Generator>ResXFileCodeGenerator</Generator>
+      <LastGenOutput>Resources.Designer.cs</LastGenOutput>
+    </None>
+  </ItemGroup>
+  <PropertyGroup Label="Configuration">
+    <RootNamespace>Microsoft.TestPlatform.TestHostProvider</RootNamespace>
+  </PropertyGroup>
+  <Import Project="$(TestPlatformRoot)scripts\build\TestPlatform.targets" />
 </Project>