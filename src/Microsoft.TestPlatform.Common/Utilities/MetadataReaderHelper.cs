--- conflicted
+++ resolved
@@ -37,45 +37,26 @@
                 Version = version;
             }
         }
-<<<<<<< HEAD
     }
 */
 internal class MetadataReaderExtensionsHelper
 {
     private const string TestExtensionTypesAttributeV2 = "Microsoft.VisualStudio.TestPlatform.TestExtensionTypesV2Attribute";
-    private static readonly ConcurrentDictionary<string, Assembly> AssemblyCache = new();
-    private static readonly Type[] EmptyTypeArray = new Type[0];
+    private static readonly ConcurrentDictionary<string, Type[]> assemblyCache = new ConcurrentDictionary<string, Type[]>();
+    private static readonly Type[] emptyTypeArray = new Type[0];
 
     public Type[] DiscoverTestExtensionTypesV2Attribute(Assembly loadedAssembly, string assemblyFilePath)
+        => assemblyCache.GetOrAdd(assemblyFilePath, DiscoverTestExtensionTypesV2AttributeInternal(loadedAssembly, assemblyFilePath));
+
+    private Type[] DiscoverTestExtensionTypesV2AttributeInternal(Assembly loadedAssembly, string assemblyFilePath)
     {
         EqtTrace.Verbose($"MetadataReaderExtensionsHelper: Discovering extensions inside assembly '{loadedAssembly.FullName}' file path '{assemblyFilePath}'");
 
 #if !NETSTANDARD1_3
-        // Cache assembly, in VS scenario vstest.console is not unloaded so we don't want to load same asm more times.
-        Assembly assemblyToAnalyze = AssemblyCache.GetOrAdd(assemblyFilePath, Assembly.LoadFile(assemblyFilePath));
+        // We don't cache the load because this method is used by DiscoverTestExtensionTypesV2Attribute that caches the outcome Type[]
+        Assembly assemblyToAnalyze = Assembly.LoadFile(assemblyFilePath);
 #else
         Assembly assemblyToAnalyze = loadedAssembly;
-=======
-    */
-    internal class MetadataReaderExtensionsHelper
-    {
-        private const string TestExtensionTypesAttributeV2 = "Microsoft.VisualStudio.TestPlatform.TestExtensionTypesV2Attribute";
-        private static readonly ConcurrentDictionary<string, Type[]> assemblyCache = new ConcurrentDictionary<string, Type[]>();
-        private static readonly Type[] emptyTypeArray = new Type[0];
-
-        public Type[] DiscoverTestExtensionTypesV2Attribute(Assembly loadedAssembly, string assemblyFilePath)
-            => assemblyCache.GetOrAdd(assemblyFilePath, DiscoverTestExtensionTypesV2AttributeInternal(loadedAssembly, assemblyFilePath));
-
-        private Type[] DiscoverTestExtensionTypesV2AttributeInternal(Assembly loadedAssembly, string assemblyFilePath)
-        {
-            EqtTrace.Verbose($"MetadataReaderExtensionsHelper: Discovering extensions inside assembly '{loadedAssembly.FullName}' file path '{assemblyFilePath}'");
-
-#if !NETSTANDARD1_3
-            // We don't cache the load because this method is used by DiscoverTestExtensionTypesV2Attribute that caches the outcome Type[]
-            Assembly assemblyToAnalyze = Assembly.LoadFile(assemblyFilePath);
-#else 
-            Assembly assemblyToAnalyze = loadedAssembly;
->>>>>>> be0ee8db
 #endif
 
         List<Tuple<int, Type>> extensions = null;
@@ -193,7 +174,7 @@
             }
         }
 
-        return extensions?.OrderByDescending(t => t.Item1).Select(t => t.Item2).ToArray() ?? EmptyTypeArray;
+        return extensions?.OrderByDescending(t => t.Item1).Select(t => t.Item2).ToArray() ?? emptyTypeArray;
     }
 
     private string FormatException(Exception ex)
