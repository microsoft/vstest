--- conflicted
+++ resolved
@@ -7,10 +7,6 @@
     using System.Collections.Generic;
     using System.Diagnostics;
     using System.IO;
-<<<<<<< HEAD
-=======
-    using System.Linq;
->>>>>>> 482797b8
     using System.Reflection;
     using System.Xml;
 
@@ -92,11 +88,7 @@
             var newConfigurator = TryGetFakesNewDataCollectorConfigurator();
             if (newConfigurator != null)
             {
-<<<<<<< HEAD
                 var sourceTFMMap = CreateDictionary(sources, framework);
-=======
-                var sourceTFMMap = sources.ToDictionary(s => s, _ => framework);
->>>>>>> 482797b8
                 var fakesSettings = newConfigurator(sourceTFMMap);
                 XmlRunSettingsUtilities.InsertDataCollectorsNode(runSettings.CreateNavigator(), fakesSettings);
                 return true;
@@ -105,7 +97,6 @@
             return AddFallbackFakesSettings(runSettings, sources, framework);
         }
 
-<<<<<<< HEAD
         private static IDictionary<string, FrameworkVersion> CreateDictionary(IEnumerable<string> sources, FrameworkVersion framework)
         {
             var dict = new Dictionary<string, FrameworkVersion>();
@@ -120,8 +111,6 @@
             return dict;
         }
 
-=======
->>>>>>> 482797b8
         private static bool AddFallbackFakesSettings(
             XmlDocument runSettings,
             IEnumerable<string> sources,
@@ -196,13 +185,7 @@
             {
                 Assembly assembly = Assembly.Load(FakesConfiguratorAssembly);
                 var type = assembly?.GetType(ConfiguratorAssemblyQualifiedName, false);
-<<<<<<< HEAD
-
                 var method = type?.GetMethod(ConfiguratorMethodName, new Type[] { typeof(IEnumerable<string>) });
-
-=======
-                var method = type?.GetMethod(ConfiguratorMethodName, new Type[] { typeof(IEnumerable<string>) });
->>>>>>> 482797b8
                 if (method != null)
                 {
                     return (Func<IEnumerable<string>, string>)method.CreateDelegate(typeof(Func<IEnumerable<string>, string>));
@@ -225,13 +208,7 @@
             {
                 Assembly assembly = Assembly.Load(FakesConfiguratorAssembly);
                 var type = assembly?.GetType(ConfiguratorAssemblyQualifiedName, false);
-<<<<<<< HEAD
-
                 var method = type?.GetMethod(ConfiguratorMethodName, new Type[] { typeof(IEnumerable<string>), typeof(FrameworkVersion) });
-
-=======
-                var method = type?.GetMethod(ConfiguratorMethodName, new Type[] { typeof(IEnumerable<string>), typeof(FrameworkVersion) });
->>>>>>> 482797b8
                 if (method != null)
                 {
                     return (Func<IDictionary<string, FrameworkVersion>, DataCollectorSettings>)method.CreateDelegate(typeof(Func<IDictionary<string, FrameworkVersion>, DataCollectorSettings>));
