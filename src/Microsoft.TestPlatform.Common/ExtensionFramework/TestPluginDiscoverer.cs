--- conflicted
+++ resolved
@@ -190,10 +190,7 @@
 
             if (e.Types?.Length > 0)
             {
-<<<<<<< HEAD
-=======
                 // Unloaded types on e.Types are null, make sure we skip them.
->>>>>>> ceb40c7c
                 types.AddRange(e.Types.Where(type => type != null && type.GetTypeInfo().IsClass && !type.GetTypeInfo().IsAbstract));
             }
 
