// Copyright (c) Microsoft Corporation. All rights reserved.
// Licensed under the MIT license. See LICENSE file in the project root for full license information.

namespace Microsoft.VisualStudio.TestPlatform.Common.ExtensionFramework.Utilities
{
    using System;
    using System.Collections.Generic;
    using System.Linq;
    using System.Reflection;

    using Microsoft.VisualStudio.TestPlatform.Common.DataCollector;
    using Microsoft.VisualStudio.TestPlatform.ObjectModel;
    using Microsoft.VisualStudio.TestPlatform.PlatformAbstractions;

    /// <summary>
    /// The test extension information.
    /// </summary>
    public class TestExtensions
    {
        #region Properties

        /// <summary>
        /// Gets or sets test discoverer extensions.
        /// </summary>
        internal Dictionary<string, TestDiscovererPluginInformation> TestDiscoverers { get; set; }

        /// <summary>
        /// Gets or sets a value indicating whether are test discoverers cached.
        /// </summary>
        internal bool AreTestDiscoverersCached { get; set; }

        /// <summary>
        /// Gets or sets test executor extensions.
        /// </summary>
        internal Dictionary<string, TestExecutorPluginInformation> TestExecutors { get; set; }

        /// <summary>
        /// Gets or sets a value indicating whether are test executors cached.
        /// </summary>
        internal bool AreTestExecutorsCached { get; set; }

        /// <summary>
        /// Gets or sets test executor 2 extensions.
        /// </summary>
        internal Dictionary<string, TestExecutorPluginInformation2> TestExecutors2 { get; set; }

        /// <summary>
        /// Gets or sets a value indicating whether are test executors 2 cached.
        /// </summary>
        internal bool AreTestExecutors2Cached { get; set; }

        /// <summary>
        /// Gets or sets test setting provider extensions.
        /// </summary>
        internal Dictionary<string, TestSettingsProviderPluginInformation> TestSettingsProviders { get; set; }

        /// <summary>
        /// Gets or sets a value indicating whether are test settings providers cached.
        /// </summary>
        internal bool AreTestSettingsProvidersCached { get; set; }

        /// <summary>
        /// Gets or sets test logger extensions.
        /// </summary>
        internal Dictionary<string, TestLoggerPluginInformation> TestLoggers { get; set; }

        /// <summary>
        /// Gets or sets a value indicating whether are test loggers cached.
        /// </summary>
        internal bool AreTestLoggersCached { get; set; }

        /// <summary>
        /// Gets or sets test logger extensions.
        /// </summary>
        internal Dictionary<string, TestRuntimePluginInformation> TestHosts { get; set; }

        /// <summary>
        /// Gets or sets a value indicating whether are test hosts cached.
        /// </summary>
        internal bool AreTestHostsCached { get; set; }

        /// <summary>
        /// Gets or sets data collectors extensions.
        /// </summary>
        internal Dictionary<string, DataCollectorConfig> DataCollectors { get; set; }

        /// <summary>
        /// Gets or sets a value indicating whether are test hosts cached.
        /// </summary>
        internal bool AreDataCollectorsCached { get; set; }

        #endregion

        #region Internal methods

        /// <summary>
        /// Adds the extensions specified to the current set of extensions.
        /// </summary>
        /// <typeparam name="TPluginInfo">
        /// Type of plugin info.
        /// </typeparam>
        /// <param name="newExtensions">
        /// The info about new extensions discovered
        /// </param>
        /// <returns>
        /// The <see cref="Dictionary"/> of extensions discovered
        /// </returns>
        internal Dictionary<string, TPluginInfo> AddExtension<TPluginInfo>(
            Dictionary<string, TPluginInfo> newExtensions) where TPluginInfo : TestPluginInformation
        {
            var existingExtensions = this.GetTestExtensionCache<TPluginInfo>();
            if (newExtensions == null)
            {
                return existingExtensions;
            }

            if (existingExtensions == null)
            {
                this.SetTestExtensionCache<TPluginInfo>(newExtensions);
                return newExtensions;
            }

            foreach (var extension in newExtensions)
            {
                if (existingExtensions.ContainsKey(extension.Key))
                {
                    EqtTrace.Warning(
                        "TestExtensions.AddExtensions: Attempt to add multiple test extensions with identifier data '{0}'",
                        extension.Key);
                }
                else
                {
                    existingExtensions.Add(extension.Key, extension.Value);
                }
            }

            return existingExtensions;
        }

        /// <summary>
        /// Gets the extensions already discovered that are defined in the specified assembly.
        /// </summary>
        /// <param name="extensionAssembly"> The extension assembly.</param>
        /// <returns> The test extensions defined the extension assembly if it is already discovered. null if not.</returns>
        internal TestExtensions GetExtensionsDiscoveredFromAssembly(string extensionAssembly)
        {
            var testExtensions = new TestExtensions
            {
                TestDiscoverers =
                this.GetExtensionsDiscoveredFromAssembly<TestDiscovererPluginInformation>(
                    this.TestDiscoverers,
                    extensionAssembly),
                TestExecutors =
                this.GetExtensionsDiscoveredFromAssembly<TestExecutorPluginInformation>(
                    this.TestExecutors,
<<<<<<< HEAD
                    extensionAssembly),
                TestSettingsProviders =
=======
                    extensionAssembly);
            testExtensions.TestExecutors2 =
                this.GetExtensionsDiscoveredFromAssembly<TestExecutorPluginInformation2>(
                    this.TestExecutors2,
                    extensionAssembly);
            testExtensions.TestSettingsProviders =
>>>>>>> 50e6af68
                this.GetExtensionsDiscoveredFromAssembly<TestSettingsProviderPluginInformation>(
                    this.TestSettingsProviders,
                    extensionAssembly),
                TestLoggers =
                this.GetExtensionsDiscoveredFromAssembly<TestLoggerPluginInformation>(
                    this.TestLoggers,
                    extensionAssembly),
                TestHosts =
                this.GetExtensionsDiscoveredFromAssembly<TestRuntimePluginInformation>(
                    this.TestHosts,
                    extensionAssembly),
                DataCollectors =
                this.GetExtensionsDiscoveredFromAssembly<DataCollectorConfig>(
                    this.DataCollectors,
                    extensionAssembly)
            };

            if (testExtensions.TestDiscoverers.Any()
                || testExtensions.TestExecutors.Any()
                || testExtensions.TestExecutors2.Any()
                || testExtensions.TestSettingsProviders.Any()
                || testExtensions.TestLoggers.Any()
                || testExtensions.TestHosts.Any()
                || testExtensions.DataCollectors.Any())
            {
                // This extension has already been discovered.
                return testExtensions;
            }

            return null;
        }

        internal Dictionary<string, TPluginInfo> GetTestExtensionCache<TPluginInfo>() where TPluginInfo : TestPluginInformation
        {
            if (typeof(TPluginInfo) == typeof(TestDiscovererPluginInformation))
            {
                return (Dictionary<string, TPluginInfo>)(object)this.TestDiscoverers;
            }
            else if (typeof(TPluginInfo) == typeof(TestExecutorPluginInformation))
            {
                return (Dictionary<string, TPluginInfo>)(object)this.TestExecutors;
            }
            else if (typeof(TPluginInfo) == typeof(TestExecutorPluginInformation2))
            {
                return (Dictionary<string, TPluginInfo>)(object)this.TestExecutors2;
            }
            else if (typeof(TPluginInfo) == typeof(TestLoggerPluginInformation))
            {
                return (Dictionary<string, TPluginInfo>)(object)this.TestLoggers;
            }
            else if (typeof(TPluginInfo) == typeof(TestSettingsProviderPluginInformation))
            {
                return (Dictionary<string, TPluginInfo>)(object)this.TestSettingsProviders;
            }
            else if (typeof(TPluginInfo) == typeof(TestRuntimePluginInformation))
            {
                return (Dictionary<string, TPluginInfo>)(object)this.TestHosts;
            }
            else if (typeof(TPluginInfo) == typeof(DataCollectorConfig))
            {
                return (Dictionary<string, TPluginInfo>)(object)this.DataCollectors;
            }

            return null;
        }

        /// <summary>
        /// The are test extensions cached.
        /// </summary>
        /// <typeparam name="TPluginInfo">
        /// </typeparam>
        /// <returns>
        /// The <see cref="bool"/>.
        /// </returns>
        internal bool AreTestExtensionsCached<TPluginInfo>() where TPluginInfo : TestPluginInformation
        {
            if (typeof(TPluginInfo) == typeof(TestDiscovererPluginInformation))
            {
                return this.AreTestDiscoverersCached;
            }
            else if (typeof(TPluginInfo) == typeof(TestExecutorPluginInformation))
            {
                return this.AreTestExecutorsCached;
            }
            else if (typeof(TPluginInfo) == typeof(TestExecutorPluginInformation2))
            {
                return this.AreTestExecutors2Cached;
            }
            else if (typeof(TPluginInfo) == typeof(TestLoggerPluginInformation))
            {
                return this.AreTestLoggersCached;
            }
            else if (typeof(TPluginInfo) == typeof(TestSettingsProviderPluginInformation))
            {
                return this.AreTestSettingsProvidersCached;
            }
            else if (typeof(TPluginInfo) == typeof(TestRuntimePluginInformation))
            {
                return this.AreTestHostsCached;
            }
            else if (typeof(TPluginInfo) == typeof(DataCollectorConfig))
            {
                return this.AreDataCollectorsCached;
            }

            return false;
        }

        /// <summary>
        /// The set test extensions cache status.
        /// </summary>
        /// <typeparam name="TPluginInfo">
        /// </typeparam>
        internal void SetTestExtensionsCacheStatus<TPluginInfo>() where TPluginInfo : TestPluginInformation
        {
            if (typeof(TPluginInfo) == typeof(TestDiscovererPluginInformation))
            {
                this.AreTestDiscoverersCached = true;
            }
            else if (typeof(TPluginInfo) == typeof(TestExecutorPluginInformation))
            {
                this.AreTestExecutorsCached = true;
            }
            else if (typeof(TPluginInfo) == typeof(TestExecutorPluginInformation2))
            {
                this.AreTestExecutors2Cached = true;
            }
            else if (typeof(TPluginInfo) == typeof(TestLoggerPluginInformation))
            {
                this.AreTestLoggersCached = true;
            }
            else if (typeof(TPluginInfo) == typeof(TestSettingsProviderPluginInformation))
            {
                this.AreTestSettingsProvidersCached = true;
            }
            else if (typeof(TPluginInfo) == typeof(TestRuntimePluginInformation))
            {
                this.AreTestHostsCached = true;
            }
            else if (typeof(TPluginInfo) == typeof(DataCollectorConfig))
            {
                this.AreDataCollectorsCached = true;
            }
        }

        /// <summary>
        /// The invalidate cache of plugin infos.
        /// </summary>
        internal void InvalidateCache()
        {
            this.AreTestDiscoverersCached = false;
            this.AreTestExecutorsCached = false;
            this.AreTestExecutors2Cached = false;
            this.AreTestLoggersCached = false;
            this.AreTestSettingsProvidersCached = false;
            this.AreTestHostsCached = false;
            this.AreDataCollectorsCached = false;
        }

        /// <summary>
        /// Gets extensions discovered from assembly.
        /// </summary>
        /// <param name="extensionCollection">
        /// The extension collection.
        /// </param>
        /// <param name="extensionAssembly">
        /// The extension assembly.
        /// </param>
        /// <typeparam name="TPluginInfo">
        /// </typeparam>
        /// <returns>
        /// The <see cref="Dictionary"/>. of extensions discovered in assembly
        /// </returns>
        internal Dictionary<string, TPluginInfo> GetExtensionsDiscoveredFromAssembly<TPluginInfo>(
            Dictionary<string, TPluginInfo> extensionCollection,
            string extensionAssembly)
        {
            var extensions = new Dictionary<string, TPluginInfo>();
            if (extensionCollection != null)
            {
                foreach (var extension in extensionCollection)
                {
                    var testPluginInformation = extension.Value as TestPluginInformation;
                    var extensionType = Type.GetType(testPluginInformation?.AssemblyQualifiedName);
                    if (string.Equals(extensionType.GetTypeInfo().Assembly.GetAssemblyLocation(), extensionAssembly))
                    {
                        extensions.Add(extension.Key, extension.Value);
                    }
                }
            }

            return extensions;
        }

        #endregion

        #region Private methods

        private void SetTestExtensionCache<TPluginInfo>(Dictionary<string, TPluginInfo> testPluginInfos) where TPluginInfo : TestPluginInformation
        {
            if (typeof(TPluginInfo) == typeof(TestDiscovererPluginInformation))
            {
                this.TestDiscoverers = (Dictionary<string, TestDiscovererPluginInformation>)(object)testPluginInfos;
            }
            else if (typeof(TPluginInfo) == typeof(TestExecutorPluginInformation))
            {
                this.TestExecutors = (Dictionary<string, TestExecutorPluginInformation>)(object)testPluginInfos;
            }
            else if (typeof(TPluginInfo) == typeof(TestExecutorPluginInformation2))
            {
                this.TestExecutors2 = (Dictionary<string, TestExecutorPluginInformation2>)(object)testPluginInfos;
            }
            else if (typeof(TPluginInfo) == typeof(TestLoggerPluginInformation))
            {
                this.TestLoggers = (Dictionary<string, TestLoggerPluginInformation>)(object)testPluginInfos;
            }
            else if (typeof(TPluginInfo) == typeof(TestSettingsProviderPluginInformation))
            {
                this.TestSettingsProviders = (Dictionary<string, TestSettingsProviderPluginInformation>)(object)testPluginInfos;
            }
            else if (typeof(TPluginInfo) == typeof(TestRuntimePluginInformation))
            {
                this.TestHosts = (Dictionary<string, TestRuntimePluginInformation>)(object)testPluginInfos;
            }
            else if (typeof(TPluginInfo) == typeof(DataCollectorConfig))
            {
                this.DataCollectors = (Dictionary<string, DataCollectorConfig>)(object)testPluginInfos;
            }
        }

        #endregion
    }
}<|MERGE_RESOLUTION|>--- conflicted
+++ resolved
@@ -144,42 +144,36 @@
         /// <returns> The test extensions defined the extension assembly if it is already discovered. null if not.</returns>
         internal TestExtensions GetExtensionsDiscoveredFromAssembly(string extensionAssembly)
         {
-            var testExtensions = new TestExtensions
-            {
-                TestDiscoverers =
+            var testExtensions = new TestExtensions();
+
+            testExtensions.TestDiscoverers =
                 this.GetExtensionsDiscoveredFromAssembly<TestDiscovererPluginInformation>(
                     this.TestDiscoverers,
-                    extensionAssembly),
-                TestExecutors =
+                    extensionAssembly);
+            testExtensions.TestExecutors =
                 this.GetExtensionsDiscoveredFromAssembly<TestExecutorPluginInformation>(
                     this.TestExecutors,
-<<<<<<< HEAD
-                    extensionAssembly),
-                TestSettingsProviders =
-=======
                     extensionAssembly);
             testExtensions.TestExecutors2 =
                 this.GetExtensionsDiscoveredFromAssembly<TestExecutorPluginInformation2>(
                     this.TestExecutors2,
                     extensionAssembly);
             testExtensions.TestSettingsProviders =
->>>>>>> 50e6af68
                 this.GetExtensionsDiscoveredFromAssembly<TestSettingsProviderPluginInformation>(
                     this.TestSettingsProviders,
-                    extensionAssembly),
-                TestLoggers =
+                    extensionAssembly);
+            testExtensions.TestLoggers =
                 this.GetExtensionsDiscoveredFromAssembly<TestLoggerPluginInformation>(
                     this.TestLoggers,
-                    extensionAssembly),
-                TestHosts =
+                    extensionAssembly);
+            testExtensions.TestHosts =
                 this.GetExtensionsDiscoveredFromAssembly<TestRuntimePluginInformation>(
                     this.TestHosts,
-                    extensionAssembly),
-                DataCollectors =
+                    extensionAssembly);
+            testExtensions.DataCollectors =
                 this.GetExtensionsDiscoveredFromAssembly<DataCollectorConfig>(
                     this.DataCollectors,
-                    extensionAssembly)
-            };
+                    extensionAssembly);
 
             if (testExtensions.TestDiscoverers.Any()
                 || testExtensions.TestExecutors.Any()
