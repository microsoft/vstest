// Copyright (c) Microsoft Corporation. All rights reserved.
// Licensed under the MIT license. See LICENSE file in the project root for full license information.

namespace Microsoft.VisualStudio.TestPlatform.Common.Logging
{
    using System;
    using System.Collections.Generic;
    using System.Diagnostics.CodeAnalysis;
    using System.Globalization;
    using System.Linq;

    using Microsoft.VisualStudio.TestPlatform.Common.Exceptions;
    using Microsoft.VisualStudio.TestPlatform.Common.Interfaces;
    using Microsoft.VisualStudio.TestPlatform.Common.Utilities;
    using Microsoft.VisualStudio.TestPlatform.ObjectModel;
    using Microsoft.VisualStudio.TestPlatform.ObjectModel.Client;
    using Microsoft.VisualStudio.TestPlatform.ObjectModel.Logging;
    using Microsoft.VisualStudio.TestPlatform.ObjectModel.Utilities;

    using CommonResources = Microsoft.VisualStudio.TestPlatform.Common.Resources.Resources;

    /// <summary>
    /// Responsible for managing logger extensions and broadcasting results
    /// and error/warning/informational messages to them.
    /// </summary>
    internal class TestLoggerManager : ITestDiscoveryEventsRegistrar, ITestRunEventsRegistrar, IDisposable
    {
        #region Fields

        private static readonly object Synclock = new object();
        private static TestLoggerManager testLoggerManager;
        protected List<LoggerInfo> loggersInfoList = new List<LoggerInfo>();

        /// <summary>
        /// Test Logger Events instance which will be passed to loggers when they are initialized.
        /// </summary>
        private InternalTestLoggerEvents loggerEvents;

        /// <summary>
        /// Used to keep track of which loggers have been initialized.
        /// </summary>
        private HashSet<String> initializedLoggers = new HashSet<String>();

        /// <summary>
        /// Keeps track if we are disposed.
        /// </summary>
        private bool isDisposed = false;

        /// <summary>
        /// Run request that we have registered for events on.  Used when
        /// disposing to unregister for the events.
        /// </summary>
        private ITestRunRequest runRequest = null;

        /// <summary>
        /// Gets an instance of the logger.
        /// </summary>
        private IMessageLogger messageLogger;

        private TestLoggerExtensionManager testLoggerExtensionManager;
        private IDiscoveryRequest discoveryRequest;

        #endregion

        #region Constructor

        /// <summary>
        /// Default constructor.
        /// </summary>
        protected TestLoggerManager(TestSessionMessageLogger sessionLogger, InternalTestLoggerEvents loggerEvents)
        {
            this.messageLogger = sessionLogger;
            this.testLoggerExtensionManager = null;
            this.loggerEvents = loggerEvents;
        }

        /// <summary>
        /// Gets the instance.
        /// </summary>
        public static TestLoggerManager Instance
        {
            get
            {
                if (testLoggerManager == null)
                {
                    lock (Synclock)
                    {
                        if (testLoggerManager == null)
                        {
                            testLoggerManager = new TestLoggerManager(TestSessionMessageLogger.Instance,
                                new InternalTestLoggerEvents(TestSessionMessageLogger.Instance));
                        }
                    }
                }

                return testLoggerManager;
            }

            protected set
            {
                testLoggerManager = value;
            }
        }

        #endregion

        #region Properties

        /// <summary>
        /// Gets the logger events.
        /// </summary>
        public TestLoggerEvents LoggerEvents
        {
            get
            {
                return this.loggerEvents;
            }
        }

        /// <summary>
        /// Gets the initialized loggers.
        /// </summary>
        /// This property is added to assist in testing
        protected HashSet<string> InitializedLoggers
        {
            get
            {
                return this.initializedLoggers;
            }
        }

        private TestLoggerExtensionManager TestLoggerExtensionManager
        {
            get
            {
                if (this.testLoggerExtensionManager == null)
                {
                    this.testLoggerExtensionManager = TestLoggerExtensionManager.Create(messageLogger);
                }

                return this.testLoggerExtensionManager;
            }
        }

        #endregion

        #region Public Methods

        /// <summary>
        /// Update the logger list which will later use to initialize it.
        /// </summary>
        /// <param name="argument"> the actual argument pass by the user through --logger argument</param>
        /// <param name="loggerIdentifier">friendly name of the logger</param>
        /// <param name="parameters">parameter passed to logger</param>
        public void UpdateLoggerList(string argument, string loggerIdentifier, Dictionary<string, string> parameters)
        {
            this.loggersInfoList.Add(new LoggerInfo(argument, loggerIdentifier, parameters));
        }

        /// <summary>
        /// Initializes all the loggers passed by user
        /// </summary>
        public void InitializeLoggers()
        {
            foreach (var logger in this.loggersInfoList)
            {
                string loggerIdentifier = logger.loggerIdentifier;
                Dictionary<string, string> parameters = logger.parameters;

                // First assume the logger is specified by URI. If that fails try with friendly name.
                try
                {
                    this.AddLoggerByUri(loggerIdentifier, parameters);
                }
                catch (InvalidLoggerException)
                {
                    string loggerUri;
                    if (testLoggerManager.TryGetUriFromFriendlyName(loggerIdentifier, out loggerUri))
                    {
                        this.AddLoggerByUri(loggerUri, parameters);
                    }
                    else
                    {
                        throw new InvalidLoggerException(
                        String.Format(
                        CultureInfo.CurrentUICulture,
                        CommonResources.LoggerNotFound,
                        logger.argument));
                    }
                }
            }
        }

        /// <summary>
        /// Add and initialize the logger with the given parameters
        /// </summary>
        /// <param name="logger">The logger that needs to be initialized</param>
        /// <param name="extensionUri">URI of the logger</param>
        /// <param name="parameters">Logger parameters</param>
        public void AddLogger(ITestLogger logger, string extensionUri, Dictionary<string, string> parameters)
        {
            this.CheckDisposed();

            // If the logger has already been initialized just return.
            if (this.initializedLoggers.Contains(extensionUri, StringComparer.OrdinalIgnoreCase))
            {
                return;
            }
            this.initializedLoggers.Add(extensionUri);
            InitializeLogger(logger, extensionUri, parameters);
        }

        /// <summary>
        /// Adds the logger with the specified URI and parameters.
        /// For ex. TfsPublisher takes parameters such as  Platform, Flavor etc.
        /// </summary>
        /// <param name="uri">URI of the logger to add.</param>
        /// <param name="parameters">Logger parameters.</param>
        [System.Diagnostics.CodeAnalysis.SuppressMessage("Microsoft.Usage", "CA2234:PassSystemUriObjectsInsteadOfStrings", Justification = "Case insensitive needs to be supported "), SuppressMessage("Microsoft.Design", "CA1031:DoNotCatchGeneralExceptionTypes", Justification = "Third party loggers could potentially throw all kinds of exceptions.")]
        public void AddLogger(Uri uri, Dictionary<string, string> parameters)
        {
            ValidateArg.NotNull<Uri>(uri, "uri");

            this.CheckDisposed();

            // If the logger has already been initialized just return.
            if (this.initializedLoggers.Contains(uri.AbsoluteUri, StringComparer.OrdinalIgnoreCase))
            {
                return;
            }
            this.initializedLoggers.Add(uri.AbsoluteUri);

            // Look up the extension and initialize it if one is found.
            var extensionManager = this.TestLoggerExtensionManager;
            var logger = extensionManager.TryGetTestExtension(uri.AbsoluteUri);

            if (logger == null)
            {
                throw new InvalidOperationException(
                    String.Format(
                        CultureInfo.CurrentUICulture,
                        CommonResources.LoggerNotFound,
                        uri.OriginalString));
            }

            InitializeLogger(logger.Value, logger.Metadata.ExtensionUri, parameters);
        }

        private void AddLoggerByUri(string argument, Dictionary<string, string> parameters)
        {
            // Get the uri and if it is not valid, throw.
            Uri loggerUri = null;
            try
            {
                loggerUri = new Uri(argument);
            }
            catch (UriFormatException)
            {
                throw new InvalidLoggerException(
                string.Format(
                    CultureInfo.CurrentUICulture,
                    CommonResources.LoggerUriInvalid,
                    argument));
            }

            // Add the logger and if it is a non-existent logger, throw.
            try
            {
                testLoggerManager.AddLogger(loggerUri, parameters);
            }
            catch (InvalidOperationException e)
            {
                throw new InvalidLoggerException(e.Message, e);
            }
        }

        private void InitializeLogger(ITestLogger logger, string extensionUri, Dictionary<string, string> parameters)
        {
            try
            {
                if (logger is ITestLoggerWithParameters)
                {
                    ((ITestLoggerWithParameters)logger).Initialize(this.loggerEvents, this.UpdateLoggerParameters(parameters));
                }
                else
                {
                    ((ITestLogger)logger).Initialize(this.loggerEvents, this.GetResultsDirectory(RunSettingsManager.Instance.ActiveRunSettings));
                }
            }
            catch (Exception e)
            {
                this.messageLogger.SendMessage(
                    TestMessageLevel.Error,
                    string.Format(
                        CultureInfo.CurrentUICulture,
                        CommonResources.LoggerInitializationError,
                        extensionUri,
                        e));
            }
        }

        /// <summary>
        /// Tries to get uri of the logger corresponding to the friendly name. If no such logger exists return null.
        /// </summary>
        /// <param name="friendlyName">The friendly Name.</param>
        /// <param name="loggerUri">The logger Uri.</param>
        /// <returns><see cref="bool"/></returns>
        public bool TryGetUriFromFriendlyName(string friendlyName, out string loggerUri)
        {
            var extensionManager = this.TestLoggerExtensionManager;
            foreach (var extension in extensionManager.TestExtensions)
            {
                if (string.Compare(friendlyName, extension.Metadata.FriendlyName, StringComparison.OrdinalIgnoreCase) == 0)
                {
                    loggerUri = extension.Metadata.ExtensionUri;
                    return true;
                }
            }

            loggerUri = null;
            return false;
        }

        /// <summary>
        /// Registers to receive events from the provided test run request.
        /// These events will then be broadcast to any registered loggers.
        /// </summary>
        /// <param name="testRunRequest">The run request to register for events on.</param>
        public void RegisterTestRunEvents(ITestRunRequest testRunRequest)
        {
            ValidateArg.NotNull<ITestRunRequest>(testRunRequest, "testRunRequest");

            this.CheckDisposed();

            // Keep track of the run requests so we can unregister for the
            // events when disposed.
            this.runRequest = testRunRequest;

            // Redirect the events to the InternalTestLoggerEvents
            testRunRequest.TestRunMessage += this.TestRunMessageHandler;
            testRunRequest.OnRunStart += this.TestRunStartHandler;
            testRunRequest.OnRunStatsChange += this.TestRunStatsChangedHandler;
            testRunRequest.OnRunCompletion += this.TestRunCompleteHandler;
            testRunRequest.DataCollectionMessage += this.DataCollectionMessageHandler;
        }

        /// <summary>
        /// Registers to receive discovery events from discovery request.
        /// These events will then be broadcast to any registered loggers.
        /// </summary>
        /// <param name="discoveryRequest">The discovery request to register for events on.</param>
        public void RegisterDiscoveryEvents(IDiscoveryRequest discoveryRequest)
        {
            ValidateArg.NotNull<IDiscoveryRequest>(discoveryRequest, "discoveryRequest");

            this.CheckDisposed();
            this.discoveryRequest = discoveryRequest;
            discoveryRequest.OnDiscoveryMessage += this.DiscoveryMessageHandler;
<<<<<<< HEAD
            discoveryRequest.OnDiscoveryStart += this.DiscoveryStartHandler;
=======
            discoveryRequest.OnDiscoveredTests += this.DiscoveredTestsHandler;
            discoveryRequest.OnDiscoveryComplete += this.DiscoveryCompleteHandler;
>>>>>>> e48d96d9
        }

        /// <summary>
        /// Unregisters the events from the test run request. 
        /// </summary>
        /// <param name="testRunRequest">The run request from which events should be unregistered.</param>
        public void UnregisterTestRunEvents(ITestRunRequest testRunRequest)
        {
            ValidateArg.NotNull<ITestRunRequest>(testRunRequest, "testRunRequest");

            testRunRequest.TestRunMessage -= this.TestRunMessageHandler;
            testRunRequest.OnRunStart -= this.TestRunStartHandler;
            testRunRequest.OnRunStatsChange -= this.TestRunStatsChangedHandler;
            testRunRequest.OnRunCompletion -= this.TestRunCompleteHandler;
            testRunRequest.DataCollectionMessage -= this.DataCollectionMessageHandler;
        }

        /// <summary>
        /// Unregister the events from the discovery request.
        /// </summary>
        /// <param name="discoveryRequest">The discovery request from which events should be unregistered.</param>
        public void UnregisterDiscoveryEvents(IDiscoveryRequest discoveryRequest)
        {
            ValidateArg.NotNull<IDiscoveryRequest>(discoveryRequest, "discoveryRequest");
            discoveryRequest.OnDiscoveryMessage -= this.DiscoveryMessageHandler;
<<<<<<< HEAD
            discoveryRequest.OnDiscoveryStart -= this.DiscoveryStartHandler;
=======
            discoveryRequest.OnDiscoveredTests -= this.DiscoveredTestsHandler;
            discoveryRequest.OnDiscoveryComplete -= this.DiscoveryCompleteHandler;
>>>>>>> e48d96d9
        }

        /// <summary>
        /// Enables sending of events to the loggers which are registered.
        /// </summary>
        /// <remarks>
        /// By default events are disabled and will not be raised until this method is called.
        /// This is done because during logger initialization, errors could be sent and we do not
        /// want them broadcast out to the loggers until all loggers have been enabled.  Without this
        /// all loggers would not receive the errors which were sent prior to initialization finishing.
        /// </remarks>
        public void EnableLogging()
        {
            this.CheckDisposed();
            this.loggerEvents.EnableEvents();
        }

        /// <summary>
        /// Ensure that all pending messages are sent to the loggers.
        /// </summary>
        public void Dispose()
        {
            this.Dispose(true);

            // Use SupressFinalize in case a subclass
            // of this type implements a finalizer.
            GC.SuppressFinalize(this);
        }

        /// <summary>
        /// Sends the error message to all registered loggers.
        /// This is required so that out of test run execution errors 
        /// can also mark test run test run failure.
        /// </summary>
        /// <param name="e">
        /// The e.
        /// </param>
        public void SendTestRunError(TestRunMessageEventArgs e)
        {
            this.TestRunMessageHandler(null, e);
        }

        /// <summary>
        /// Ensure that all pending messages are sent to the loggers.
        /// </summary>
        /// <param name="disposing">
        /// The disposing.
        /// </param>
        protected virtual void Dispose(bool disposing)
        {
            if (!this.isDisposed)
            {
                if (disposing)
                {
                    // Unregister from runrequests.
                    if (this.runRequest != null)
                    {
                        this.runRequest.TestRunMessage -= this.TestRunMessageHandler;
                        this.runRequest.OnRunStart -= this.TestRunStartHandler;
                        this.runRequest.OnRunStatsChange -= this.TestRunStatsChangedHandler;
                        this.runRequest.OnRunCompletion -= this.TestRunCompleteHandler;
                        this.runRequest.DataCollectionMessage -= this.DataCollectionMessageHandler;
                    }

                    if (this.discoveryRequest != null)
                    {
                        this.discoveryRequest.OnDiscoveryMessage -= this.DiscoveryMessageHandler;
<<<<<<< HEAD
                        this.discoveryRequest.OnDiscoveryStart -= this.DiscoveryStartHandler;
=======
                        this.discoveryRequest.OnDiscoveredTests -= this.DiscoveredTestsHandler;
                        this.discoveryRequest.OnDiscoveryComplete -= this.DiscoveryCompleteHandler;
>>>>>>> e48d96d9
                    }

                    this.loggerEvents.Dispose();
                }

                this.isDisposed = true;
            }
        }

        #endregion

        #region Private Members

        /// <summary> 
        /// Gets the test results directory. 
        /// </summary> 
        /// <param name="runSettings">Test run settings.</param> 
        /// <returns>Test results directory</returns>
        internal string GetResultsDirectory(RunSettings runSettings)
        {
            string resultsDirectory = null;
            if (runSettings != null)
            {
                try
                {
                    RunConfiguration runConfiguration = XmlRunSettingsUtilities.GetRunConfigurationNode(runSettings.SettingsXml);
                    resultsDirectory = RunSettingsUtilities.GetTestResultsDirectory(runConfiguration);
                }
                catch (SettingsException se)
                {
                    if (EqtTrace.IsErrorEnabled)
                    {
                        EqtTrace.Error("TestLoggerManager.GetResultsDirectory: Unable to get the test results directory: Error {0}", se);
                    }
                }
            }

            return resultsDirectory;
        }

        /// <summary>
        /// Populates user supplied and default logger parameters.
        /// </summary>
        private Dictionary<string, string> UpdateLoggerParameters(Dictionary<string, string> parameters)
        {
            var loggerParams = new Dictionary<string, string>(StringComparer.OrdinalIgnoreCase);
            if (parameters != null)
            {
                loggerParams = new Dictionary<string, string>(parameters, StringComparer.OrdinalIgnoreCase);
            }

            // Add default logger parameters...
            loggerParams[DefaultLoggerParameterNames.TestRunDirectory] = this.GetResultsDirectory(RunSettingsManager.Instance.ActiveRunSettings);
            return loggerParams;
        }

        private void CheckDisposed()
        {
            if (this.isDisposed)
            {
                throw new ObjectDisposedException(typeof(TestLoggerManager).FullName);
            }
        }

        #region Event Handlers

        /// <summary>
        /// Called when a test run message is received.
        /// </summary>
        private void TestRunMessageHandler(object sender, TestRunMessageEventArgs e)
        {
            this.loggerEvents.RaiseTestRunMessage(e);
        }

        /// <summary>
        /// Called when a test run stats are changed.
        /// </summary>
        private void TestRunStatsChangedHandler(object sender, TestRunChangedEventArgs e)
        {
            foreach (TestResult result in e.NewTestResults)
            {
                this.loggerEvents.RaiseTestResult(new TestResultEventArgs(result));
            }
        }

        /// <summary>
        /// Called when a test run starts.
        /// </summary>
        private void TestRunStartHandler(object sender, TestRunStartEventArgs e)
        {
            this.loggerEvents.RaiseTestRunStart(e);
        }

        /// <summary>
        /// Called when a test run is complete.
        /// </summary>
        private void TestRunCompleteHandler(object sender, TestRunCompleteEventArgs e)
        {
            this.loggerEvents.CompleteTestRun(e.TestRunStatistics, e.IsCanceled, e.IsAborted, e.Error, e.AttachmentSets, e.ElapsedTimeInRunningTests);
        }

        /// <summary>
        /// Called when data collection message is received.
        /// </summary>
        private void DataCollectionMessageHandler(object sender, DataCollectionMessageEventArgs e)
        {
            string message;
            if (null == e.Uri)
            {
                // Message from data collection framework.
                message = string.Format(CultureInfo.CurrentCulture, CommonResources.DataCollectionMessageFormat, e.Message);
            }
            else
            {
                // Message from individual data collector.
                message = string.Format(CultureInfo.CurrentCulture, CommonResources.DataCollectorMessageFormat, e.FriendlyName, e.Message);
            }
            this.TestRunMessageHandler(sender, new TestRunMessageEventArgs(e.Level, message));
        }


        /// <summary>
        /// Send discovery message to all registered listeners.
        /// </summary>
        /// <param name="sender"></param>
        /// <param name="e"></param>
        private void DiscoveryMessageHandler(object sender, TestRunMessageEventArgs e)
        {
            this.loggerEvents.RaiseDiscoveryMessage(e);
        }

        /// <summary>
        /// Send discovered tests to all registered listeners.
        /// </summary>
        /// <param name="sender"></param>
        /// <param name="e"></param>
        private void DiscoveredTestsHandler(object sender, DiscoveredTestsEventArgs e)
        {
            this.loggerEvents.RaiseDiscoveredTests(e);
        }

        /// <summary>
        /// Called when test discovery is complete
        /// </summary>
        /// <param name="sender"></param>
        /// <param name="e"></param>
        private void DiscoveryCompleteHandler(object sender, DiscoveryCompleteEventArgs e)
        {
            this.loggerEvents.RaiseDiscoveryComplete(e);
        }

        /// <summary>
        /// Called when test discovery starts.
        /// </summary>
        /// <param name="sender"></param>
        /// <param name="e"></param>
        private void DiscoveryStartHandler(object sender, DiscoveryStartEventArgs e)
        {
            this.loggerEvents.RaiseDiscoveryStart(e);
        }
        #endregion

        #endregion

        /// <summary>
        /// Class to store logger information
        /// </summary>
        protected class LoggerInfo
        {
            public string argument;
            public string loggerIdentifier;
            public Dictionary<string, string> parameters = new Dictionary<string, string>();

            /// <summary>
            /// Initializes a new instance of the <see cref="LoggerInfo"/> class.
            /// </summary>
            /// <param name="argument"> the actual argument pass by the user through --logger argument</param>
            /// <param name="loggerIdentifier">friendly name of the logger</param>
            /// <param name="parameters">parameter passed to logger</param>
            public LoggerInfo(string argument, string loggerIdentifier, Dictionary<string, string> parameters)
            {
                this.argument = argument;
                this.loggerIdentifier = loggerIdentifier;
                this.parameters = parameters;
            }
        }
    }
}<|MERGE_RESOLUTION|>--- conflicted
+++ resolved
@@ -356,12 +356,9 @@
             this.CheckDisposed();
             this.discoveryRequest = discoveryRequest;
             discoveryRequest.OnDiscoveryMessage += this.DiscoveryMessageHandler;
-<<<<<<< HEAD
             discoveryRequest.OnDiscoveryStart += this.DiscoveryStartHandler;
-=======
             discoveryRequest.OnDiscoveredTests += this.DiscoveredTestsHandler;
             discoveryRequest.OnDiscoveryComplete += this.DiscoveryCompleteHandler;
->>>>>>> e48d96d9
         }
 
         /// <summary>
@@ -387,12 +384,9 @@
         {
             ValidateArg.NotNull<IDiscoveryRequest>(discoveryRequest, "discoveryRequest");
             discoveryRequest.OnDiscoveryMessage -= this.DiscoveryMessageHandler;
-<<<<<<< HEAD
             discoveryRequest.OnDiscoveryStart -= this.DiscoveryStartHandler;
-=======
             discoveryRequest.OnDiscoveredTests -= this.DiscoveredTestsHandler;
             discoveryRequest.OnDiscoveryComplete -= this.DiscoveryCompleteHandler;
->>>>>>> e48d96d9
         }
 
         /// <summary>
@@ -460,12 +454,9 @@
                     if (this.discoveryRequest != null)
                     {
                         this.discoveryRequest.OnDiscoveryMessage -= this.DiscoveryMessageHandler;
-<<<<<<< HEAD
                         this.discoveryRequest.OnDiscoveryStart -= this.DiscoveryStartHandler;
-=======
                         this.discoveryRequest.OnDiscoveredTests -= this.DiscoveredTestsHandler;
                         this.discoveryRequest.OnDiscoveryComplete -= this.DiscoveryCompleteHandler;
->>>>>>> e48d96d9
                     }
 
                     this.loggerEvents.Dispose();
