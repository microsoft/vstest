// Copyright (c) Microsoft Corporation. All rights reserved.
// Licensed under the MIT license. See LICENSE file in the project root for full license information.

namespace Microsoft.VisualStudio.TestPlatform.Common.Logging
{
    using Microsoft.VisualStudio.TestPlatform.ObjectModel;
    using Microsoft.VisualStudio.TestPlatform.ObjectModel.Client;
    using Microsoft.VisualStudio.TestPlatform.ObjectModel.Logging;
    using Microsoft.VisualStudio.TestPlatform.Utilities;
    using System;
    using System.Collections.ObjectModel;
    using System.Diagnostics;

#if NET451
    using System.Configuration;
#endif

    /// <summary>
    /// Exposes events that Test Loggers can register for and allows for them
    /// to be raised through the IRunMessageLogger interface.
    /// </summary>
    internal class InternalTestLoggerEvents : TestLoggerEvents, IDisposable
    {
        #region Fields

        /// <summary>
        /// Queue used for events which are to be sent to the loggers.
        /// </summary>
        /// <remarks>
        /// Using the queue accomplishes two things.
        /// 1. Loggers do not need to be written to be thread safe because
        ///    we will only be raising one event to them at a time.
        /// 2. Allows all events to go to all loggers even during initialization
        ///    because we queue up all events sent until raising of events to the
        ///    loggers is enabled
        /// </remarks>
        private JobQueue<Action> loggerEventQueue;

        /// <summary>
        /// Keeps track if we are disposed.
        /// </summary>
        private bool isDisposed = false;

        /// <summary>
        /// Specifies whether logger event queue is bounded or not
        /// </summary>
        private bool isBoundsOnLoggerEventQueueEnabled;

        private TestSessionMessageLogger testSessionMessageLogger;
#endregion

        #region Constructor

        /// <summary>
        /// Default constructor.
        /// </summary>
        public InternalTestLoggerEvents(TestSessionMessageLogger testSessionMessageLogger)
        {

            // Initialize the queue and pause it.
            // Note: The queue will be resumed when events are enabled.  This is done so all
            //       loggers receive all messages.
            this.isBoundsOnLoggerEventQueueEnabled = IsBoundsEnabledOnLoggerEventQueue();
            this.loggerEventQueue = new JobQueue<Action>(
                this.ProcessQueuedJob,
                "Test Logger",
                GetMaxNumberOfJobsInQueue(),
                GetMaxBytesQueueCanHold(),
                this.isBoundsOnLoggerEventQueueEnabled,
                (message) => EqtTrace.Error(message));
            this.loggerEventQueue.Pause();

            // Register for events from the test run message logger so they 
            // can be raised to the loggers.
            this.testSessionMessageLogger = testSessionMessageLogger;
            this.testSessionMessageLogger.TestRunMessage += this.TestRunMessageHandler;
        }

#endregion

        #region Events

        /// <summary>
        /// Raised when a test message is received.
        /// </summary>
        public override event EventHandler<TestRunMessageEventArgs> TestRunMessage;

        /// <summary>
        /// Raised when a test run starts.
        /// </summary>
        public override event EventHandler<TestRunStartEventArgs> TestRunStart;

        /// <summary>
        /// Raised when a test result is received.
        /// </summary>
        public override event EventHandler<TestResultEventArgs> TestResult;

        /// <summary>
        /// Raised when a test run is complete.
        /// </summary>
        public override event EventHandler<TestRunCompleteEventArgs> TestRunComplete;

        /// <summary>
<<<<<<< HEAD
        /// Raised when test discovery starts.
        /// </summary>
        public override event EventHandler<DiscoveryStartEventArgs> DiscoveryStart;
=======
        /// Raised when a discovery message is received.
        /// </summary>
        public override event EventHandler<TestRunMessageEventArgs> DiscoveryMessage;

        /// <summary>
        /// Raised when discovered tests are received
        /// </summary>
        public override event EventHandler<DiscoveredTestsEventArgs> DiscoveredTests;

        /// <summary>
        /// Raised when test discovery is complete
        /// </summary>
        public override event EventHandler<DiscoveryCompleteEventArgs> DiscoveryComplete;

>>>>>>> e48d96d9
#endregion

        #region IDisposable

        /// <summary>
        /// Waits for all pending messages to be processed by the loggers cleans up.
        /// </summary>
        public void Dispose()
        {
            if (this.isDisposed)
            {
                return;
            }
            this.isDisposed = true;

            // Unregister for test run messages.
            this.testSessionMessageLogger.TestRunMessage -= this.TestRunMessageHandler;

            // Ensure that the queue is processed before returning.
            this.loggerEventQueue.Resume();
            this.loggerEventQueue.Dispose();
        }

#endregion

        #region Internal Methods

        /// <summary>
        /// Enables sending of events to the loggers which are registered and flushes the queue.
        /// </summary>
        /// <remarks>
        /// By default events are disabled and will not be raised until this method is called.
        /// This is done because during logger initialization, errors could be sent and we do not
        /// want them broadcast out to the loggers until all loggers have been enabled.  Without this
        /// all loggers would not receive the errors which were sent prior to initialization finishing.
        /// </remarks>
        internal void EnableEvents()
        {
            this.CheckDisposed();

            this.loggerEventQueue.Resume();

            // Allow currently queued events to flush from the queue.  This is done so that information
            // logged during initialization completes processing before we begin other tasks.  This is
            // important for instance when errors are logged during initilization and need to be output
            // to the console before we begin outputing other information to the console.
            this.loggerEventQueue.Flush();
        }

        /// <summary>
        /// Raises a test run message event to the enabled loggers.
        /// </summary>
        /// <param name="args">Arguments to to be raised.</param>
        internal void RaiseTestRunMessage(TestRunMessageEventArgs args)
        {
            if (args == null)
            {
                throw new ArgumentNullException("args");
            }

            this.CheckDisposed();

            // Sending 0 size as this event is not expected to contain any data. 
            this.SafeInvokeAsync(() => this.TestRunMessage, args, 0, "InternalTestLoggerEvents.SendTestRunMessage");
        }

        /// <summary>
        /// Raises a test result event to the enabled loggers.
        /// </summary>
        /// <param name="args">Arguments to to be raised.</param>
        internal void RaiseTestResult(TestResultEventArgs args)
        {
            ValidateArg.NotNull<TestResultEventArgs>(args, "args");

            this.CheckDisposed();

            // find the approx size of test result
            int resultSize = 0;
            if (this.isBoundsOnLoggerEventQueueEnabled)
            {
                resultSize = FindTestResultSize(args) * sizeof(char);
            }

            this.SafeInvokeAsync(() => this.TestResult, args, resultSize, "InternalTestLoggerEvents.SendTestResult");
        }

        /// <summary>
<<<<<<< HEAD
        /// Raises the test run start event to enabled loggers.
        /// </summary>
        /// <param name="args">Arguments to to be raised.</param>
        internal void RaiseTestRunStart(TestRunStartEventArgs args)
        {
            ValidateArg.NotNull<TestRunStartEventArgs>(args, "args");

            CheckDisposed();

            this.SafeInvokeAsync(() => this.TestRunStart, args, 0, "InternalTestLoggerEvents.SendTestRunStart");
        }

        /// <summary>
        /// Raises a discovery start event to the enabled loggers.
        /// </summary>
        /// <param name="args">Arguments to to be raised.</param>
        internal void RaiseDiscoveryStart(DiscoveryStartEventArgs args)
        {
            ValidateArg.NotNull<DiscoveryStartEventArgs>(args, "args");

            CheckDisposed();

            SafeInvokeAsync(() => this.DiscoveryStart, args, 0, "InternalTestLoggerEvents.SendDiscoveryStart");
=======
        /// Raises a discovery message event to the enabled loggers.
        /// </summary>
        /// <param name="args">Arguments to to be raised.</param>
        internal void RaiseDiscoveryMessage(TestRunMessageEventArgs args)
        {
            ValidateArg.NotNull<TestRunMessageEventArgs>(args, "args");

            this.CheckDisposed();

            // Sending 0 size as this event is not expected to contain any data.
            this.SafeInvokeAsync(() => this.DiscoveryMessage, args, 0, "InternalTestLoggerEvents.SendDiscoveryMessage");
        }

        /// <summary>
        /// Raises discovered tests event to the enabled loggers.
        /// </summary>
        /// <param name="args"> Arguments to to be raised. </param>
        internal void RaiseDiscoveredTests(DiscoveredTestsEventArgs args)
        {
            ValidateArg.NotNull<DiscoveredTestsEventArgs>(args, "args");

            CheckDisposed();

            SafeInvokeAsync(() => this.DiscoveredTests, args, 0, "InternalTestLoggerEvents.SendDiscoveredTests");
        }

        /// <summary>
        /// Raises discovery complete event to the enabled loggers.
        /// </summary>
        /// <param name="args"> Arguments to to be raised. </param>
        internal void RaiseDiscoveryComplete(DiscoveryCompleteEventArgs args)
        {
            ValidateArg.NotNull<DiscoveryCompleteEventArgs>(args, "args");

            CheckDisposed();

            // Sending 0 size as this event is not expected to contain any data.
            SafeInvokeAsync(() => this.DiscoveryComplete, args, 0, "InternalTestLoggerEvents.SendDiscoveryComplete");

            // Wait for the loggers to finish processing the messages for the run.
            this.loggerEventQueue.Flush();
>>>>>>> e48d96d9
        }

        /// <summary>
        /// Raise the test run complete event to test loggers and waits
        /// for the events to be processed.
        /// </summary>
        /// <param name="stats">Specifies the stats of the test run.</param>
        /// <param name="isCanceled">Specifies whether the test run is cancelled.</param>
        /// <param name="isAborted">Specifies whether the test run is aborted.</param>
        /// <param name="error">Specifies the error that occurs during the test run.</param>
        /// <param name="attachmentSet">Run level attachment sets</param>
        /// <param name="elapsedTime">Time elapsed in just running the tests.</param>
        internal void CompleteTestRun(ITestRunStatistics stats, bool isCanceled, bool isAborted, Exception error, Collection<AttachmentSet> attachmentSet, TimeSpan elapsedTime)
        {
            this.CheckDisposed();

            var args = new TestRunCompleteEventArgs(stats, isCanceled, isAborted, error, attachmentSet, elapsedTime, null);

            // Sending 0 size as this event is not expected to contain any data. 
            this.SafeInvokeAsync(() => this.TestRunComplete, args, 0, "InternalTestLoggerEvents.SendTestRunComplete");

            // Wait for the loggers to finish processing the messages for the run.
            this.loggerEventQueue.Flush();
        }

#endregion

        #region Private Members

        /// <summary>
        /// Called when a test run message is sent through the ITestRunMessageLogger which is exported.
        /// </summary>
        private void TestRunMessageHandler(object sender, TestRunMessageEventArgs e)
        {
            // Broadcast the message to the loggers.
            this.SafeInvokeAsync(() => this.TestRunMessage, e, 0, "InternalTestLoggerEvents.SendMessage");
        }

        /// <summary>
        /// Invokes each of the subscribers of the event and handles exceptions which are thrown
        /// ensuring that each handler is invoked even if one throws.
        /// The actual calling of the subscribers is done on a background thread.
        /// </summary>
        private void SafeInvokeAsync(Func<MulticastDelegate> eventHandlersFactory, EventArgs args, int size, string traceDisplayName)
        {
            ValidateArg.NotNull<Func<MulticastDelegate>>(eventHandlersFactory, "eventHandlersFactory");
            ValidateArg.NotNull<EventArgs>(args, "args");

            // Invoke the handlers on a background thread.
            this.loggerEventQueue.QueueJob(
                () =>
                    {
                        var eventHandlers = eventHandlersFactory();
                        eventHandlers?.SafeInvoke(this, args, traceDisplayName);
                    }, size);
        }

        /// <summary>
        /// Method called to process a job which is coming from the logger event queue.
        /// </summary>
        private void ProcessQueuedJob(Action action)
        {
            action();
        }

        /// <summary>
        /// Throws if we are disposed.
        /// </summary>
        private void CheckDisposed()
        {
            if (this.isDisposed)
            {
                throw new ObjectDisposedException(typeof(TestLoggerEvents).FullName);
            }
        }

        /// <summary>
        /// The method parses the config file of vstest.console.exe to see if the Max Job Queue Length is defined. 
        /// Return the Max Queue Length so defined or a default value specifed by TestPlatformDefaults.DefaultMaxLoggerEventsToCache
        /// </summary>
        private int GetMaxNumberOfJobsInQueue()
        {
            return GetSetting(TestPlatformDefaults.MaxNumberOfEventsLoggerEventQueueCanHold,
                              TestPlatformDefaults.DefaultMaxNumberOfEventsLoggerEventQueueCanHold);
        }

        /// <summary>
        /// The method parses the config file of vstest.console.exe to see if the Max Job Queue size is defined. 
        /// Return the Max Queue size so defined or a default value specifed by TestPlatformDefaults.DefaultMaxJobQueueSize
        /// </summary>
        private int GetMaxBytesQueueCanHold()
        {
            return GetSetting(TestPlatformDefaults.MaxBytesLoggerEventQueueCanHold,
                TestPlatformDefaults.DefaultMaxBytesLoggerEventQueueCanHold);
        }

        /// <summary>
        /// Returns whether flow control on logger events queue should be enabled or not. Default is enabled. 
        /// </summary>
        private static bool IsBoundsEnabledOnLoggerEventQueue()
        {
            bool enableBounds;
#if NET451
            string enableBoundsOnEventQueueIsDefined = ConfigurationManager.AppSettings[TestPlatformDefaults.EnableBoundsOnLoggerEventQueue];
#else
            string enableBoundsOnEventQueueIsDefined = null;
#endif
            if (string.IsNullOrEmpty(enableBoundsOnEventQueueIsDefined))
            {
                enableBounds = TestPlatformDefaults.DefaultEnableBoundsOnLoggerEventQueue;
            }
            else
            {
                if (!(bool.TryParse(enableBoundsOnEventQueueIsDefined, out enableBounds)))
                {
                    enableBounds = TestPlatformDefaults.DefaultEnableBoundsOnLoggerEventQueue;
                }
            }
            return enableBounds;
        }

        /// <summary>
        /// Returns the approximate size of a TestResult instance.
        /// </summary>
        private static int FindTestResultSize(TestResultEventArgs args)
        {
            Debug.Assert(args != null && args.Result != null);

            int size = 0;

            if (args.Result.Messages.Count != 0)
            {
                foreach (ObjectModel.TestResultMessage msg in args.Result.Messages)
                {
                    if (!String.IsNullOrEmpty(msg.Text))
                        size += msg.Text.Length;
                }
            }
            return size;
        }

        /// <summary>
        /// Get the appsetting value for the parameter appSettingKey. Use the parameter defaultValue if
        /// value is not there or is invalid. 
        /// </summary>
        private int GetSetting(string appSettingKey, int defaultValue)
        {
            int value;
#if NET451
            string appSettingValue = ConfigurationManager.AppSettings[appSettingKey];
#else
            string appSettingValue = null;
#endif
            if (string.IsNullOrEmpty(appSettingValue))
            {
                value = defaultValue;
            }
            else if (!int.TryParse(appSettingValue, out value) || value < 1)
            {
                EqtTrace.Warning("Unacceptable value '{0}' of {1}. Using default {2}", appSettingValue, appSettingKey, defaultValue);
                value = defaultValue;
            }

            return value;
        }

#endregion
    }
}<|MERGE_RESOLUTION|>--- conflicted
+++ resolved
@@ -101,11 +101,11 @@
         public override event EventHandler<TestRunCompleteEventArgs> TestRunComplete;
 
         /// <summary>
-<<<<<<< HEAD
         /// Raised when test discovery starts.
         /// </summary>
         public override event EventHandler<DiscoveryStartEventArgs> DiscoveryStart;
-=======
+
+        /// <summary>
         /// Raised when a discovery message is received.
         /// </summary>
         public override event EventHandler<TestRunMessageEventArgs> DiscoveryMessage;
@@ -120,7 +120,6 @@
         /// </summary>
         public override event EventHandler<DiscoveryCompleteEventArgs> DiscoveryComplete;
 
->>>>>>> e48d96d9
 #endregion
 
         #region IDisposable
@@ -208,7 +207,6 @@
         }
 
         /// <summary>
-<<<<<<< HEAD
         /// Raises the test run start event to enabled loggers.
         /// </summary>
         /// <param name="args">Arguments to to be raised.</param>
@@ -232,7 +230,9 @@
             CheckDisposed();
 
             SafeInvokeAsync(() => this.DiscoveryStart, args, 0, "InternalTestLoggerEvents.SendDiscoveryStart");
-=======
+        }
+
+        /// <summary>
         /// Raises a discovery message event to the enabled loggers.
         /// </summary>
         /// <param name="args">Arguments to to be raised.</param>
@@ -274,7 +274,6 @@
 
             // Wait for the loggers to finish processing the messages for the run.
             this.loggerEventQueue.Flush();
->>>>>>> e48d96d9
         }
 
         /// <summary>
