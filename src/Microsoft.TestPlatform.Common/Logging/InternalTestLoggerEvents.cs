// Copyright (c) Microsoft Corporation. All rights reserved.
// Licensed under the MIT license. See LICENSE file in the project root for full license information.

namespace Microsoft.VisualStudio.TestPlatform.Common.Logging;

using ObjectModel;
using ObjectModel.Client;
using Microsoft.VisualStudio.TestPlatform.ObjectModel.Logging;
using Microsoft.VisualStudio.TestPlatform.Utilities;

using System;
using System.Collections.ObjectModel;
using System.Diagnostics;

#if NETFRAMEWORK
using System.Configuration;
#endif

/// <summary>
/// Exposes events that Test Loggers can register for and allows for them
/// to be raised through the IRunMessageLogger interface.
/// </summary>
internal class InternalTestLoggerEvents : TestLoggerEvents, IDisposable
{
    #region Fields

    /// <summary>
    /// Queue used for events which are to be sent to the loggers.
    /// </summary>
    /// <remarks>
    /// Using the queue accomplishes two things.
    /// 1. Loggers do not need to be written to be thread safe because
    ///    we will only be raising one event to them at a time.
    /// 2. Allows all events to go to all loggers even during initialization
    ///    because we queue up all events sent until raising of events to the
    ///    loggers is enabled
    /// </remarks>
    private readonly JobQueue<Action> _loggerEventQueue;

    /// <summary>
    /// Keeps track if we are disposed.
    /// </summary>
    private bool _isDisposed = false;

    /// <summary>
    /// Specifies whether logger event queue is bounded or not
    /// </summary>
    private readonly bool _isBoundsOnLoggerEventQueueEnabled;

    private readonly TestSessionMessageLogger _testSessionMessageLogger;
    #endregion

    #region Constructor

    /// <summary>
    /// Default constructor.
    /// </summary>
    public InternalTestLoggerEvents(TestSessionMessageLogger testSessionMessageLogger)
    {

        // Initialize the queue and pause it.
        // Note: The queue will be resumed when events are enabled.  This is done so all
        //       loggers receive all messages.
        _isBoundsOnLoggerEventQueueEnabled = IsBoundsEnabledOnLoggerEventQueue();
        _loggerEventQueue = new JobQueue<Action>(
            ProcessQueuedJob,
            "Test Logger",
            GetMaxNumberOfJobsInQueue(),
            GetMaxBytesQueueCanHold(),
            _isBoundsOnLoggerEventQueueEnabled,
            (message) => EqtTrace.Error(message));
        _loggerEventQueue.Pause();

        // Register for events from the test run message logger so they
        // can be raised to the loggers.
        _testSessionMessageLogger = testSessionMessageLogger;
        _testSessionMessageLogger.TestRunMessage += TestRunMessageHandler;
    }

    #endregion

    #region Events

    /// <summary>
    /// Raised when a test message is received.
    /// </summary>
    public override event EventHandler<TestRunMessageEventArgs> TestRunMessage;

    /// <summary>
    /// Raised when a test run starts.
    /// </summary>
    public override event EventHandler<TestRunStartEventArgs> TestRunStart;

    /// <summary>
    /// Raised when a test result is received.
    /// </summary>
    public override event EventHandler<TestResultEventArgs> TestResult;

    /// <summary>
    /// Raised when a test run is complete.
    /// </summary>
    public override event EventHandler<TestRunCompleteEventArgs> TestRunComplete;

    /// <summary>
    /// Raised when test discovery starts.
    /// </summary>
    public override event EventHandler<DiscoveryStartEventArgs> DiscoveryStart;

    /// <summary>
    /// Raised when a discovery message is received.
    /// </summary>
    public override event EventHandler<TestRunMessageEventArgs> DiscoveryMessage;

    /// <summary>
    /// Raised when discovered tests are received
    /// </summary>
    public override event EventHandler<DiscoveredTestsEventArgs> DiscoveredTests;

    /// <summary>
    /// Raised when test discovery is complete
    /// </summary>
    public override event EventHandler<DiscoveryCompleteEventArgs> DiscoveryComplete;

    #endregion

    #region IDisposable

    /// <summary>
    /// Waits for all pending messages to be processed by the loggers cleans up.
    /// </summary>
    public void Dispose()
    {
        if (_isDisposed)
        {
            return;
        }
        _isDisposed = true;

        // Unregister for test run messages.
        _testSessionMessageLogger.TestRunMessage -= TestRunMessageHandler;

        // Ensure that the queue is processed before returning.
        _loggerEventQueue.Resume();
        _loggerEventQueue.Dispose();
    }

    #endregion

    #region Internal Methods

    /// <summary>
    /// Enables sending of events to the loggers which are registered and flushes the queue.
    /// </summary>
    /// <remarks>
    /// By default events are disabled and will not be raised until this method is called.
    /// This is done because during logger initialization, errors could be sent and we do not
    /// want them broadcast out to the loggers until all loggers have been enabled.  Without this
    /// all loggers would not receive the errors which were sent prior to initialization finishing.
    /// </remarks>
    internal void EnableEvents()
    {
        CheckDisposed();

        _loggerEventQueue.Resume();

        // Allow currently queued events to flush from the queue.  This is done so that information
        // logged during initialization completes processing before we begin other tasks.  This is
        // important for instance when errors are logged during initialization and need to be output
        // to the console before we begin outputting other information to the console.
        _loggerEventQueue.Flush();
    }

    /// <summary>
    /// Raises a test run message event to the enabled loggers.
    /// </summary>
    /// <param name="args">Arguments to be raised.</param>
    internal void RaiseTestRunMessage(TestRunMessageEventArgs args)
    {
        if (args == null)
        {
            throw new ArgumentNullException(nameof(args));
        }

<<<<<<< HEAD
        CheckDisposed();
=======
        /// <summary>
        /// Raises a test result event to the enabled loggers.
        /// </summary>
        /// <param name="args">Arguments to be raised.</param>
        internal void RaiseTestResult(TestResultEventArgs args)
        {
            ValidateArg.NotNull(args, nameof(args));
>>>>>>> be0ee8db

        // Sending 0 size as this event is not expected to contain any data.
        SafeInvokeAsync(() => TestRunMessage, args, 0, "InternalTestLoggerEvents.SendTestRunMessage");
    }

    internal void WaitForEventCompletion()
    {
        _loggerEventQueue.Flush();
    }

    /// <summary>
    /// Raises a test result event to the enabled loggers.
    /// </summary>
    /// <param name="args">Arguments to to be raised.</param>
    internal void RaiseTestResult(TestResultEventArgs args)
    {
        ValidateArg.NotNull(args, nameof(args));

        CheckDisposed();

        // find the approx size of test result
        int resultSize = 0;
        if (_isBoundsOnLoggerEventQueueEnabled)
        {
            resultSize = FindTestResultSize(args) * sizeof(char);
        }

        SafeInvokeAsync(() => TestResult, args, resultSize, "InternalTestLoggerEvents.SendTestResult");
    }

    /// <summary>
    /// Raises the test run start event to enabled loggers.
    /// </summary>
    /// <param name="args">Arguments to be raised.</param>
    internal void RaiseTestRunStart(TestRunStartEventArgs args)
    {
        ValidateArg.NotNull(args, nameof(args));

        CheckDisposed();

        SafeInvokeAsync(() => TestRunStart, args, 0, "InternalTestLoggerEvents.SendTestRunStart");
    }

    /// <summary>
    /// Raises a discovery start event to the enabled loggers.
    /// </summary>
    /// <param name="args">Arguments to be raised.</param>
    internal void RaiseDiscoveryStart(DiscoveryStartEventArgs args)
    {
        ValidateArg.NotNull(args, nameof(args));

        CheckDisposed();

        SafeInvokeAsync(() => DiscoveryStart, args, 0, "InternalTestLoggerEvents.SendDiscoveryStart");
    }

    /// <summary>
    /// Raises a discovery message event to the enabled loggers.
    /// </summary>
    /// <param name="args">Arguments to be raised.</param>
    internal void RaiseDiscoveryMessage(TestRunMessageEventArgs args)
    {
        ValidateArg.NotNull(args, nameof(args));

        CheckDisposed();

        // Sending 0 size as this event is not expected to contain any data.
        SafeInvokeAsync(() => DiscoveryMessage, args, 0, "InternalTestLoggerEvents.SendDiscoveryMessage");
    }

    /// <summary>
    /// Raises discovered tests event to the enabled loggers.
    /// </summary>
    /// <param name="args"> Arguments to be raised. </param>
    internal void RaiseDiscoveredTests(DiscoveredTestsEventArgs args)
    {
        ValidateArg.NotNull(args, nameof(args));

        CheckDisposed();

        SafeInvokeAsync(() => DiscoveredTests, args, 0, "InternalTestLoggerEvents.SendDiscoveredTests");
    }

    /// <summary>
    /// Raises discovery complete event to the enabled loggers.
    /// </summary>
    /// <param name="args"> Arguments to be raised. </param>
    internal void RaiseDiscoveryComplete(DiscoveryCompleteEventArgs args)
    {
        ValidateArg.NotNull(args, nameof(args));

        CheckDisposed();

        // Sending 0 size as this event is not expected to contain any data.
        SafeInvokeAsync(() => DiscoveryComplete, args, 0, "InternalTestLoggerEvents.SendDiscoveryComplete");

        // Wait for the loggers to finish processing the messages for the run.
        _loggerEventQueue.Flush();
    }

    /// <summary>
    /// Raises test run complete to the enabled loggers
    /// </summary>
    /// <param name="args"> Arguments to be raised </param>
    internal void RaiseTestRunComplete(TestRunCompleteEventArgs args)
    {
        ValidateArg.NotNull(args, nameof(args));

        CheckDisposed();

        // Size is being send as 0. (It is good to send the size as the job queue uses it)
        SafeInvokeAsync(() => TestRunComplete, args, 0, "InternalTestLoggerEvents.SendTestRunComplete");

        // Wait for the loggers to finish processing the messages for the run.
        _loggerEventQueue.Flush();
    }

    /// <summary>
    /// Raise the test run complete event to test loggers and waits
    /// for the events to be processed.
    /// </summary>
    /// <param name="stats">Specifies the stats of the test run.</param>
    /// <param name="isCanceled">Specifies whether the test run is canceled.</param>
    /// <param name="isAborted">Specifies whether the test run is aborted.</param>
    /// <param name="error">Specifies the error that occurs during the test run.</param>
    /// <param name="attachmentSet">Run level attachment sets</param>
    /// <param name="invokedDataCollectors">Invoked data collectors</param>
    /// <param name="elapsedTime">Time elapsed in just running the tests.</param>
    internal void CompleteTestRun(ITestRunStatistics stats, bool isCanceled, bool isAborted, Exception error, Collection<AttachmentSet> attachmentSet, Collection<InvokedDataCollector> invokedDataCollectors, TimeSpan elapsedTime)
    {
        CheckDisposed();

        var args = new TestRunCompleteEventArgs(stats, isCanceled, isAborted, error, attachmentSet, invokedDataCollectors, elapsedTime);

        // Sending 0 size as this event is not expected to contain any data.
        SafeInvokeAsync(() => TestRunComplete, args, 0, "InternalTestLoggerEvents.SendTestRunComplete");

        // Wait for the loggers to finish processing the messages for the run.
        _loggerEventQueue.Flush();
    }

    #endregion

    #region Private Members

    /// <summary>
    /// Called when a test run message is sent through the ITestRunMessageLogger which is exported.
    /// </summary>
    private void TestRunMessageHandler(object sender, TestRunMessageEventArgs e)
    {
        // Broadcast the message to the loggers.
        SafeInvokeAsync(() => TestRunMessage, e, 0, "InternalTestLoggerEvents.SendMessage");
    }

    /// <summary>
    /// Invokes each of the subscribers of the event and handles exceptions which are thrown
    /// ensuring that each handler is invoked even if one throws.
    /// The actual calling of the subscribers is done on a background thread.
    /// </summary>
    private void SafeInvokeAsync(Func<MulticastDelegate> eventHandlersFactory, EventArgs args, int size, string traceDisplayName)
    {
        ValidateArg.NotNull(eventHandlersFactory, nameof(eventHandlersFactory));
        ValidateArg.NotNull(args, nameof(args));

        // Invoke the handlers on a background thread.
        _loggerEventQueue.QueueJob(
            () =>
            {
                var eventHandlers = eventHandlersFactory();
                eventHandlers?.SafeInvoke(this, args, traceDisplayName);
            }, size);
    }

    /// <summary>
    /// Method called to process a job which is coming from the logger event queue.
    /// </summary>
    private void ProcessQueuedJob(Action action)
    {
        action();
    }

    /// <summary>
    /// Throws if we are disposed.
    /// </summary>
    private void CheckDisposed()
    {
        if (_isDisposed)
        {
            throw new ObjectDisposedException(typeof(TestLoggerEvents).FullName);
        }
    }

    /// <summary>
    /// The method parses the config file of vstest.console.exe to see if the Max Job Queue Length is defined.
    /// Return the Max Queue Length so defined or a default value specified by TestPlatformDefaults.DefaultMaxLoggerEventsToCache
    /// </summary>
    private int GetMaxNumberOfJobsInQueue()
    {
        return GetSetting(TestPlatformDefaults.MaxNumberOfEventsLoggerEventQueueCanHold,
            TestPlatformDefaults.DefaultMaxNumberOfEventsLoggerEventQueueCanHold);
    }

    /// <summary>
    /// The method parses the config file of vstest.console.exe to see if the Max Job Queue size is defined.
    /// Return the Max Queue size so defined or a default value specified by TestPlatformDefaults.DefaultMaxJobQueueSize
    /// </summary>
    private int GetMaxBytesQueueCanHold()
    {
        return GetSetting(TestPlatformDefaults.MaxBytesLoggerEventQueueCanHold,
            TestPlatformDefaults.DefaultMaxBytesLoggerEventQueueCanHold);
    }

    /// <summary>
    /// Returns whether flow control on logger events queue should be enabled or not. Default is enabled.
    /// </summary>
    private static bool IsBoundsEnabledOnLoggerEventQueue()
    {
        bool enableBounds;
#if NETFRAMEWORK
        string enableBoundsOnEventQueueIsDefined = ConfigurationManager.AppSettings[TestPlatformDefaults.EnableBoundsOnLoggerEventQueue];
#else
        string enableBoundsOnEventQueueIsDefined = null;
#endif
        if (string.IsNullOrEmpty(enableBoundsOnEventQueueIsDefined))
        {
            enableBounds = TestPlatformDefaults.DefaultEnableBoundsOnLoggerEventQueue;
        }
        else
        {
            if (!(bool.TryParse(enableBoundsOnEventQueueIsDefined, out enableBounds)))
            {
                enableBounds = TestPlatformDefaults.DefaultEnableBoundsOnLoggerEventQueue;
            }
        }
        return enableBounds;
    }

    /// <summary>
    /// Returns the approximate size of a TestResult instance.
    /// </summary>
    private static int FindTestResultSize(TestResultEventArgs args)
    {
        Debug.Assert(args != null && args.Result != null);

        int size = 0;

        if (args.Result.Messages.Count != 0)
        {
            foreach (TestResultMessage msg in args.Result.Messages)
            {
                if (!string.IsNullOrEmpty(msg.Text))
                    size += msg.Text.Length;
            }
        }
        return size;
    }

    /// <summary>
    /// Get the appsetting value for the parameter appSettingKey. Use the parameter defaultValue if
    /// value is not there or is invalid.
    /// </summary>
    private int GetSetting(string appSettingKey, int defaultValue)
    {
        int value;
#if NETFRAMEWORK
        string appSettingValue = ConfigurationManager.AppSettings[appSettingKey];
#else
        string appSettingValue = null;
#endif
        if (string.IsNullOrEmpty(appSettingValue))
        {
            value = defaultValue;
        }
        else if (!int.TryParse(appSettingValue, out value) || value < 1)
        {
            EqtTrace.Warning("Unacceptable value '{0}' of {1}. Using default {2}", appSettingValue, appSettingKey, defaultValue);
            value = defaultValue;
        }

        return value;
    }

    #endregion
}<|MERGE_RESOLUTION|>--- conflicted
+++ resolved
@@ -181,17 +181,7 @@
             throw new ArgumentNullException(nameof(args));
         }
 
-<<<<<<< HEAD
-        CheckDisposed();
-=======
-        /// <summary>
-        /// Raises a test result event to the enabled loggers.
-        /// </summary>
-        /// <param name="args">Arguments to be raised.</param>
-        internal void RaiseTestResult(TestResultEventArgs args)
-        {
-            ValidateArg.NotNull(args, nameof(args));
->>>>>>> be0ee8db
+        CheckDisposed();
 
         // Sending 0 size as this event is not expected to contain any data.
         SafeInvokeAsync(() => TestRunMessage, args, 0, "InternalTestLoggerEvents.SendTestRunMessage");
@@ -205,7 +195,7 @@
     /// <summary>
     /// Raises a test result event to the enabled loggers.
     /// </summary>
-    /// <param name="args">Arguments to to be raised.</param>
+    /// <param name="args">Arguments to be raised.</param>
     internal void RaiseTestResult(TestResultEventArgs args)
     {
         ValidateArg.NotNull(args, nameof(args));
