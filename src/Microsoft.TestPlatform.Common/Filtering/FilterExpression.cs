// Copyright (c) Microsoft Corporation. All rights reserved.
// Licensed under the MIT license. See LICENSE file in the project root for full license information.

namespace Microsoft.VisualStudio.TestPlatform.Common.Filtering;

using System;
using System.Collections.Generic;
using System.Diagnostics;
using System.Globalization;
using System.Linq;
using System.Text;
using System.Text.RegularExpressions;

using ObjectModel;
using Microsoft.VisualStudio.TestPlatform.ObjectModel.Utilities;

using CommonResources = Resources.Resources;

/// <summary>
/// Represents an expression tree.
/// Supports:
///     Logical Operators:  &, |
///     Equality Operators: =, !=
///     Parenthesis (, ) for grouping.
/// </summary>
internal class FilterExpression
{
    /// <summary>
    /// Condition, if expression is conditional expression.
    /// </summary>
    private readonly Condition _condition;

    /// <summary>
    /// Left operand, when expression is logical expression.
    /// </summary>
    private readonly FilterExpression _left;

    /// <summary>
    /// Right operand, when expression is logical expression.
    /// </summary>
    private readonly FilterExpression _right;

    /// <summary>
    /// If logical expression is using logical And ('&') operator.
    /// </summary>
    private readonly bool _areJoinedByAnd;

    #region Constructors

    private FilterExpression(FilterExpression left, FilterExpression right, bool areJoinedByAnd)
    {
        ValidateArg.NotNull(left, nameof(left));
        ValidateArg.NotNull(right, nameof(right));

        _left = left;
        _right = right;
        _areJoinedByAnd = areJoinedByAnd;
    }

    private FilterExpression(Condition condition)
    {
        ValidateArg.NotNull(condition, nameof(condition));
        _condition = condition;
    }
    #endregion

    /// <summary>
    /// Create a new filter expression 'And'ing 'this' with 'filter'.
    /// </summary>
    private FilterExpression And(FilterExpression filter)
    {
        return new FilterExpression(this, filter, true);
    }

    /// <summary>
    /// Create a new filter expression 'Or'ing 'this' with 'filter'.
    /// </summary>
    private FilterExpression Or(FilterExpression filter)
    {
        return new FilterExpression(this, filter, false);
    }

    /// <summary>
    /// Process the given operator from the filterStack.
    /// Puts back the result of operation back to filterStack.
    /// </summary>
    private static void ProcessOperator(Stack<FilterExpression> filterStack, Operator op)
    {
        if (op == Operator.And)
        {
            if (filterStack.Count < 2)
            {
                throw new FormatException(string.Format(CultureInfo.CurrentCulture, CommonResources.TestCaseFilterFormatException, CommonResources.MissingOperand));
            }

            var filterRight = filterStack.Pop();
            var filterLeft = filterStack.Pop();
            var result = filterLeft.And(filterRight);
            filterStack.Push(result);
        }
        else if (op == Operator.Or)
        {
            if (filterStack.Count < 2)
            {
                throw new FormatException(string.Format(CultureInfo.CurrentCulture, CommonResources.TestCaseFilterFormatException, CommonResources.MissingOperand));
            }

            var filterRight = filterStack.Pop();
            var filterLeft = filterStack.Pop();
            var result = filterLeft.Or(filterRight);
            filterStack.Push(result);
        }
        else if (op == Operator.OpenBrace)
        {
            throw new FormatException(string.Format(CultureInfo.CurrentCulture, CommonResources.TestCaseFilterFormatException, CommonResources.MissingCloseParenthesis));
        }
        else
        {
            Debug.Fail("ProcessOperator called for Unexpected operator.");
            throw new FormatException(string.Format(CultureInfo.CurrentCulture, CommonResources.TestCaseFilterFormatException, string.Empty));
        }
    }

    /// <summary>
    /// True, if filter is valid for given set of properties.
    /// When False, invalidProperties would contain properties making filter invalid.
    /// </summary>
    internal string[] ValidForProperties(IEnumerable<string> properties, Func<string, TestProperty> propertyProvider)
    {
        string[] invalidProperties = null;

        if (null == properties)
        {
            // if null, initialize to empty list so that invalid properties can be found.
            properties = Enumerable.Empty<string>();
        }

        bool valid = false;
        if (_condition != null)
        {
            valid = _condition.ValidForProperties(properties, propertyProvider);
            if (!valid)
            {
                invalidProperties = new string[1] { _condition.Name };
            }
        }
        else
        {
            invalidProperties = _left.ValidForProperties(properties, propertyProvider);
            var invalidRight = _right.ValidForProperties(properties, propertyProvider);
            if (null == invalidProperties)
            {
                invalidProperties = invalidRight;
            }
            else if (null != invalidRight)
            {
                invalidProperties = invalidProperties.Concat(invalidRight).ToArray();
            }
        }
        return invalidProperties;
    }

    /// <summary>
    /// Return FilterExpression after parsing the given filter expression, and a FastFilter when possible.
    /// </summary>
    internal static FilterExpression Parse(string filterString, out FastFilter fastFilter)
    {
        ValidateArg.NotNull(filterString, nameof(filterString));

        // Below parsing doesn't error out on pattern (), so explicitly search for that (empty parethesis).
        var invalidInput = Regex.Match(filterString, @"\(\s*\)");
        if (invalidInput.Success)
        {
            throw new FormatException(string.Format(CultureInfo.CurrentCulture, CommonResources.TestCaseFilterFormatException, CommonResources.EmptyParenthesis));
        }

        var tokens = TokenizeFilterExpressionString(filterString);
        var operatorStack = new Stack<Operator>();
        var filterStack = new Stack<FilterExpression>();

        var fastFilterBuilder = FastFilter.CreateBuilder();

        // This is based on standard parsing of in order expression using two stacks (operand stack and operator stack)
        // Precedence(And) > Precedence(Or)
        foreach (var inputToken in tokens)
        {
<<<<<<< HEAD
            var token = inputToken.Trim();
            if (string.IsNullOrEmpty(token))
=======
            ValidateArg.NotNull(filterString, nameof(filterString));

            // Below parsing doesn't error out on pattern (), so explicitly search for that (empty parenthesis).
            var invalidInput = Regex.Match(filterString, @"\(\s*\)");
            if (invalidInput.Success)
>>>>>>> be0ee8db
            {
                // ignore empty tokens
                continue;
            }

            switch (token)
            {
                case "&":
                case "|":

                    Operator currentOperator = Operator.And;
                    if (string.Equals("|", token))
                    {
                        currentOperator = Operator.Or;
                    }

                    fastFilterBuilder.AddOperator(currentOperator);

                    // Always put only higher priority operator on stack.
                    //  if lesser priority -- pop up the stack and process the operator to maintain operator precedence.
                    //  if equal priority -- pop up the stack and process the operator to maintain operator associativity.
                    //  OpenBrace is special condition. & or | can come on top of OpenBrace for case like ((a=b)&c=d)
                    while (true)
                    {
                        bool isEmpty = operatorStack.Count == 0;
                        Operator stackTopOperator = isEmpty ? Operator.None : operatorStack.Peek();
                        if (isEmpty || stackTopOperator == Operator.OpenBrace || stackTopOperator < currentOperator)
                        {
                            operatorStack.Push(currentOperator);
                            break;
                        }
                        stackTopOperator = operatorStack.Pop();
                        ProcessOperator(filterStack, stackTopOperator);
                    }
                    break;

                case "(":
                    operatorStack.Push(Operator.OpenBrace);
                    break;

                case ")":
                    // process operators from the stack till OpenBrace is found.
                    // If stack is empty at any time, than matching OpenBrace is missing from the expression.
                    if (operatorStack.Count == 0)
                    {
                        throw new FormatException(string.Format(CultureInfo.CurrentCulture, CommonResources.TestCaseFilterFormatException, CommonResources.MissingOpenParenthesis));
                    }

                    Operator temp = operatorStack.Pop();
                    while (temp != Operator.OpenBrace)
                    {
                        ProcessOperator(filterStack, temp);
                        if (operatorStack.Count == 0)
                        {
                            throw new FormatException(string.Format(CultureInfo.CurrentCulture, CommonResources.TestCaseFilterFormatException, CommonResources.MissingOpenParenthesis));
                        }
                        temp = operatorStack.Pop();
                    }

                    break;

                default:
                    // push the operand to the operand stack.
                    Condition condition = Condition.Parse(token);
                    FilterExpression filter = new(condition);
                    filterStack.Push(filter);

                    fastFilterBuilder.AddCondition(condition);
                    break;
            }
        }
        while (operatorStack.Count != 0)
        {
            Operator temp = operatorStack.Pop();
            ProcessOperator(filterStack, temp);
        }

        if (filterStack.Count != 1)
        {
            throw new FormatException(string.Format(CultureInfo.CurrentCulture, CommonResources.TestCaseFilterFormatException, CommonResources.MissingOperator));
        }

        fastFilter = fastFilterBuilder.ToFastFilter();

        return filterStack.Pop();
    }

    /// <summary>
    /// Evaluate filterExpression with given propertyValueProvider.
    /// </summary>
    /// <param name="propertyValueProvider"> The property Value Provider.</param>
    /// <returns> True if evaluation is successful. </returns>
    internal bool Evaluate(Func<string, object> propertyValueProvider)
    {
        ValidateArg.NotNull(propertyValueProvider, nameof(propertyValueProvider));

        bool filterResult = false;
        if (null != _condition)
        {
            filterResult = _condition.Evaluate(propertyValueProvider);
        }
        else
        {
            // & or | operator
            bool leftResult = _left.Evaluate(propertyValueProvider);
            bool rightResult = _right.Evaluate(propertyValueProvider);
            filterResult = _areJoinedByAnd ? leftResult && rightResult : leftResult || rightResult;
        }
        return filterResult;
    }

    internal static IEnumerable<string> TokenizeFilterExpressionString(string str)
    {
        return str == null ? throw new ArgumentNullException(nameof(str)) : TokenizeFilterExpressionStringHelper(str);

        static IEnumerable<string> TokenizeFilterExpressionStringHelper(string s)
        {
            StringBuilder tokenBuilder = new();

            var last = '\0';
            for (int i = 0; i < s.Length; ++i)
            {
                var current = s[i];

                if (last == FilterHelper.EscapeCharacter)
                {
                    // Don't check if `current` is one of the special characters here.
                    // Instead, we blindly let any character follows '\' pass though and
                    // relies on `FilterHelpers.Unescape` to report such errors.
                    tokenBuilder.Append(current);

                    if (current == FilterHelper.EscapeCharacter)
                    {
                        // We just encountered "\\" (escaped '\'), this will set last to '\0'
                        // so the next char will not be treated as a suffix of escape sequence.
                        current = '\0';
                    }
                }
                else
                {
                    switch (current)
                    {
                        case '(':
                        case ')':
                        case '&':
                        case '|':
                            if (tokenBuilder.Length > 0)
                            {
                                yield return tokenBuilder.ToString();
                                tokenBuilder.Clear();
                            }
                            yield return current.ToString();
                            break;

                        default:
                            tokenBuilder.Append(current);
                            break;
                    }
                }

                last = current;
            }

            if (tokenBuilder.Length > 0)
            {
                yield return tokenBuilder.ToString();
            }
        }
    }
}<|MERGE_RESOLUTION|>--- conflicted
+++ resolved
@@ -167,7 +167,7 @@
     {
         ValidateArg.NotNull(filterString, nameof(filterString));
 
-        // Below parsing doesn't error out on pattern (), so explicitly search for that (empty parethesis).
+        // Below parsing doesn't error out on pattern (), so explicitly search for that (empty parenthesis).
         var invalidInput = Regex.Match(filterString, @"\(\s*\)");
         if (invalidInput.Success)
         {
@@ -184,16 +184,8 @@
         // Precedence(And) > Precedence(Or)
         foreach (var inputToken in tokens)
         {
-<<<<<<< HEAD
             var token = inputToken.Trim();
             if (string.IsNullOrEmpty(token))
-=======
-            ValidateArg.NotNull(filterString, nameof(filterString));
-
-            // Below parsing doesn't error out on pattern (), so explicitly search for that (empty parenthesis).
-            var invalidInput = Regex.Match(filterString, @"\(\s*\)");
-            if (invalidInput.Success)
->>>>>>> be0ee8db
             {
                 // ignore empty tokens
                 continue;
