// Copyright (c) Microsoft Corporation. All rights reserved.
// Licensed under the MIT license. See LICENSE file in the project root for full license information.

using Microsoft.VisualStudio.TestPlatform.ObjectModel.Client;

using Microsoft.VisualStudio.TestPlatform.ObjectModel.Host;

<<<<<<< HEAD
using System.Collections.Generic;

using Client;
=======
#nullable disable
>>>>>>> ed5cd101

namespace Microsoft.VisualStudio.TestPlatform.ObjectModel.Engine;

/// <summary>
/// Defines the functionality of a test engine.
/// </summary>
public interface ITestEngine
{
    /// <summary>
    /// Fetches the DiscoveryManager for this engine. This manager would provide all
    /// functionality required for discovery.
    /// </summary>
    /// 
    /// <param name="requestData">
    /// The request data for providing discovery services and data.
    /// </param>
    /// <param name="testHostManager">Test host manager for the current test discovery.</param>
    /// <param name="discoveryCriteria">The discovery criteria.</param>
    /// 
    /// <returns>An IProxyDiscoveryManager object that can do discovery.</returns>
    IProxyDiscoveryManager GetDiscoveryManager(
        IRequestData requestData,
        DiscoveryCriteria discoveryCriteria,
        Dictionary<string, SourceDetail> sourceToSourceDetailMap);

    /// <summary>
    /// Fetches the ExecutionManager for this engine. This manager would provide all
    /// functionality required for execution.
    /// </summary>
    /// 
    /// <param name="requestData">
    /// The request data for providing common execution services and data.
    /// </param>
    /// <param name="testHostManager">Test host manager for the current test run.</param>
    /// <param name="testRunCriteria">Test run criteria of the current test run.</param>
    /// 
    /// <returns>An IProxyExecutionManager object that can do execution.</returns>
    IProxyExecutionManager GetExecutionManager(
        IRequestData requestData,
        TestRunCriteria testRunCriteria,
        Dictionary<string, SourceDetail> sourceToSourceDetailMap);

    /// <summary>
    /// Fetches the TestSessionManager for this engine. This manager would provide all
    /// functionality required for test session management.
    /// </summary>
    /// 
    /// <param name="requestData">
    /// The request data for providing test session services and data.
    /// </param>
    /// <param name="testSessionCriteria">
    /// Test session criteria of the current test session.
    /// </param>
    /// 
    /// <returns>An IProxyTestSessionManager object that can manage test sessions.</returns>
    IProxyTestSessionManager GetTestSessionManager(
        IRequestData requestData,
        StartTestSessionCriteria testSessionCriteria,
        Dictionary<string, SourceDetail> sourceToSourceDetailMap);

    /// <summary>
    /// Fetches the extension manager for this engine. This manager would provide extensibility
    /// features that this engine supports.
    /// </summary>
    /// 
    /// <returns>An ITestExtensionManager object that helps with extensibility.</returns>
    ITestExtensionManager GetExtensionManager();

    /// <summary>
    /// Fetches the logger manager for this engine. This manager will provide logger
    /// extensibility features that this engine supports.
    /// </summary>
    /// 
    /// <param name="requestData">
    /// The request data for providing common execution services and data.
    /// </param>
    /// 
    /// <returns>An ITestLoggerManager object that helps with logger extensibility.</returns>
    ITestLoggerManager GetLoggerManager(IRequestData requestData);
}<|MERGE_RESOLUTION|>--- conflicted
+++ resolved
@@ -1,17 +1,13 @@
 // Copyright (c) Microsoft Corporation. All rights reserved.
 // Licensed under the MIT license. See LICENSE file in the project root for full license information.
+
+using System.Collections.Generic;
 
 using Microsoft.VisualStudio.TestPlatform.ObjectModel.Client;
 
 using Microsoft.VisualStudio.TestPlatform.ObjectModel.Host;
 
-<<<<<<< HEAD
-using System.Collections.Generic;
-
-using Client;
-=======
 #nullable disable
->>>>>>> ed5cd101
 
 namespace Microsoft.VisualStudio.TestPlatform.ObjectModel.Engine;
 
