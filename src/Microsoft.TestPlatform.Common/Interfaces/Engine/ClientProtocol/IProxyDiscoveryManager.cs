// Copyright (c) Microsoft Corporation. All rights reserved.
// Licensed under the MIT license. See LICENSE file in the project root for full license information.

namespace Microsoft.VisualStudio.TestPlatform.ObjectModel.Engine;

using Client;

/// <summary>
/// Orchestrates discovery operations for the engine communicating with the client.
/// </summary>
public interface IProxyDiscoveryManager
{
    /// <summary>
    /// Initializes test discovery. Create the test host, setup channel and initialize extensions.
    /// <param name="skipDefaultAdapters">Skip default adapters flag.</param>
    /// </summary>
    void Initialize(bool skipDefaultAdapters);

    /// <summary>
    /// Discovers tests
    /// </summary>
    /// <param name="discoveryCriteria">Settings, parameters for the discovery request</param>
    /// <param name="eventHandler">EventHandler for handling discovery events from Engine</param>
    void DiscoverTests(DiscoveryCriteria discoveryCriteria, ITestDiscoveryEventsHandler2 eventHandler);

    /// <summary>
    /// Aborts the test operation.
    /// </summary>
    void Abort();

<<<<<<< HEAD
        /// <summary>
        /// Aborts discovery operation with EventHandler.
        /// </summary>
        /// <param name="eventHandler">EventHandler for handling discovery events from Engine</param>
        void Abort(ITestDiscoveryEventsHandler2 eventHandler);

        /// <summary>
        /// Closes the current test operation.
        /// Send a EndSession message to close the test host and channel gracefully.
        /// </summary>
        void Close();
    }
=======
    /// <summary>
    /// Closes the current test operation.
    /// Send a EndSession message to close the test host and channel gracefully.
    /// </summary>
    void Close();
>>>>>>> 75765f2a
}<|MERGE_RESOLUTION|>--- conflicted
+++ resolved
@@ -28,24 +28,16 @@
     /// </summary>
     void Abort();
 
-<<<<<<< HEAD
-        /// <summary>
-        /// Aborts discovery operation with EventHandler.
-        /// </summary>
-        /// <param name="eventHandler">EventHandler for handling discovery events from Engine</param>
-        void Abort(ITestDiscoveryEventsHandler2 eventHandler);
+    /// <summary>
+    /// Aborts discovery operation with EventHandler.
+    /// </summary>
+    /// <param name="eventHandler">EventHandler for handling discovery events from Engine</param>
+    void Abort(ITestDiscoveryEventsHandler2 eventHandler);
 
-        /// <summary>
-        /// Closes the current test operation.
-        /// Send a EndSession message to close the test host and channel gracefully.
-        /// </summary>
-        void Close();
-    }
-=======
+
     /// <summary>
     /// Closes the current test operation.
     /// Send a EndSession message to close the test host and channel gracefully.
     /// </summary>
     void Close();
->>>>>>> 75765f2a
 }