--- conflicted
+++ resolved
@@ -25,22 +25,14 @@
     /// <param name="eventHandler">EventHandler for handling discovery events from Engine</param>
     void DiscoverTests(DiscoveryCriteria discoveryCriteria, ITestDiscoveryEventsHandler2 eventHandler);
 
-<<<<<<< HEAD
-        /// <summary>
-        /// Aborts the test discovery.
-        /// </summary>
-        void Abort();
-
-        /// <summary>
-        /// Aborts the test discovery with eventHandler
-        /// </summary>
-        /// <param name="eventHandler">EventHandler for handling discovery events from Engine</param>
-        void Abort(ITestDiscoveryEventsHandler2 eventHandler);
-    }
-=======
     /// <summary>
     /// Aborts the test discovery.
     /// </summary>
     void Abort();
->>>>>>> 75765f2a
+
+    /// <summary>
+    /// Aborts the test discovery with eventHandler
+    /// </summary>
+    /// <param name="eventHandler">EventHandler for handling discovery events from Engine</param>
+    void Abort(ITestDiscoveryEventsHandler2 eventHandler);
 }