--- conflicted
+++ resolved
@@ -33,17 +33,12 @@
 
         public static string TestPlatformVersion = "VS.TestRun.TestPlatformVersion";
 
-<<<<<<< HEAD
         public static string TargetOS = "VS.TestRun.TargetOS";
 
         public static string LoggerUsed = "VS.TestRun.LoggersUsed";
 
-        public static string AdaptersVersion = "VS.TestRun.AdaptersVersion";
-
         public static string CommandLineSwitches = "VS.TestRun.CommandLineSwitches";
 
-=======
->>>>>>> ca0bc735
         // Adapter name will get appended. eg:- VS.TestRun.TotalTestsRanByAdapter.executor//cppunittestexecutor/v1
         // In case of parallel it will be sum of all tests ran by an adapter in different execution process
         public static string TotalTestsRanByAdapter = "VS.TestRun.TotalTestsRanByAdapter";
