﻿// Copyright (c) Microsoft Corporation. All rights reserved.
// Licensed under the MIT license. See LICENSE file in the project root for full license information.

using System;
using System.Collections.Generic;
using System.Globalization;
using System.Net;
using System.Reflection;
using System.Threading;
using System.Threading.Tasks;

using Microsoft.VisualStudio.TestPlatform.Common;
using Microsoft.VisualStudio.TestPlatform.Common.Telemetry;
using Microsoft.VisualStudio.TestPlatform.CommunicationUtilities;
using Microsoft.VisualStudio.TestPlatform.CommunicationUtilities.Interfaces;
using Microsoft.VisualStudio.TestPlatform.CoreUtilities.Helpers;
using Microsoft.VisualStudio.TestPlatform.CrossPlatEngine;
using Microsoft.VisualStudio.TestPlatform.ObjectModel;
using Microsoft.VisualStudio.TestPlatform.ObjectModel.Engine.TesthostProtocol;
using Microsoft.VisualStudio.TestPlatform.PlatformAbstractions;
using Microsoft.VisualStudio.TestPlatform.PlatformAbstractions.Interfaces;

using CommunicationUtilitiesResources =
    Microsoft.VisualStudio.TestPlatform.CommunicationUtilities.Resources.Resources;
using CoreUtilitiesConstants = Microsoft.VisualStudio.TestPlatform.CoreUtilities.Constants;

namespace Microsoft.VisualStudio.TestPlatform.TestHost;

internal class DefaultEngineInvoker :
#if NETFRAMEWORK
    MarshalByRefObject,
#endif
    IEngineInvoker
{
    /// <summary>
    /// The timeout for the client to connect to the server.
    /// Increasing Timeout to allow client to connect, not always the client can connect within 5 seconds
    /// </summary>
    private const int ClientListenTimeOut = Timeout.Infinite;

    private const string EndpointArgument = "--endpoint";

    private const string RoleArgument = "--role";

    private const string ParentProcessIdArgument = "--parentprocessid";

    private const string LogFileArgument = "--diag";

    private const string TraceLevelArgument = "--tracelevel";

    private const string DataCollectionPortArgument = "--datacollectionport";

    private const string TelemetryOptedIn = "--telemetryoptedin";

    // this path is where the sources were originally located on the source system
    // we are in a testhost that runs on the remote system, so this local path is
<<<<<<< HEAD
    // actually remote for us and the remote path is local for us. 
=======
    // actually remote for us and the remote path is local for us.
>>>>>>> 080b60d5
    private const string LocalPath = "--local-path";

    private const string RemotePath = "--remote-path";

    private readonly ITestRequestHandler _requestHandler;

    private readonly IDataCollectionTestCaseEventSender _dataCollectionTestCaseEventSender;

    private readonly IProcessHelper _processHelper;

    public DefaultEngineInvoker() : this(new TestRequestHandler(), DataCollectionTestCaseEventSender.Create(), new ProcessHelper())
    {
    }

    internal DefaultEngineInvoker(ITestRequestHandler requestHandler,
        IDataCollectionTestCaseEventSender dataCollectionTestCaseEventSender, IProcessHelper processHelper)
    {
        _processHelper = processHelper;
        _requestHandler = requestHandler;
        _dataCollectionTestCaseEventSender = dataCollectionTestCaseEventSender;
    }

    public void Invoke(IDictionary<string, string?> argsDictionary)
    {
        InitializeEqtTrace(argsDictionary);

        // We don't have a way to pass these values to TestRequestHandler directly
        // beacuse of it's public interface, we work around that by making it implement a second interface
        if (_requestHandler is IDeploymentAwareTestRequestHandler deployedHandler)
        {
<<<<<<< HEAD
            if (argsDictionary.ContainsKey(RemotePath))
            {
                deployedHandler.RemotePath = argsDictionary[RemotePath];
            }

            if (argsDictionary.ContainsKey(LocalPath))
            {
                deployedHandler.LocalPath = argsDictionary[LocalPath];
=======
            if (argsDictionary.ContainsKey(RemotePath) && argsDictionary.ContainsKey(LocalPath))
            {
                deployedHandler.LocalPath = argsDictionary[LocalPath]!;
                deployedHandler.RemotePath = argsDictionary[RemotePath]!;
>>>>>>> 080b60d5
            }
        }

        if (EqtTrace.IsVerboseEnabled)
        {
            var version = typeof(DefaultEngineInvoker)
                .GetTypeInfo()
                .Assembly
                .GetCustomAttribute<AssemblyInformationalVersionAttribute>()?.InformationalVersion;
            EqtTrace.Verbose($"Version: { version }");
        }

        if (EqtTrace.IsInfoEnabled)
        {
            EqtTrace.Info("DefaultEngineInvoker.Invoke: Testhost process started with args :{0}",
                string.Join(",", argsDictionary));
#if NETFRAMEWORK
            var appConfigText =
                System.IO.File.ReadAllText(AppDomain.CurrentDomain.SetupInformation.ConfigurationFile);
            EqtTrace.Info("DefaultEngineInvoker: Using Application Configuration: '{0}'", appConfigText);
#endif
        }

#if NETCOREAPP
        TestHostTraceListener.Setup();
#endif

        SetParentProcessExitCallback(argsDictionary);

        _requestHandler.ConnectionInfo = GetConnectionInfo(argsDictionary);

        // Initialize Communication with vstest.console
        _requestHandler.InitializeCommunication();

        // skipping because 0 is the default value, and also the value the the callers use when they
        // call with the parameter specified, but without providing an actual port
        var dcPort = CommandLineArgumentsHelper.GetIntArgFromDict(argsDictionary, DataCollectionPortArgument);
        if (dcPort > 0)
        {
            ConnectToDatacollector(dcPort);
        }

        var requestData = GetRequestData(argsDictionary);

        // Start processing async in a different task
        EqtTrace.Info("DefaultEngineInvoker.Invoke: Start Request Processing.");
        try
        {
            StartProcessingAsync(_requestHandler, new TestHostManagerFactory(requestData)).Wait();
        }
        finally
        {
            if (dcPort > 0)
            {
                // Close datacollector communication.
                _dataCollectionTestCaseEventSender.Close();
            }

            _requestHandler.Dispose();
        }
    }

    private static RequestData GetRequestData(IDictionary<string, string?> argsDictionary)
    {
        // Checks for Telemetry Opted in or not from Command line Arguments.
        // By Default opting out in Test Host to handle scenario when user running old version of vstest.console
        var telemetryStatus = CommandLineArgumentsHelper.GetStringArgFromDict(argsDictionary, TelemetryOptedIn);
        var telemetryOptedIn = false;
        if (!string.IsNullOrWhiteSpace(telemetryStatus))
        {
            if (telemetryStatus.Equals("true", StringComparison.Ordinal))
            {
                telemetryOptedIn = true;
            }
        }

        var requestData = new RequestData
        {
            MetricsCollection =
                telemetryOptedIn
                    ? new MetricsCollection()
                    : new NoOpMetricsCollection(),
            IsTelemetryOptedIn = telemetryOptedIn
        };
        return requestData;
    }

    private void ConnectToDatacollector(int dcPort)
    {
        EqtTrace.Info("DefaultEngineInvoker.ConnectToDatacollector: Connecting to datacollector, port: {0}",
            dcPort);
        _dataCollectionTestCaseEventSender.InitializeCommunication(dcPort);

        // It's possible that connection to vstest.console happens, but to datacollector fails, why?
        // DataCollector keeps the server alive for testhost only for 15secs(increased to 90 now),
        // if somehow(on slower machines, with Profiler Enabled) testhost can take considerable time to launch,
        // in such scenario dc.exe would have killed the server, but testhost will wait infinitely to connect to it,
        // hence do not wait to connect to datacollector process infinitely, as it will cause process hang.
        var timeout = EnvironmentHelper.GetConnectionTimeout();
        if (!_dataCollectionTestCaseEventSender.WaitForRequestSenderConnection(timeout * 1000))
        {
            EqtTrace.Error(
                "DefaultEngineInvoker.ConnectToDatacollector: Connection to DataCollector failed: '{0}', DataCollection will not happen in this session",
                dcPort);
            throw new TestPlatformException(
                string.Format(
                    CultureInfo.CurrentUICulture,
                    CommunicationUtilitiesResources.ConnectionTimeoutErrorMessage,
                    CoreUtilitiesConstants.TesthostProcessName,
                    CoreUtilitiesConstants.DatacollectorProcessName,
                    timeout,
                    EnvironmentHelper.VstestConnectionTimeout)
            );
        }
    }

    private void SetParentProcessExitCallback(IDictionary<string, string?> argsDictionary)
    {
        // Attach to exit of parent process
        var hasParentProcessArgument = CommandLineArgumentsHelper.TryGetIntArgFromDict(argsDictionary, ParentProcessIdArgument, out var parentProcessId);

        if (!hasParentProcessArgument)
        {
            throw new ArgumentException($"Argument {ParentProcessIdArgument} was not specified.");
        }

        EqtTrace.Info("DefaultEngineInvoker.SetParentProcessExitCallback: Monitoring parent process with id: '{0}'", parentProcessId);

        if (parentProcessId == -1)
        {
            // In remote scenario we cannot monitor parent process, so we expect user to pass parentProcessId as -1
            return;
        }

        if (parentProcessId == 0)
        {
            //TODO: should there be a warning / error in this case, on windows and linux we are most likely not started by this PID 0, because it's Idle process on Windows, and Swapper on Linux, and similarly in docker
            // Trying to attach to 0 will cause access denied error on Windows
        }

        _processHelper.SetExitCallback(
            parentProcessId,
            (obj) =>
            {
                EqtTrace.Info("DefaultEngineInvoker.SetParentProcessExitCallback: ParentProcess '{0}' Exited.",
                    parentProcessId);
                new PlatformEnvironment().Exit(1);
            });
    }

    private static TestHostConnectionInfo GetConnectionInfo(IDictionary<string, string?> argsDictionary)
    {
        // vstest.console < 15.5 won't send endpoint and role arguments.
        // So derive endpoint from port argument and Make connectionRole as Client.
        var endpoint = CommandLineArgumentsHelper.GetStringArgFromDict(argsDictionary, EndpointArgument);
        if (string.IsNullOrWhiteSpace(endpoint))
        {
            var port = CommandLineArgumentsHelper.GetIntArgFromDict(argsDictionary, "--port");
            endpoint = IPAddress.Loopback + ":" + port;
        }

        EqtTrace.Info("DefaultEngineInvoker.GetConnectionInfo: Initialize communication on endpoint address: '{0}'", endpoint);

        var connectionRole = ConnectionRole.Client;
        string role = CommandLineArgumentsHelper.GetStringArgFromDict(argsDictionary, RoleArgument);
        if (!string.IsNullOrWhiteSpace(role) && string.Equals(role, "host", StringComparison.OrdinalIgnoreCase))
        {
            connectionRole = ConnectionRole.Host;
        }

        // Start Processing of requests
        var connectionInfo = new TestHostConnectionInfo
        {
            Endpoint = endpoint,
            Role = connectionRole,
            Transport = Transport.Sockets
        };

        return connectionInfo;
    }

    private static void InitializeEqtTrace(IDictionary<string, string?> argsDictionary)
    {
        // Setup logging if enabled
        if (argsDictionary.TryGetValue(LogFileArgument, out var logFile))
        {
            var traceLevelInt = CommandLineArgumentsHelper.GetIntArgFromDict(argsDictionary, TraceLevelArgument);

            // In case traceLevelInt is not defined in PlatfromTraceLevel, default it to verbose.
            var traceLevel = Enum.IsDefined(typeof(PlatformTraceLevel), traceLevelInt) ?
                (PlatformTraceLevel)traceLevelInt :
                PlatformTraceLevel.Verbose;

            EqtTrace.InitializeTrace(logFile, traceLevel);
        }
        else
        {
            EqtTrace.DoNotInitailize = true;
        }
    }

    private static Task StartProcessingAsync(ITestRequestHandler requestHandler, ITestHostManagerFactory managerFactory)
    {
        var task = new Task(
            () =>
            {
                // Wait for the connection to the sender and start processing requests from sender
                // Note that we are waiting here infinitely to connect to vstest.console, but at the same time vstest.console doesn't wait infinitely.
                // It has a default timeout of 60secs(which is configurable), & then it kills testhost.exe
                // The reason to wait infinitely, was remote debugging scenarios of UWP app,
                // in such cases after the app gets launched, VS debugger takes control of it, & causes a lot of delay, which frequently causes timeout with vstest.console.
                // One fix would be just double this timeout, but there is no telling how much time it can actually take.
                // Hence we are waiting here indefinitely, to avoid such guessed timeouts, & letting user kill the debugging if they feel it is taking too much time.
                // In other cases if vstest.console's timeout exceeds it will definitely such down the app.
                if (requestHandler.WaitForRequestSenderConnection(ClientListenTimeOut))
                {
                    EqtTrace.Info("DefaultEngineInvoker.StartProcessingAsync: Connected to vstest.console, Starting process requests.");
                    requestHandler.ProcessRequests(managerFactory);
                }
                else
                {
                    EqtTrace.Info(
                        "DefaultEngineInvoker.StartProcessingAsync: RequestHandler timed out while connecting to the Sender.");
                    throw new TimeoutException();
                }
            },
            TaskCreationOptions.LongRunning);

        task.Start();
        return task;
    }
}<|MERGE_RESOLUTION|>--- conflicted
+++ resolved
@@ -54,11 +54,7 @@
 
     // this path is where the sources were originally located on the source system
     // we are in a testhost that runs on the remote system, so this local path is
-<<<<<<< HEAD
-    // actually remote for us and the remote path is local for us. 
-=======
     // actually remote for us and the remote path is local for us.
->>>>>>> 080b60d5
     private const string LocalPath = "--local-path";
 
     private const string RemotePath = "--remote-path";
@@ -89,21 +85,14 @@
         // beacuse of it's public interface, we work around that by making it implement a second interface
         if (_requestHandler is IDeploymentAwareTestRequestHandler deployedHandler)
         {
-<<<<<<< HEAD
-            if (argsDictionary.ContainsKey(RemotePath))
-            {
-                deployedHandler.RemotePath = argsDictionary[RemotePath];
+            if (argsDictionary.TryGetValue(RemotePath, out var remotePath) && remotePath != null)
+            {
+                deployedHandler.RemotePath = remotePath;
             }
 
-            if (argsDictionary.ContainsKey(LocalPath))
-            {
-                deployedHandler.LocalPath = argsDictionary[LocalPath];
-=======
-            if (argsDictionary.ContainsKey(RemotePath) && argsDictionary.ContainsKey(LocalPath))
-            {
-                deployedHandler.LocalPath = argsDictionary[LocalPath]!;
-                deployedHandler.RemotePath = argsDictionary[RemotePath]!;
->>>>>>> 080b60d5
+            if (argsDictionary.TryGetValue(LocalPath, out var localPath) && localPath != null)
+            {
+                deployedHandler.LocalPath = localPath;
             }
         }
 
