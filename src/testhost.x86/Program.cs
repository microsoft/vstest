--- conflicted
+++ resolved
@@ -7,12 +7,9 @@
     using CrossPlatEngine;
 
     using Microsoft.VisualStudio.TestPlatform.CommunicationUtilities;
+    using Microsoft.VisualStudio.TestPlatform.CoreUtilities.Tracing;
     using Microsoft.VisualStudio.TestPlatform.ObjectModel;
-<<<<<<< HEAD
     using Microsoft.VisualStudio.TestPlatform.Utilities;
-=======
-    using CoreUtilities.Tracing;
->>>>>>> 4f07f200
 
     /// <summary>
     /// The program.
