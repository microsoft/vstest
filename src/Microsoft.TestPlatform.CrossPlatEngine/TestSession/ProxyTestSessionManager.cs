--- conflicted
+++ resolved
@@ -46,9 +46,7 @@
     private readonly IList<ProxyOperationManagerContainer> _proxyContainerList;
     private readonly IDictionary<string, int> _proxyMap;
     private readonly Stopwatch _testSessionStopwatch;
-<<<<<<< HEAD
     private readonly Dictionary<string, TestRuntimeProviderInfo> _sourceToRuntimeProviderInfoMap;
-=======
     private IDictionary<string, string> _testSessionEnvironmentVariables = new Dictionary<string, string>();
 
     private IDictionary<string, string> TestSessionEnvironmentVariables
@@ -65,7 +63,6 @@
             return _testSessionEnvironmentVariables;
         }
     }
->>>>>>> 6066abf0
 
     /// <summary>
     /// Initializes a new instance of the <see cref="ProxyTestSessionManager"/> class.
@@ -253,14 +250,7 @@
             // We must ensure the current run settings match the run settings from when the
             // testhost was started. If not, throw an exception to force the caller to create
             // its own proxy instead.
-<<<<<<< HEAD
-            //
-            // TODO (copoiena): This run settings match is rudimentary. We should refine the
-            // match criteria in the future.
-            if (!_sourceToRuntimeProviderInfoMap[source].RunSettings.Equals(runSettings))
-=======
             if (!CheckRunSettingsAreCompatible(runSettings))
->>>>>>> 6066abf0
             {
                 EqtTrace.Verbose($"ProxyTestSessionManager.DequeueProxy: A proxy exists, but the runsettings do not match. Skipping it. Incoming settings: {runSettings}, Settings on proxy: {_testSessionCriteria.RunSettings}");
                 throw new InvalidOperationException(
