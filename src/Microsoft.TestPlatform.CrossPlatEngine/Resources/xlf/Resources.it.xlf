﻿<?xml version="1.0" encoding="utf-8"?>
<xliff xmlns="urn:oasis:names:tc:xliff:document:1.2" xmlns:xsi="http://www.w3.org/2001/XMLSchema-instance" version="1.2" xsi:schemaLocation="urn:oasis:names:tc:xliff:document:1.2 xliff-core-1.2-transitional.xsd">
  <file datatype="xml" source-language="en" target-language="it" original="../Resources.resx" build-num="-2078370022">
    <header>
      <count-group name="BlackBox wordcount">
        <count count-type="x-wordCount">228</count>
        <count count-type="x-adjWordCount">193.8</count>
        <count count-type="x-curAdjWordCount">193.8</count>
        <count count-type="x-repeatAdjWordCount">0</count>
        <count count-type="x-termWordCount">0</count>
      </count-group>
      <count-group name="BlackBox wordcount analysis">
        <count count-type="x-match102%">0</count>
        <count count-type="x-match101%">0</count>
        <count count-type="x-match100%">0</count>
        <count count-type="x-match99-90%">0</count>
        <count count-type="x-match89-75%">0</count>
        <count count-type="x-mt">228</count>
        <count count-type="repetition">0</count>
      </count-group>
    </header>
    <body>
      <trans-unit id="DiscovererInstantiationException">
        <source>Exception occurred while instantiating discoverer : {0}</source>
        <target state="translated">Si è verificata un'eccezione durante la creazione dell'istanza dell'agente di individuazione: {0}</target>
        <note />
        <alt-trans match-quality="100%" tool="BlackBox/MSR MT">
          <target state-qualifier="mt-suggestion">Eccezione durante la creazione di istanze di discoverer: {0}</target>
        </alt-trans>
        <note from="bb-metadata">fuzzyMatch="15" wordcount="6" adjWordcount="5.1" curWordcount="5.1"</note>
      </trans-unit>
      <trans-unit id="DuplicateAdaptersFound">
        <source>Multiple test adapters with the same uri '{0}' were found. Ignoring adapter '{1}'. Please uninstall the conflicting adapter(s) to avoid this warning.</source>
        <target state="translated">Sono stati trovati più adattatori di test con lo stesso URI '{0}'. L'adattatore '{1}' verrà ignorato. Per evitare che venga visualizzato questo avviso, disinstallare gli adattatori in conflitto.</target>
        <note>{0} is the unique identifier of test adapter. {1} is the name of the test adapter that shares a unique identifier with a previously loaded adapter.</note>
        <alt-trans match-quality="100%" tool="BlackBox/MSR MT">
          <target state-qualifier="mt-suggestion">Sono stati trovati più adattatori di test con lo stesso uri '{0}'. Ignorando adattatore '{1}'. Disinstallare gli adattatori in conflitto per evitare questo avviso.</target>
        </alt-trans>
        <note from="bb-metadata">fuzzyMatch="15" wordcount="22" adjWordcount="18.7" curWordcount="18.7"</note>
      </trans-unit>
      <trans-unit id="DuplicateSource">
        <source>Ignoring the specified duplicate source '{0}'.</source>
        <target state="translated">L'origine duplicata specificata verrà ignorata: '{0}'.</target>
        <note />
        <alt-trans match-quality="100%" tool="BlackBox/MSR MT">
          <target state-qualifier="mt-suggestion">Ignorando i duplicati origine specificata '{0}'.</target>
        </alt-trans>
        <note from="bb-metadata">fuzzyMatch="15" wordcount="6" adjWordcount="5.1" curWordcount="5.1"</note>
      </trans-unit>
      <trans-unit id="ExceptionFromLoadTests">
        <source>An exception occurred while test discoverer '{0}' was loading tests. Exception: {1}</source>
        <target state="translated">Si è verificata un'eccezione durante il caricamento dei test da parte dell'agente di individuazione test '{0}'. Eccezione: {1}</target>
        <note />
        <alt-trans match-quality="100%" tool="BlackBox/MSR MT">
          <target state-qualifier="mt-suggestion">Si è verificata un'eccezione durante caricamento test test discoverer '{0}'. Eccezione: {1}</target>
        </alt-trans>
        <note from="bb-metadata">fuzzyMatch="15" wordcount="12" adjWordcount="10.2" curWordcount="10.2"</note>
      </trans-unit>
      <trans-unit id="ExceptionFromRunTests">
        <source>An exception occurred while invoking executor '{0}': {1}</source>
        <target state="translated">Si è verificata un'eccezione durante la chiamata dell'executor '{0}': {1}</target>
        <note />
        <alt-trans match-quality="100%" tool="BlackBox/MSR MT">
          <target state-qualifier="mt-suggestion">Eccezione durante il richiamo dell'esecutore: '{0}': {1}</target>
        </alt-trans>
        <note from="bb-metadata">fuzzyMatch="15" wordcount="8" adjWordcount="6.8" curWordcount="6.8"</note>
      </trans-unit>
      <trans-unit id="FileNotFound">
        <source>Could not find file {0}.</source>
        <target state="translated">Il file {0} non è stato trovato.</target>
        <note />
        <alt-trans match-quality="100%" tool="BlackBox/MSR MT">
          <target state-qualifier="mt-suggestion">Impossibile trovare il file {0}.</target>
        </alt-trans>
        <note from="bb-metadata">fuzzyMatch="15" wordcount="5" adjWordcount="4.25" curWordcount="4.25"</note>
      </trans-unit>
      <trans-unit id="HostDebuggerWarning">
        <source>Host debugging is enabled. Please attach debugger to testhost process to continue.</source>
        <target state="translated">Il debug dell'host è abilitato. Per continuare, collegare il debugger al processo testhost.</target>
        <note>Host, testhost are key words, it should not be localized</note>
        <alt-trans match-quality="100%" tool="BlackBox/MSR MT">
          <target state-qualifier="mt-suggestion">Host di debug è attivata. Allegare un debugger al processo testhost per continuare.</target>
        </alt-trans>
        <note from="bb-metadata">fuzzyMatch="15" wordcount="12" adjWordcount="10.2" curWordcount="10.2"</note>
      </trans-unit>
      <trans-unit id="IgnoringExecutorAsNoDefaultExecutorUriAttribute">
        <source>Ignoring the test executor corresponding to test discoverer {0} because the discoverer does not have the DefaultExecutorUri attribute . You might need to re-install the test adapter add-in.</source>
        <target state="translated">L'executor di test corrispondente all'agente di individuazione del test {0} verrà ignorato perché manca l'attributo DefaultExecutorUri dell'agente di individuazione. Potrebbe essere necessario reinstallare il componente aggiuntivo dell'adattatore di test.</target>
        <note />
        <alt-trans match-quality="100%" tool="BlackBox/MSR MT">
          <target state-qualifier="mt-suggestion">Ignorando l'esecutore di test corrispondente per verificare discoverer {0} perché non dispone dell'attributo DefaultExecutorUri di discoverer. Potrebbe essere necessario reinstallare il componente aggiuntivo dell'adattatore di test.</target>
        </alt-trans>
        <note from="bb-metadata">fuzzyMatch="15" wordcount="27" adjWordcount="22.95" curWordcount="22.95"</note>
      </trans-unit>
      <trans-unit id="InitializationFailed">
        <source>Failed to initialize client proxy: could not connect to test process.</source>
        <target state="translated">Inizializzazione del proxy client non riuscita: non è stato possibile connettersi al processo di test.</target>
        <note />
        <alt-trans match-quality="100%" tool="BlackBox/MSR MT">
          <target state-qualifier="mt-suggestion">Impossibile inizializzare il proxy client: Impossibile connettersi per eseguire il processo di test.</target>
        </alt-trans>
        <note from="bb-metadata">fuzzyMatch="15" wordcount="11" adjWordcount="9.35" curWordcount="9.35"</note>
      </trans-unit>
      <trans-unit id="LaunchDebugProcessNotAllowedForANonDebugRun">
        <source>This operation is not allowed in the context of a non-debug run.</source>
        <target state="translated">Questa operazione non è consentita nel contesto di un'esecuzione non di debug.</target>
        <note />
        <alt-trans match-quality="100%" tool="BlackBox/MSR MT">
          <target state-qualifier="mt-suggestion">Questa operazione non consentita nel contesto di un non di debug eseguire.</target>
        </alt-trans>
        <note from="bb-metadata">fuzzyMatch="15" wordcount="12" adjWordcount="10.2" curWordcount="10.2"</note>
      </trans-unit>
      <trans-unit id="NoMatchingExecutor">
        <source>Could not find test executor with URI '{0}'.  Make sure that the test executor is installed and supports .net runtime version {1}.</source>
        <target state="translated">Non è stato trovato alcun executor di test con URI '{0}'. Verificare che l'executor di test sia installato e supporti la versione {1} di .NET Runtime.</target>
        <note>{0} - Executor uri String {1}-  Version - .net Version Eg:-2.0.50727.00</note>
        <alt-trans match-quality="100%" tool="BlackBox/MSR MT">
          <target state-qualifier="mt-suggestion">Impossibile trovare l'esecutore dei test con URI '{0}'.  Assicurarsi che l'esecutore di test sia installato e che supporta .net runtime versione {1}.</target>
        </alt-trans>
        <note from="bb-metadata">fuzzyMatch="15" wordcount="22" adjWordcount="18.7" curWordcount="18.7"</note>
      </trans-unit>
      <trans-unit id="NoValidSourceFoundForDiscovery">
        <source>None of the specified source(s) '{0}' is valid. Fix the above errors/warnings and then try again. </source>
        <target state="translated">Nessuna delle origini specificate '{0}' è valida. Correggere gli errori/avvisi precedenti e riprovare. </target>
        <note />
        <alt-trans match-quality="100%" tool="BlackBox/MSR MT">
          <target state-qualifier="mt-suggestion">Nessun le origini specificate '{0}' è valido. Correzione di errori o avvisi sopra e quindi riprovare.</target>
        </alt-trans>
        <note from="bb-metadata">fuzzyMatch="15" wordcount="16" adjWordcount="13.6" curWordcount="13.6"</note>
      </trans-unit>
      <trans-unit id="StringSeperator">
        <source>, </source>
        <target state="translated">, </target>
        <note />
        <alt-trans match-quality="0%" tool="BlackBox/MSR MT">
          <source />
          <target state-qualifier="tm-suggestion">,</target>
        </alt-trans>
        <note from="bb-metadata">fuzzyMatch="0" wordcount="0" adjWordcount="0" curWordcount="0"</note>
      </trans-unit>
      <trans-unit id="UnsupportedPropertiesInTestCaseFilter">
        <source>No tests matched the filter because it contains one or more properties that are not valid ({0}). Specify filter expression containing valid properties ({1}).</source>
        <target state="new">Nessun test corrisponde al filtro perché contiene una o più proprietà non valide ({0}). Specificare un'espressione di filtro contenente proprietà valide ({1}) e riprovare.</target>
        <note></note>
        <alt-trans match-quality="100%" tool="BlackBox/MSR MT">
          <target state-qualifier="mt-suggestion">Nessun test corrisponde al filtro perché contiene una o più proprietà che non sono validi ({0}). Specificare l'espressione di filtro contenente proprietà valida ({1}) e riprovare.</target>
        </alt-trans>
        <note from="bb-metadata">fuzzyMatch="15" wordcount="27" adjWordcount="22.95" curWordcount="22.95"</note>
      </trans-unit>
      <trans-unit id="NoDotnetExeFound">
        <source>Could not find {0}. Make sure that the dotnet is installed on the machine.</source>
        <target state="translated">{0} non è stato trovato. Assicurarsi che dotnet sia installato nel computer.</target>
        <note />
      </trans-unit>
      <trans-unit id="TestHostExitedWithError">
        <source>Testhost process exited with error: {0}</source>
        <target state="translated">Il processo host dei test è terminato con l'errore {0}</target>
        <note />
      </trans-unit>
      <trans-unit id="DataCollectorDebuggerWarning">
        <source>DataCollector debugging is enabled. Please attach debugger to datacollector process to continue.</source>
        <target state="translated">Il debug dell'agente di raccolta dati è abilitato. Per continuare, collegare il debugger al processo dell'agente di raccolta dati.</target>
        <note />
      </trans-unit>
      <trans-unit id="TestRunFailed_NoDiscovererFound_NoTestsAreAvailableInTheSources">
        <source>No test is available in {0}. Make sure that test discoverer &amp; executors are registered and platform &amp; framework version settings are appropriate and try again.</source>
        <target state="translated">Non ci sono test disponibili in {0}. Assicurarsi che l'agente di individuazione test e l'executor di test siano registrati e che le impostazioni delle versioni di piattaforma e framework siano appropriate, quindi riprovare.</target>
        <note />
      </trans-unit>
      <trans-unit id="TesthostDiagLogOutputFile">
        <source>Logging TestHost Diagnostics in file: {0}</source>
        <target state="translated">Registrazione della diagnostica di TestHost nel file: {0}</target>
        <note />
      </trans-unit>
<<<<<<< HEAD
      <trans-unit id="CancelationRequested">
        <source>Canceling test run as cancelation requested.</source>
        <target state="new">Canceling test run as cancelation requested.</target>
=======
      <trans-unit id="FailedToLaunchTestHost">
        <source>Failed to launch testhost with error: {0}</source>
        <target state="new">Failed to launch testhost with error: {0}</target>
>>>>>>> d9483886
        <note></note>
      </trans-unit>
    </body>
  </file>
</xliff><|MERGE_RESOLUTION|>--- conflicted
+++ resolved
@@ -172,15 +172,13 @@
         <target state="translated">Registrazione della diagnostica di TestHost nel file: {0}</target>
         <note />
       </trans-unit>
-<<<<<<< HEAD
       <trans-unit id="CancelationRequested">
         <source>Canceling test run as cancelation requested.</source>
         <target state="new">Canceling test run as cancelation requested.</target>
-=======
+      </trans-unit>
       <trans-unit id="FailedToLaunchTestHost">
         <source>Failed to launch testhost with error: {0}</source>
         <target state="new">Failed to launch testhost with error: {0}</target>
->>>>>>> d9483886
         <note></note>
       </trans-unit>
     </body>
