﻿<?xml version="1.0" encoding="utf-8"?>
<root>
  <!-- 
    Microsoft ResX Schema 
    
    Version 2.0
    
    The primary goals of this format is to allow a simple XML format 
    that is mostly human readable. The generation and parsing of the 
    various data types are done through the TypeConverter classes 
    associated with the data types.
    
    Example:
    
    ... ado.net/XML headers & schema ...
    <resheader name="resmimetype">text/microsoft-resx</resheader>
    <resheader name="version">2.0</resheader>
    <resheader name="reader">System.Resources.ResXResourceReader, System.Windows.Forms, ...</resheader>
    <resheader name="writer">System.Resources.ResXResourceWriter, System.Windows.Forms, ...</resheader>
    <data name="Name1"><value>this is my long string</value><comment>this is a comment</comment></data>
    <data name="Color1" type="System.Drawing.Color, System.Drawing">Blue</data>
    <data name="Bitmap1" mimetype="application/x-microsoft.net.object.binary.base64">
        <value>[base64 mime encoded serialized .NET Framework object]</value>
    </data>
    <data name="Icon1" type="System.Drawing.Icon, System.Drawing" mimetype="application/x-microsoft.net.object.bytearray.base64">
        <value>[base64 mime encoded string representing a byte array form of the .NET Framework object]</value>
        <comment>This is a comment</comment>
    </data>
                
    There are any number of "resheader" rows that contain simple 
    name/value pairs.
    
    Each data row contains a name, and value. The row also contains a 
    type or mimetype. Type corresponds to a .NET class that support 
    text/value conversion through the TypeConverter architecture. 
    Classes that don't support this are serialized and stored with the 
    mimetype set.
    
    The mimetype is used for serialized objects, and tells the 
    ResXResourceReader how to depersist the object. This is currently not 
    extensible. For a given mimetype the value must be set accordingly:
    
    Note - application/x-microsoft.net.object.binary.base64 is the format 
    that the ResXResourceWriter will generate, however the reader can 
    read any of the formats listed below.
    
    mimetype: application/x-microsoft.net.object.binary.base64
    value   : The object must be serialized with 
            : System.Runtime.Serialization.Formatters.Binary.BinaryFormatter
            : and then encoded with base64 encoding.
    
    mimetype: application/x-microsoft.net.object.soap.base64
    value   : The object must be serialized with 
            : System.Runtime.Serialization.Formatters.Soap.SoapFormatter
            : and then encoded with base64 encoding.

    mimetype: application/x-microsoft.net.object.bytearray.base64
    value   : The object must be serialized into a byte array 
            : using a System.ComponentModel.TypeConverter
            : and then encoded with base64 encoding.
    -->
  <xsd:schema id="root" xmlns="" xmlns:xsd="http://www.w3.org/2001/XMLSchema" xmlns:msdata="urn:schemas-microsoft-com:xml-msdata">
    <xsd:import namespace="http://www.w3.org/XML/1998/namespace" />
    <xsd:element name="root" msdata:IsDataSet="true">
      <xsd:complexType>
        <xsd:choice maxOccurs="unbounded">
          <xsd:element name="metadata">
            <xsd:complexType>
              <xsd:sequence>
                <xsd:element name="value" type="xsd:string" minOccurs="0" />
              </xsd:sequence>
              <xsd:attribute name="name" use="required" type="xsd:string" />
              <xsd:attribute name="type" type="xsd:string" />
              <xsd:attribute name="mimetype" type="xsd:string" />
              <xsd:attribute ref="xml:space" />
            </xsd:complexType>
          </xsd:element>
          <xsd:element name="assembly">
            <xsd:complexType>
              <xsd:attribute name="alias" type="xsd:string" />
              <xsd:attribute name="name" type="xsd:string" />
            </xsd:complexType>
          </xsd:element>
          <xsd:element name="data">
            <xsd:complexType>
              <xsd:sequence>
                <xsd:element name="value" type="xsd:string" minOccurs="0" msdata:Ordinal="1" />
                <xsd:element name="comment" type="xsd:string" minOccurs="0" msdata:Ordinal="2" />
              </xsd:sequence>
              <xsd:attribute name="name" type="xsd:string" use="required" msdata:Ordinal="1" />
              <xsd:attribute name="type" type="xsd:string" msdata:Ordinal="3" />
              <xsd:attribute name="mimetype" type="xsd:string" msdata:Ordinal="4" />
              <xsd:attribute ref="xml:space" />
            </xsd:complexType>
          </xsd:element>
          <xsd:element name="resheader">
            <xsd:complexType>
              <xsd:sequence>
                <xsd:element name="value" type="xsd:string" minOccurs="0" msdata:Ordinal="1" />
              </xsd:sequence>
              <xsd:attribute name="name" type="xsd:string" use="required" />
            </xsd:complexType>
          </xsd:element>
        </xsd:choice>
      </xsd:complexType>
    </xsd:element>
  </xsd:schema>
  <resheader name="resmimetype">
    <value>text/microsoft-resx</value>
  </resheader>
  <resheader name="version">
    <value>2.0</value>
  </resheader>
  <resheader name="reader">
    <value>System.Resources.ResXResourceReader, System.Windows.Forms, Version=4.0.0.0, Culture=neutral, PublicKeyToken=b77a5c561934e089</value>
  </resheader>
  <resheader name="writer">
    <value>System.Resources.ResXResourceWriter, System.Windows.Forms, Version=4.0.0.0, Culture=neutral, PublicKeyToken=b77a5c561934e089</value>
  </resheader>
  <data name="DataCollectorDebuggerWarning" xml:space="preserve">
    <value>DataCollector debugging is enabled. Please attach debugger to datacollector process to continue.</value>
  </data>
  <data name="DiscovererInstantiationException" xml:space="preserve">
    <value>Exception occurred while instantiating discoverer : {0}</value>
  </data>
  <data name="DuplicateAdaptersFound" xml:space="preserve">
    <value>Multiple test adapters with the same uri '{0}' were found. Ignoring adapter '{1}'. Please uninstall the conflicting adapter(s) to avoid this warning.</value>
    <comment>{0} is the unique identifier of test adapter. {1} is the name of the test adapter that shares a unique identifier with a previously loaded adapter.</comment>
  </data>
  <data name="DuplicateSource" xml:space="preserve">
    <value>Ignoring the specified duplicate source '{0}'.</value>
  </data>
  <data name="ExceptionFromLoadTests" xml:space="preserve">
    <value>An exception occurred while test discoverer '{0}' was loading tests. Exception: {1}</value>
  </data>
  <data name="ExceptionFromRunTests" xml:space="preserve">
    <value>An exception occurred while invoking executor '{0}': {1}</value>
  </data>
  <data name="FileNotFound" xml:space="preserve">
    <value>Could not find file {0}.</value>
  </data>
  <data name="HostDebuggerWarning" xml:space="preserve">
    <value>Host debugging is enabled. Please attach debugger to testhost process to continue.</value>
    <comment>Host, testhost are key words, it should not be localized</comment>
  </data>
  <data name="IgnoringExecutorAsNoDefaultExecutorUriAttribute" xml:space="preserve">
    <value>Ignoring the test executor corresponding to test discoverer {0} because the discoverer does not have the DefaultExecutorUri attribute . You might need to re-install the test adapter add-in.</value>
  </data>
  <data name="InitializationFailed" xml:space="preserve">
    <value>Failed to initialize client proxy: could not connect to test process.</value>
  </data>
  <data name="LaunchDebugProcessNotAllowedForANonDebugRun" xml:space="preserve">
    <value>This operation is not allowed in the context of a non-debug run.</value>
  </data>
  <data name="NoDotnetExeFound" xml:space="preserve">
    <value>Could not find {0}. Make sure that the dotnet is installed on the machine.</value>
  </data>
  <data name="NoMatchingExecutor" xml:space="preserve">
    <value>Could not find test executor with URI '{0}'.  Make sure that the test executor is installed and supports .net runtime version {1}.</value>
    <comment>{0} - Executor uri String {1}-  Version - .net Version Eg:-2.0.50727.00</comment>
  </data>
  <data name="NoValidSourceFoundForDiscovery" xml:space="preserve">
    <value>None of the specified source(s) '{0}' is valid. Fix the above errors/warnings and then try again. </value>
  </data>
  <data name="StringSeperator" xml:space="preserve">
    <value>, </value>
  </data>
  <data name="TesthostDiagLogOutputFile" xml:space="preserve">
    <value>Logging TestHost Diagnostics in file: {0}</value>
  </data>
  <data name="TestHostExitedWithError" xml:space="preserve">
    <value>Testhost process exited with error: {0}</value>
  </data>
  <data name="TestRunFailed_NoDiscovererFound_NoTestsAreAvailableInTheSources" xml:space="preserve">
    <value>No test is available in {0}. Make sure that test discoverer &amp; executors are registered and platform &amp; framework version settings are appropriate and try again.</value>
  </data>
  <data name="UnsupportedPropertiesInTestCaseFilter" xml:space="preserve">
    <value>No tests matched the filter because it contains one or more properties that are not valid ({0}). Specify filter expression containing valid properties ({1}).</value>
  </data>
<<<<<<< HEAD
  <data name="CancelationRequested" xml:space="preserve">
    <value>Canceling test run as cancelation requested.</value>
=======
  <data name="FailedToLaunchTestHost" xml:space="preserve">
    <value>Failed to launch testhost with error: {0}</value>
>>>>>>> d9483886
  </data>
</root><|MERGE_RESOLUTION|>--- conflicted
+++ resolved
@@ -177,12 +177,10 @@
   <data name="UnsupportedPropertiesInTestCaseFilter" xml:space="preserve">
     <value>No tests matched the filter because it contains one or more properties that are not valid ({0}). Specify filter expression containing valid properties ({1}).</value>
   </data>
-<<<<<<< HEAD
   <data name="CancelationRequested" xml:space="preserve">
     <value>Canceling test run as cancelation requested.</value>
-=======
+  </data>
   <data name="FailedToLaunchTestHost" xml:space="preserve">
     <value>Failed to launch testhost with error: {0}</value>
->>>>>>> d9483886
   </data>
 </root>