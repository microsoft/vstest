// Copyright (c) Microsoft Corporation. All rights reserved.
// Licensed under the MIT license. See LICENSE file in the project root for full license information.

namespace Microsoft.VisualStudio.TestPlatform.CrossPlatEngine;

using System;
using System.Collections.Generic;
using System.Globalization;
using System.Linq;
<<<<<<< HEAD
using System.Runtime.CompilerServices;
using System.Threading;
using Microsoft.VisualStudio.TestPlatform.Common;
using Microsoft.VisualStudio.TestPlatform.Common.Hosting;
using Microsoft.VisualStudio.TestPlatform.Common.Logging;
using Microsoft.VisualStudio.TestPlatform.Common.Telemetry;
using Microsoft.VisualStudio.TestPlatform.Common.Utilities;
using Microsoft.VisualStudio.TestPlatform.CommunicationUtilities;
using Microsoft.VisualStudio.TestPlatform.CrossPlatEngine.Client;
using Microsoft.VisualStudio.TestPlatform.CrossPlatEngine.Client.Parallel;
using Microsoft.VisualStudio.TestPlatform.CrossPlatEngine.DataCollection;
using Microsoft.VisualStudio.TestPlatform.CrossPlatEngine.Utilities;
using Microsoft.VisualStudio.TestPlatform.ObjectModel;
using Microsoft.VisualStudio.TestPlatform.ObjectModel.Client;
using Microsoft.VisualStudio.TestPlatform.ObjectModel.Engine;
using Microsoft.VisualStudio.TestPlatform.ObjectModel.Host;
using Microsoft.VisualStudio.TestPlatform.ObjectModel.Utilities;
using Microsoft.VisualStudio.TestPlatform.PlatformAbstractions;
using Microsoft.VisualStudio.TestPlatform.PlatformAbstractions.Interfaces;
=======

using Common;
using Common.Hosting;
using Common.Logging;
using Common.Telemetry;
using Microsoft.VisualStudio.TestPlatform.Common.Utilities;
using CommunicationUtilities;
using Client;
using Client.Parallel;
using DataCollection;
using Utilities;
using ObjectModel;
using Microsoft.VisualStudio.TestPlatform.ObjectModel.Client;
using ObjectModel.Engine;
using ObjectModel.Host;
using Microsoft.VisualStudio.TestPlatform.ObjectModel.Utilities;
using PlatformAbstractions;
using PlatformAbstractions.Interfaces;
>>>>>>> bcb43c5c
using Microsoft.VisualStudio.TestPlatform.Utilities;

/// <summary>
/// Cross platform test engine entry point for the client.
/// </summary>
public class TestEngine : ITestEngine
{
    #region Private Fields

    private readonly TestRuntimeProviderManager _testHostProviderManager;
    private ITestExtensionManager _testExtensionManager;
<<<<<<< HEAD
    private IProcessHelper _processHelper;
=======
    private readonly IProcessHelper _processHelper;
>>>>>>> bcb43c5c

    #endregion

    public TestEngine() : this(TestRuntimeProviderManager.Instance, new ProcessHelper())
<<<<<<< HEAD
    {
    }

    protected TestEngine(
        TestRuntimeProviderManager _testHostProviderManager,
        IProcessHelper _processHelper)
    {
        _testHostProviderManager = _testHostProviderManager;
        _processHelper = _processHelper;
    }

    #region ITestEngine implementation

    /// <inheritdoc/>
    public IProxyDiscoveryManager GetDiscoveryManager(
        IRequestData requestData,
        ITestRuntimeProvider testHostManager,
        DiscoveryCriteria discoveryCriteria)
    {
        var parallelLevel = VerifyParallelSettingAndCalculateParallelLevel(
            discoveryCriteria.Sources.Count(),
            discoveryCriteria.RunSettings);

        // Collecting IsParallel enabled.
        requestData.MetricsCollection.Add(
            TelemetryDataConstants.ParallelEnabledDuringDiscovery,
            parallelLevel > 1 ? "True" : "False");

        if (ShouldRunInNoIsolation(discoveryCriteria.RunSettings, parallelLevel > 1, false))
        {
            var isTelemetryOptedIn = requestData.IsTelemetryOptedIn;
            var newRequestData = GetRequestData(isTelemetryOptedIn);
            return new InProcessProxyDiscoveryManager(
                testHostManager,
                new TestHostManagerFactory(newRequestData));
        }

        Func<IProxyDiscoveryManager> proxyDiscoveryManagerCreator = () =>
        {
            TestHostLimiter.Wait(new CancellationToken());
            var hostManager = _testHostProviderManager.GetTestHostManagerByRunConfiguration(discoveryCriteria.RunSettings);
            hostManager?.Initialize(TestSessionMessageLogger.Instance, discoveryCriteria.RunSettings);

            // This function is used to either take a pre-existing proxy operation manager from
            // the test pool or to create a new proxy operation manager on the spot.
            Func<string, ProxyDiscoveryManager, ProxyOperationManager>
            proxyOperationManagerCreator = (
                string source,
                ProxyDiscoveryManager proxyDiscoveryManager) =>
            {
                // In case we have an active test session, we always prefer the already
                // created proxies instead of the ones that need to be created on the spot.
                var proxyOperationManager = TestSessionPool.Instance.TryTakeProxy(
                    discoveryCriteria.TestSessionInfo,
                    source,
                    discoveryCriteria.RunSettings);

                if (proxyOperationManager == null)
                {
                    // If the proxy creation process based on test session info failed, then
                    // we'll proceed with the normal creation process as if no test session
                    // info was passed in in the first place.
                    // 
                    // WARNING: This should not normally happen and it raises questions
                    // regarding the test session pool operation and consistency.
                    EqtTrace.Warning("ProxyDiscoveryManager creation with test session failed.");

                    proxyOperationManager = new ProxyOperationManager(
                        requestData,
                        new TestRequestSender(requestData.ProtocolConfig, hostManager),
                        hostManager,
                        proxyDiscoveryManager);
                }

                return proxyOperationManager;
            };

            // In case we have an active test session, we always prefer the already
            // created proxies instead of the ones that need to be created on the spot.
            return (discoveryCriteria.TestSessionInfo != null)
                ? new ProxyDiscoveryManager(
                    discoveryCriteria.TestSessionInfo,
                    proxyOperationManagerCreator)
                : new ProxyDiscoveryManager(
                    requestData,
                    new TestRequestSender(requestData.ProtocolConfig, hostManager),
                    hostManager);
        };

        return (parallelLevel > 1 || !testHostManager.Shared)
            ? new ParallelProxyDiscoveryManager(
                requestData,
                proxyDiscoveryManagerCreator,
                parallelLevel,
                sharedHosts: testHostManager.Shared)
            : proxyDiscoveryManagerCreator();
    }

    /// <inheritdoc/>
    public IProxyExecutionManager GetExecutionManager(
        IRequestData requestData,
        ITestRuntimeProvider testHostManager,
        TestRunCriteria testRunCriteria)
    {
        var distinctSources = GetDistinctNumberOfSources(testRunCriteria);
        var parallelLevel = VerifyParallelSettingAndCalculateParallelLevel(
            distinctSources,
            testRunCriteria.TestRunSettings);

        // Collecting IsParallel enabled.
        requestData.MetricsCollection.Add(
            TelemetryDataConstants.ParallelEnabledDuringExecution,
            parallelLevel > 1 ? "True" : "False");

        var isDataCollectorEnabled = XmlRunSettingsUtilities.IsDataCollectionEnabled(testRunCriteria.TestRunSettings);
        var isInProcDataCollectorEnabled = XmlRunSettingsUtilities.IsInProcDataCollectionEnabled(testRunCriteria.TestRunSettings);

        if (ShouldRunInNoIsolation(
            testRunCriteria.TestRunSettings,
            parallelLevel > 1,
            isDataCollectorEnabled || isInProcDataCollectorEnabled))
        {
            var isTelemetryOptedIn = requestData.IsTelemetryOptedIn;
            var newRequestData = GetRequestData(isTelemetryOptedIn);
            return new InProcessProxyExecutionManager(
                testHostManager,
                new TestHostManagerFactory(newRequestData));
        }

        // SetupChannel ProxyExecutionManager with data collection if data collectors are
        // specififed in run settings.
        Func<IProxyExecutionManager> proxyExecutionManagerCreator = () =>
        {
            TestHostLimiter.Wait(new CancellationToken());
            // Create a new host manager, to be associated with individual
            // ProxyExecutionManager(&POM)
            var hostManager = _testHostProviderManager.GetTestHostManagerByRunConfiguration(testRunCriteria.TestRunSettings);
            hostManager?.Initialize(TestSessionMessageLogger.Instance, testRunCriteria.TestRunSettings);

            if (testRunCriteria.TestHostLauncher != null)
            {
                hostManager.SetCustomLauncher(testRunCriteria.TestHostLauncher);
            }

            var requestSender = new TestRequestSender(requestData.ProtocolConfig, hostManager);

            if (testRunCriteria.TestSessionInfo != null)
            {
                // This function is used to either take a pre-existing proxy operation manager from
                // the test pool or to create a new proxy operation manager on the spot.
                Func<string, ProxyExecutionManager, ProxyOperationManager>
=======
    {
    }

    protected TestEngine(
        TestRuntimeProviderManager testHostProviderManager,
        IProcessHelper processHelper)
    {
        _testHostProviderManager = testHostProviderManager;
        _processHelper = processHelper;
    }

    #region ITestEngine implementation

    /// <inheritdoc/>
    public IProxyDiscoveryManager GetDiscoveryManager(
        IRequestData requestData,
        ITestRuntimeProvider testHostManager,
        DiscoveryCriteria discoveryCriteria)
    {
        var parallelLevel = VerifyParallelSettingAndCalculateParallelLevel(
            discoveryCriteria.Sources.Count(),
            discoveryCriteria.RunSettings);

        // Collecting IsParallel enabled.
        requestData.MetricsCollection.Add(
            TelemetryDataConstants.ParallelEnabledDuringDiscovery,
            parallelLevel > 1 ? "True" : "False");

        if (ShouldRunInNoIsolation(discoveryCriteria.RunSettings, parallelLevel > 1, false))
        {
            var isTelemetryOptedIn = requestData.IsTelemetryOptedIn;
            var newRequestData = GetRequestData(isTelemetryOptedIn);
            return new InProcessProxyDiscoveryManager(
                testHostManager,
                new TestHostManagerFactory(newRequestData));
        }

        Func<IProxyDiscoveryManager> proxyDiscoveryManagerCreator = () =>
        {
            var hostManager = _testHostProviderManager.GetTestHostManagerByRunConfiguration(discoveryCriteria.RunSettings);
            hostManager?.Initialize(TestSessionMessageLogger.Instance, discoveryCriteria.RunSettings);

            // This function is used to either take a pre-existing proxy operation manager from
            // the test pool or to create a new proxy operation manager on the spot.
            Func<string, ProxyDiscoveryManager, ProxyOperationManager>
>>>>>>> bcb43c5c
                proxyOperationManagerCreator = (
                    string source,
                    ProxyExecutionManager proxyExecutionManager) =>
                {
                    var proxyOperationManager = TestSessionPool.Instance.TryTakeProxy(
                        testRunCriteria.TestSessionInfo,
                        source,
                        testRunCriteria.TestRunSettings);

                    if (proxyOperationManager == null)
                    {
                        // If the proxy creation process based on test session info failed, then
                        // we'll proceed with the normal creation process as if no test session
                        // info was passed in in the first place.
                        //
                        // WARNING: This should not normally happen and it raises questions
                        // regarding the test session pool operation and consistency.
                        EqtTrace.Warning("ProxyExecutionManager creation with test session failed.");

                        proxyOperationManager = new ProxyOperationManager(
                            requestData,
                            requestSender,
                            hostManager,
                            proxyExecutionManager);
                    }

                    return proxyOperationManager;
                };

<<<<<<< HEAD
                // In case we have an active test session, data collection needs were
                // already taken care of when first creating the session. As a consequence
                // we always return this proxy instead of choosing between the vanilla
                // execution proxy and the one with data collection enabled.
                return new ProxyExecutionManager(
                    testRunCriteria.TestSessionInfo,
                    proxyOperationManagerCreator,
                    testRunCriteria.DebugEnabledForTestSession);
            }

            return isDataCollectorEnabled
                ? new ProxyExecutionManagerWithDataCollection(
                    requestData,
                    requestSender,
                    hostManager,
                    new ProxyDataCollectionManager(
                        requestData,
                        testRunCriteria.TestRunSettings,
                        GetSourcesFromTestRunCriteria(testRunCriteria)))
                : new ProxyExecutionManager(
                    requestData,
                    requestSender,
                    hostManager);
        };

        // parallelLevel = 1 for desktop should go via else route.
        return (parallelLevel > 1 || !testHostManager.Shared)
            ? new ParallelProxyExecutionManager(
                requestData,
                proxyExecutionManagerCreator,
                parallelLevel,
                sharedHosts: testHostManager.Shared)
            : proxyExecutionManagerCreator();
    }

    /// <inheritdoc/>
    public IProxyTestSessionManager GetTestSessionManager(
        IRequestData requestData,
        StartTestSessionCriteria testSessionCriteria)
    {
        var parallelLevel = VerifyParallelSettingAndCalculateParallelLevel(
            testSessionCriteria.Sources.Count,
            testSessionCriteria.RunSettings);

        requestData.MetricsCollection.Add(
            TelemetryDataConstants.ParallelEnabledDuringStartTestSession,
            parallelLevel > 1 ? "True" : "False");

        var isDataCollectorEnabled = XmlRunSettingsUtilities.IsDataCollectionEnabled(testSessionCriteria.RunSettings);
        var isInProcDataCollectorEnabled = XmlRunSettingsUtilities.IsInProcDataCollectionEnabled(testSessionCriteria.RunSettings);

        if (ShouldRunInNoIsolation(
            testSessionCriteria.RunSettings,
            parallelLevel > 1,
            isDataCollectorEnabled || isInProcDataCollectorEnabled))
        {
            // This condition is the equivalent of the in-process proxy execution manager case.
            // In this case all tests will be run in the vstest.console process, so there's no
            // test host to be started. As a consequence there'll be no session info.
            return null;
        }

        Func<ProxyOperationManager> proxyCreator = () =>
        {
            TestHostLimiter.Wait(new CancellationToken());
            var hostManager = _testHostProviderManager.GetTestHostManagerByRunConfiguration(testSessionCriteria.RunSettings);
            if (hostManager == null)
            {
                throw new TestPlatformException(
                    string.Format(
                        CultureInfo.CurrentCulture,
                        Resources.Resources.NoTestHostProviderFound));
            }

            hostManager.Initialize(TestSessionMessageLogger.Instance, testSessionCriteria.RunSettings);
            if (testSessionCriteria.TestHostLauncher != null)
            {
                hostManager.SetCustomLauncher(testSessionCriteria.TestHostLauncher);
            }

            var requestSender = new TestRequestSender(requestData.ProtocolConfig, hostManager)
            {
                CloseConnectionOnOperationComplete = false
            };

            // TODO (copoiena): For now we don't support data collection alongside test
            // sessions.
            // 
            // The reason for this is that, in the case of Code Coverage for example, the
            // data collector needs to pass some environment variables to the testhost process
            // before the testhost process is started. This means that the data collector must
            // be running when the testhost process is spawned, however the testhost process
            // should be spawned during build, and it's problematic to have the data collector
            // running during build because it must instrument the .dll files that don't exist
            // yet.
            return isDataCollectorEnabled
                ? null
                // ? new ProxyOperationManagerWithDataCollection(
                //     requestData,
                //     requestSender,
                //     hostManager,
                //     new ProxyDataCollectionManager(
                //         requestData,
                //         testSessionCriteria.RunSettings,
                //         testSessionCriteria.Sources))
                //     {
                //         CloseRequestSenderChannelOnProxyClose = true
                //     }
                : new ProxyOperationManager(
                    requestData,
                    requestSender,
                    hostManager);
        };

        var testhostManager = _testHostProviderManager.GetTestHostManagerByRunConfiguration(testSessionCriteria.RunSettings);
        testhostManager.Initialize(TestSessionMessageLogger.Instance, testSessionCriteria.RunSettings);
        var testhostCount = (parallelLevel > 1 || !testhostManager.Shared)
            ? testSessionCriteria.Sources.Count
            : 1;

        return new ProxyTestSessionManager(testSessionCriteria, testhostCount, proxyCreator);
    }

    /// <inheritdoc/>
    public ITestExtensionManager GetExtensionManager()
    {
        return _testExtensionManager
            ?? (_testExtensionManager = new TestExtensionManager());
    }

    /// <inheritdoc/>
    public ITestLoggerManager GetLoggerManager(IRequestData requestData)
    {
        return new TestLoggerManager(
            requestData,
            TestSessionMessageLogger.Instance,
            new InternalTestLoggerEvents(TestSessionMessageLogger.Instance));
    }

    #endregion

    private static int GetDistinctNumberOfSources(TestRunCriteria testRunCriteria)
    {
        // No point in creating more processes if number of sources is less than what the user
        // configured for.
        int numSources = 1;
        if (testRunCriteria.HasSpecificTests)
        {
            numSources = new HashSet<string>(
                         testRunCriteria.Tests.Select(testCase => testCase.Source)).Count;
        }
        else
        {
            numSources = testRunCriteria.Sources.Count();
        }

        return numSources;
    }

    /// <summary>
    /// Verifies parallel setting and returns parallel level to use based on the run criteria.
    /// </summary>
    /// 
    /// <param name="sourceCount">The source count.</param>
    /// <param name="runSettings">The run settings.</param>
    /// 
    /// <returns>The parallel level to use.</returns>
    private int VerifyParallelSettingAndCalculateParallelLevel(
        int sourceCount,
        string runSettings)
    {
        // Default is 1.
        int parallelLevelToUse = 1;
        try
        {
            // Check the user parallel setting.
            int userParallelSetting = RunSettingsUtilities.GetMaxCpuCount(runSettings);
            parallelLevelToUse = userParallelSetting == 0
                ? Environment.ProcessorCount
                : userParallelSetting;
            var enableParallel = parallelLevelToUse > 1;

            EqtTrace.Verbose(
                "TestEngine: Initializing Parallel Execution as MaxCpuCount is set to: {0}",
                parallelLevelToUse);

            // Verify if the number of sources is less than user setting of parallel.
            // We should use number of sources as the parallel level, if sources count is less
            // than parallel level.
            if (enableParallel)
            {
                parallelLevelToUse = Math.Min(sourceCount, parallelLevelToUse);

                // If only one source, no need to use parallel service client.
                enableParallel = parallelLevelToUse > 1;

=======
            // In case we have an active test session, we always prefer the already
            // created proxies instead of the ones that need to be created on the spot.
            return (discoveryCriteria.TestSessionInfo != null)
                ? new ProxyDiscoveryManager(
                    discoveryCriteria.TestSessionInfo,
                    proxyOperationManagerCreator)
                : new ProxyDiscoveryManager(
                    requestData,
                    new TestRequestSender(requestData.ProtocolConfig, hostManager),
                    hostManager);
        };

        return (parallelLevel > 1 || !testHostManager.Shared)
            ? new ParallelProxyDiscoveryManager(
                requestData,
                proxyDiscoveryManagerCreator,
                parallelLevel,
                sharedHosts: testHostManager.Shared)
            : proxyDiscoveryManagerCreator();
    }

    /// <inheritdoc/>
    public IProxyExecutionManager GetExecutionManager(
        IRequestData requestData,
        ITestRuntimeProvider testHostManager,
        TestRunCriteria testRunCriteria)
    {
        var distinctSources = GetDistinctNumberOfSources(testRunCriteria);
        var parallelLevel = VerifyParallelSettingAndCalculateParallelLevel(
            distinctSources,
            testRunCriteria.TestRunSettings);

        // Collecting IsParallel enabled.
        requestData.MetricsCollection.Add(
            TelemetryDataConstants.ParallelEnabledDuringExecution,
            parallelLevel > 1 ? "True" : "False");

        var isDataCollectorEnabled = XmlRunSettingsUtilities.IsDataCollectionEnabled(testRunCriteria.TestRunSettings);
        var isInProcDataCollectorEnabled = XmlRunSettingsUtilities.IsInProcDataCollectionEnabled(testRunCriteria.TestRunSettings);

        if (ShouldRunInNoIsolation(
                testRunCriteria.TestRunSettings,
                parallelLevel > 1,
                isDataCollectorEnabled || isInProcDataCollectorEnabled))
        {
            var isTelemetryOptedIn = requestData.IsTelemetryOptedIn;
            var newRequestData = GetRequestData(isTelemetryOptedIn);
            return new InProcessProxyExecutionManager(
                testHostManager,
                new TestHostManagerFactory(newRequestData));
        }

        // SetupChannel ProxyExecutionManager with data collection if data collectors are
        // specified in run settings.
        Func<IProxyExecutionManager> proxyExecutionManagerCreator = () =>
        {
            // Create a new host manager, to be associated with individual
            // ProxyExecutionManager(&POM)
            var hostManager = _testHostProviderManager.GetTestHostManagerByRunConfiguration(testRunCriteria.TestRunSettings);
            hostManager?.Initialize(TestSessionMessageLogger.Instance, testRunCriteria.TestRunSettings);

            if (testRunCriteria.TestHostLauncher != null)
            {
                hostManager.SetCustomLauncher(testRunCriteria.TestHostLauncher);
            }

            var requestSender = new TestRequestSender(requestData.ProtocolConfig, hostManager);

            if (testRunCriteria.TestSessionInfo != null)
            {
                // This function is used to either take a pre-existing proxy operation manager from
                // the test pool or to create a new proxy operation manager on the spot.
                Func<string, ProxyExecutionManager, ProxyOperationManager>
                    proxyOperationManagerCreator = (
                        string source,
                        ProxyExecutionManager proxyExecutionManager) =>
                    {
                        var proxyOperationManager = TestSessionPool.Instance.TryTakeProxy(
                            testRunCriteria.TestSessionInfo,
                            source,
                            testRunCriteria.TestRunSettings);

                        if (proxyOperationManager == null)
                        {
                            // If the proxy creation process based on test session info failed, then
                            // we'll proceed with the normal creation process as if no test session
                            // info was passed in in the first place.
                            //
                            // WARNING: This should not normally happen and it raises questions
                            // regarding the test session pool operation and consistency.
                            EqtTrace.Warning("ProxyExecutionManager creation with test session failed.");

                            proxyOperationManager = new ProxyOperationManager(
                                requestData,
                                requestSender,
                                hostManager,
                                proxyExecutionManager);
                        }

                        return proxyOperationManager;
                    };

                // In case we have an active test session, data collection needs were
                // already taken care of when first creating the session. As a consequence
                // we always return this proxy instead of choosing between the vanilla
                // execution proxy and the one with data collection enabled.
                return new ProxyExecutionManager(
                    testRunCriteria.TestSessionInfo,
                    proxyOperationManagerCreator,
                    testRunCriteria.DebugEnabledForTestSession);
            }

            return isDataCollectorEnabled
                ? new ProxyExecutionManagerWithDataCollection(
                    requestData,
                    requestSender,
                    hostManager,
                    new ProxyDataCollectionManager(
                        requestData,
                        testRunCriteria.TestRunSettings,
                        GetSourcesFromTestRunCriteria(testRunCriteria)))
                : new ProxyExecutionManager(
                    requestData,
                    requestSender,
                    hostManager);
        };

        // parallelLevel = 1 for desktop should go via else route.
        var executionManager = (parallelLevel > 1 || !testHostManager.Shared)
            ? new ParallelProxyExecutionManager(
                requestData,
                proxyExecutionManagerCreator,
                parallelLevel,
                sharedHosts: testHostManager.Shared)
            : proxyExecutionManagerCreator();

        EqtTrace.Verbose($"TestEngine.GetExecutionManager: Chosen execution manager '{executionManager.GetType().AssemblyQualifiedName}' ParallelLevel '{parallelLevel}' Shared host '{testHostManager.Shared}'");

        return executionManager;
    }

    /// <inheritdoc/>
    public IProxyTestSessionManager GetTestSessionManager(
        IRequestData requestData,
        StartTestSessionCriteria testSessionCriteria)
    {
        var parallelLevel = VerifyParallelSettingAndCalculateParallelLevel(
            testSessionCriteria.Sources.Count,
            testSessionCriteria.RunSettings);

        requestData.MetricsCollection.Add(
            TelemetryDataConstants.ParallelEnabledDuringStartTestSession,
            parallelLevel > 1 ? "True" : "False");

        var isDataCollectorEnabled = XmlRunSettingsUtilities.IsDataCollectionEnabled(testSessionCriteria.RunSettings);
        var isInProcDataCollectorEnabled = XmlRunSettingsUtilities.IsInProcDataCollectionEnabled(testSessionCriteria.RunSettings);

        if (ShouldRunInNoIsolation(
                testSessionCriteria.RunSettings,
                parallelLevel > 1,
                isDataCollectorEnabled || isInProcDataCollectorEnabled))
        {
            // This condition is the equivalent of the in-process proxy execution manager case.
            // In this case all tests will be run in the vstest.console process, so there's no
            // test host to be started. As a consequence there'll be no session info.
            return null;
        }

        Func<ProxyOperationManager> proxyCreator = () =>
        {
            var hostManager = _testHostProviderManager.GetTestHostManagerByRunConfiguration(testSessionCriteria.RunSettings);
            if (hostManager == null)
            {
                throw new TestPlatformException(
                    string.Format(
                        CultureInfo.CurrentCulture,
                        Resources.Resources.NoTestHostProviderFound));
            }

            hostManager.Initialize(TestSessionMessageLogger.Instance, testSessionCriteria.RunSettings);
            if (testSessionCriteria.TestHostLauncher != null)
            {
                hostManager.SetCustomLauncher(testSessionCriteria.TestHostLauncher);
            }

            var requestSender = new TestRequestSender(requestData.ProtocolConfig, hostManager)
            {
                CloseConnectionOnOperationComplete = false
            };

            // TODO (copoiena): For now we don't support data collection alongside test
            // sessions.
            //
            // The reason for this is that, in the case of Code Coverage for example, the
            // data collector needs to pass some environment variables to the testhost process
            // before the testhost process is started. This means that the data collector must
            // be running when the testhost process is spawned, however the testhost process
            // should be spawned during build, and it's problematic to have the data collector
            // running during build because it must instrument the .dll files that don't exist
            // yet.
            return isDataCollectorEnabled
                ? null
                // ? new ProxyOperationManagerWithDataCollection(
                //     requestData,
                //     requestSender,
                //     hostManager,
                //     new ProxyDataCollectionManager(
                //         requestData,
                //         testSessionCriteria.RunSettings,
                //         testSessionCriteria.Sources))
                //     {
                //         CloseRequestSenderChannelOnProxyClose = true
                //     }
                : new ProxyOperationManager(
                    requestData,
                    requestSender,
                    hostManager);
        };

        var testhostManager = _testHostProviderManager.GetTestHostManagerByRunConfiguration(testSessionCriteria.RunSettings);
        testhostManager.Initialize(TestSessionMessageLogger.Instance, testSessionCriteria.RunSettings);
        var testhostCount = (parallelLevel > 1 || !testhostManager.Shared)
            ? testSessionCriteria.Sources.Count
            : 1;

        return new ProxyTestSessionManager(testSessionCriteria, testhostCount, proxyCreator);
    }

    /// <inheritdoc/>
    public ITestExtensionManager GetExtensionManager() => _testExtensionManager ??= new TestExtensionManager();

    /// <inheritdoc/>
    public ITestLoggerManager GetLoggerManager(IRequestData requestData)
    {
        return new TestLoggerManager(
            requestData,
            TestSessionMessageLogger.Instance,
            new InternalTestLoggerEvents(TestSessionMessageLogger.Instance));
    }

    #endregion

    private static int GetDistinctNumberOfSources(TestRunCriteria testRunCriteria)
    {
        // No point in creating more processes if number of sources is less than what the user
        // configured for.
        int numSources = testRunCriteria.HasSpecificTests
            ? new HashSet<string>(
                testRunCriteria.Tests.Select(testCase => testCase.Source)).Count
            : testRunCriteria.Sources.Count();
        return numSources;
    }

    /// <summary>
    /// Verifies parallel setting and returns parallel level to use based on the run criteria.
    /// </summary>
    ///
    /// <param name="sourceCount">The source count.</param>
    /// <param name="runSettings">The run settings.</param>
    ///
    /// <returns>The parallel level to use.</returns>
    private int VerifyParallelSettingAndCalculateParallelLevel(
        int sourceCount,
        string runSettings)
    {
        // Default is 1.
        int parallelLevelToUse;
        try
        {
            // Check the user parallel setting.
            int userParallelSetting = RunSettingsUtilities.GetMaxCpuCount(runSettings);
            parallelLevelToUse = userParallelSetting == 0
                ? Environment.ProcessorCount
                : userParallelSetting;
            var enableParallel = parallelLevelToUse > 1;

            EqtTrace.Verbose(
                "TestEngine: Initializing Parallel Execution as MaxCpuCount is set to: {0}",
                parallelLevelToUse);

            // Verify if the number of sources is less than user setting of parallel.
            // We should use number of sources as the parallel level, if sources count is less
            // than parallel level.
            if (enableParallel)
            {
                parallelLevelToUse = Math.Min(sourceCount, parallelLevelToUse);

                // If only one source, no need to use parallel service client.
                enableParallel = parallelLevelToUse > 1;

>>>>>>> bcb43c5c
                if (EqtTrace.IsInfoEnabled)
                {
                    EqtTrace.Verbose(
                        "TestEngine: ParallelExecution set to '{0}' as the parallel level is adjusted to '{1}' based on number of sources",
                        enableParallel,
                        parallelLevelToUse);
                }
            }
        }
        catch (Exception ex)
        {
            EqtTrace.Error(
                "TestEngine: Error occurred while initializing ParallelExecution: {0}",
                ex);
            EqtTrace.Warning("TestEngine: Defaulting to Sequential Execution");

            parallelLevelToUse = 1;
        }

        return parallelLevelToUse;
    }

    private bool ShouldRunInNoIsolation(
        string runsettings,
        bool isParallelEnabled,
        bool isDataCollectorEnabled)
    {
        var runConfiguration = XmlRunSettingsUtilities.GetRunConfigurationNode(runsettings);

        if (runConfiguration.InIsolation)
        {
            if (EqtTrace.IsInfoEnabled)
            {
                EqtTrace.Info("TestEngine.ShouldRunInNoIsolation: running test in isolation");
            }
            return false;
        }

        // Run tests in isolation if run is authored using testsettings.
        if (InferRunSettingsHelper.IsTestSettingsEnabled(runsettings))
        {
            return false;
        }

        var currentProcessPath = _processHelper.GetCurrentProcessFileName();

        // If running with the dotnet executable, then don't run in in process.
        if (currentProcessPath.EndsWith("dotnet", StringComparison.OrdinalIgnoreCase)
            || currentProcessPath.EndsWith("dotnet.exe", StringComparison.OrdinalIgnoreCase))
        {
            return false;
        }

        // Return true if
        // 1) Not running in parallel;
        // 2) Data collector is not enabled;
        // 3) Target framework is X64 or anyCpu;
        // 4) DisableAppDomain is false;
        // 5) Not running in design mode;
        // 6) target framework is NETFramework (Desktop test);
        if (!isParallelEnabled &&
            !isDataCollectorEnabled &&
            (runConfiguration.TargetPlatform == ObjectModel.Constants.DefaultPlatform || runConfiguration.TargetPlatform == Architecture.AnyCPU) &&
            !runConfiguration.DisableAppDomain &&
            !runConfiguration.DesignMode &&
            runConfiguration.TargetFramework.Name.IndexOf("netframework", StringComparison.OrdinalIgnoreCase) >= 0)
        {
            if (EqtTrace.IsInfoEnabled)
            {
                EqtTrace.Info("TestEngine.ShouldRunInNoIsolation: running test in process(inside vstest.console.exe process)");
            }
            return true;
        }

        return false;
    }

    /// <summary>
    /// Get request data on basis of telemetry opted in or not.
    /// </summary>
<<<<<<< HEAD
    /// 
    /// <param name="isTelemetryOptedIn">A flag indicating if telemetry is opted in.</param>
    /// 
=======
    ///
    /// <param name="isTelemetryOptedIn">A flag indicating if telemetry is opted in.</param>
    ///
>>>>>>> bcb43c5c
    /// <returns>The request data.</returns>
    private IRequestData GetRequestData(bool isTelemetryOptedIn)
    {
        return new RequestData
        {
            MetricsCollection = isTelemetryOptedIn
<<<<<<< HEAD
                    ? (IMetricsCollection)new MetricsCollection()
                    : new NoOpMetricsCollection(),
=======
                ? (IMetricsCollection)new MetricsCollection()
                : new NoOpMetricsCollection(),
>>>>>>> bcb43c5c
            IsTelemetryOptedIn = isTelemetryOptedIn
        };
    }

    /// <summary>
    /// Gets test sources from test run criteria.
    /// </summary>
<<<<<<< HEAD
    /// 
=======
    ///
>>>>>>> bcb43c5c
    /// <returns>The test sources.</returns>
    private IEnumerable<string> GetSourcesFromTestRunCriteria(TestRunCriteria testRunCriteria)
    {
        return testRunCriteria.HasSpecificTests
            ? TestSourcesUtility.GetSources(testRunCriteria.Tests)
            : testRunCriteria.Sources;
    }
}<|MERGE_RESOLUTION|>--- conflicted
+++ resolved
@@ -7,27 +7,6 @@
 using System.Collections.Generic;
 using System.Globalization;
 using System.Linq;
-<<<<<<< HEAD
-using System.Runtime.CompilerServices;
-using System.Threading;
-using Microsoft.VisualStudio.TestPlatform.Common;
-using Microsoft.VisualStudio.TestPlatform.Common.Hosting;
-using Microsoft.VisualStudio.TestPlatform.Common.Logging;
-using Microsoft.VisualStudio.TestPlatform.Common.Telemetry;
-using Microsoft.VisualStudio.TestPlatform.Common.Utilities;
-using Microsoft.VisualStudio.TestPlatform.CommunicationUtilities;
-using Microsoft.VisualStudio.TestPlatform.CrossPlatEngine.Client;
-using Microsoft.VisualStudio.TestPlatform.CrossPlatEngine.Client.Parallel;
-using Microsoft.VisualStudio.TestPlatform.CrossPlatEngine.DataCollection;
-using Microsoft.VisualStudio.TestPlatform.CrossPlatEngine.Utilities;
-using Microsoft.VisualStudio.TestPlatform.ObjectModel;
-using Microsoft.VisualStudio.TestPlatform.ObjectModel.Client;
-using Microsoft.VisualStudio.TestPlatform.ObjectModel.Engine;
-using Microsoft.VisualStudio.TestPlatform.ObjectModel.Host;
-using Microsoft.VisualStudio.TestPlatform.ObjectModel.Utilities;
-using Microsoft.VisualStudio.TestPlatform.PlatformAbstractions;
-using Microsoft.VisualStudio.TestPlatform.PlatformAbstractions.Interfaces;
-=======
 
 using Common;
 using Common.Hosting;
@@ -46,7 +25,6 @@
 using Microsoft.VisualStudio.TestPlatform.ObjectModel.Utilities;
 using PlatformAbstractions;
 using PlatformAbstractions.Interfaces;
->>>>>>> bcb43c5c
 using Microsoft.VisualStudio.TestPlatform.Utilities;
 
 /// <summary>
@@ -58,25 +36,20 @@
 
     private readonly TestRuntimeProviderManager _testHostProviderManager;
     private ITestExtensionManager _testExtensionManager;
-<<<<<<< HEAD
-    private IProcessHelper _processHelper;
-=======
     private readonly IProcessHelper _processHelper;
->>>>>>> bcb43c5c
 
     #endregion
 
     public TestEngine() : this(TestRuntimeProviderManager.Instance, new ProcessHelper())
-<<<<<<< HEAD
     {
     }
 
     protected TestEngine(
-        TestRuntimeProviderManager _testHostProviderManager,
-        IProcessHelper _processHelper)
-    {
-        _testHostProviderManager = _testHostProviderManager;
-        _processHelper = _processHelper;
+        TestRuntimeProviderManager testHostProviderManager,
+        IProcessHelper processHelper)
+    {
+        _testHostProviderManager = testHostProviderManager;
+        _processHelper = processHelper;
     }
 
     #region ITestEngine implementation
@@ -114,26 +87,26 @@
             // This function is used to either take a pre-existing proxy operation manager from
             // the test pool or to create a new proxy operation manager on the spot.
             Func<string, ProxyDiscoveryManager, ProxyOperationManager>
-            proxyOperationManagerCreator = (
-                string source,
-                ProxyDiscoveryManager proxyDiscoveryManager) =>
-            {
-                // In case we have an active test session, we always prefer the already
-                // created proxies instead of the ones that need to be created on the spot.
-                var proxyOperationManager = TestSessionPool.Instance.TryTakeProxy(
-                    discoveryCriteria.TestSessionInfo,
-                    source,
-                    discoveryCriteria.RunSettings);
-
-                if (proxyOperationManager == null)
+                proxyOperationManagerCreator = (
+                    string source,
+                    ProxyDiscoveryManager proxyDiscoveryManager) =>
                 {
-                    // If the proxy creation process based on test session info failed, then
-                    // we'll proceed with the normal creation process as if no test session
-                    // info was passed in in the first place.
-                    // 
-                    // WARNING: This should not normally happen and it raises questions
-                    // regarding the test session pool operation and consistency.
-                    EqtTrace.Warning("ProxyDiscoveryManager creation with test session failed.");
+                    // In case we have an active test session, we always prefer the already
+                    // created proxies instead of the ones that need to be created on the spot.
+                    var proxyOperationManager = TestSessionPool.Instance.TryTakeProxy(
+                        discoveryCriteria.TestSessionInfo,
+                        source,
+                        discoveryCriteria.RunSettings);
+
+                    if (proxyOperationManager == null)
+                    {
+                        // If the proxy creation process based on test session info failed, then
+                        // we'll proceed with the normal creation process as if no test session
+                        // info was passed in in the first place.
+                        //
+                        // WARNING: This should not normally happen and it raises questions
+                        // regarding the test session pool operation and consistency.
+                        EqtTrace.Warning("ProxyDiscoveryManager creation with test session failed.");
 
                     proxyOperationManager = new ProxyOperationManager(
                         requestData,
@@ -186,9 +159,9 @@
         var isInProcDataCollectorEnabled = XmlRunSettingsUtilities.IsInProcDataCollectionEnabled(testRunCriteria.TestRunSettings);
 
         if (ShouldRunInNoIsolation(
-            testRunCriteria.TestRunSettings,
-            parallelLevel > 1,
-            isDataCollectorEnabled || isInProcDataCollectorEnabled))
+                testRunCriteria.TestRunSettings,
+                parallelLevel > 1,
+                isDataCollectorEnabled || isInProcDataCollectorEnabled))
         {
             var isTelemetryOptedIn = requestData.IsTelemetryOptedIn;
             var newRequestData = GetRequestData(isTelemetryOptedIn);
@@ -219,71 +192,24 @@
                 // This function is used to either take a pre-existing proxy operation manager from
                 // the test pool or to create a new proxy operation manager on the spot.
                 Func<string, ProxyExecutionManager, ProxyOperationManager>
-=======
-    {
-    }
-
-    protected TestEngine(
-        TestRuntimeProviderManager testHostProviderManager,
-        IProcessHelper processHelper)
-    {
-        _testHostProviderManager = testHostProviderManager;
-        _processHelper = processHelper;
-    }
-
-    #region ITestEngine implementation
-
-    /// <inheritdoc/>
-    public IProxyDiscoveryManager GetDiscoveryManager(
-        IRequestData requestData,
-        ITestRuntimeProvider testHostManager,
-        DiscoveryCriteria discoveryCriteria)
-    {
-        var parallelLevel = VerifyParallelSettingAndCalculateParallelLevel(
-            discoveryCriteria.Sources.Count(),
-            discoveryCriteria.RunSettings);
-
-        // Collecting IsParallel enabled.
-        requestData.MetricsCollection.Add(
-            TelemetryDataConstants.ParallelEnabledDuringDiscovery,
-            parallelLevel > 1 ? "True" : "False");
-
-        if (ShouldRunInNoIsolation(discoveryCriteria.RunSettings, parallelLevel > 1, false))
-        {
-            var isTelemetryOptedIn = requestData.IsTelemetryOptedIn;
-            var newRequestData = GetRequestData(isTelemetryOptedIn);
-            return new InProcessProxyDiscoveryManager(
-                testHostManager,
-                new TestHostManagerFactory(newRequestData));
-        }
-
-        Func<IProxyDiscoveryManager> proxyDiscoveryManagerCreator = () =>
-        {
-            var hostManager = _testHostProviderManager.GetTestHostManagerByRunConfiguration(discoveryCriteria.RunSettings);
-            hostManager?.Initialize(TestSessionMessageLogger.Instance, discoveryCriteria.RunSettings);
-
-            // This function is used to either take a pre-existing proxy operation manager from
-            // the test pool or to create a new proxy operation manager on the spot.
-            Func<string, ProxyDiscoveryManager, ProxyOperationManager>
->>>>>>> bcb43c5c
-                proxyOperationManagerCreator = (
-                    string source,
-                    ProxyExecutionManager proxyExecutionManager) =>
-                {
-                    var proxyOperationManager = TestSessionPool.Instance.TryTakeProxy(
-                        testRunCriteria.TestSessionInfo,
-                        source,
-                        testRunCriteria.TestRunSettings);
-
-                    if (proxyOperationManager == null)
+                    proxyOperationManagerCreator = (
+                        string source,
+                        ProxyExecutionManager proxyExecutionManager) =>
                     {
-                        // If the proxy creation process based on test session info failed, then
-                        // we'll proceed with the normal creation process as if no test session
-                        // info was passed in in the first place.
-                        //
-                        // WARNING: This should not normally happen and it raises questions
-                        // regarding the test session pool operation and consistency.
-                        EqtTrace.Warning("ProxyExecutionManager creation with test session failed.");
+                        var proxyOperationManager = TestSessionPool.Instance.TryTakeProxy(
+                            testRunCriteria.TestSessionInfo,
+                            source,
+                            testRunCriteria.TestRunSettings);
+
+                        if (proxyOperationManager == null)
+                        {
+                            // If the proxy creation process based on test session info failed, then
+                            // we'll proceed with the normal creation process as if no test session
+                            // info was passed in in the first place.
+                            //
+                            // WARNING: This should not normally happen and it raises questions
+                            // regarding the test session pool operation and consistency.
+                            EqtTrace.Warning("ProxyExecutionManager creation with test session failed.");
 
                         proxyOperationManager = new ProxyOperationManager(
                             requestData,
@@ -295,7 +221,6 @@
                     return proxyOperationManager;
                 };
 
-<<<<<<< HEAD
                 // In case we have an active test session, data collection needs were
                 // already taken care of when first creating the session. As a consequence
                 // we always return this proxy instead of choosing between the vanilla
@@ -322,305 +247,6 @@
         };
 
         // parallelLevel = 1 for desktop should go via else route.
-        return (parallelLevel > 1 || !testHostManager.Shared)
-            ? new ParallelProxyExecutionManager(
-                requestData,
-                proxyExecutionManagerCreator,
-                parallelLevel,
-                sharedHosts: testHostManager.Shared)
-            : proxyExecutionManagerCreator();
-    }
-
-    /// <inheritdoc/>
-    public IProxyTestSessionManager GetTestSessionManager(
-        IRequestData requestData,
-        StartTestSessionCriteria testSessionCriteria)
-    {
-        var parallelLevel = VerifyParallelSettingAndCalculateParallelLevel(
-            testSessionCriteria.Sources.Count,
-            testSessionCriteria.RunSettings);
-
-        requestData.MetricsCollection.Add(
-            TelemetryDataConstants.ParallelEnabledDuringStartTestSession,
-            parallelLevel > 1 ? "True" : "False");
-
-        var isDataCollectorEnabled = XmlRunSettingsUtilities.IsDataCollectionEnabled(testSessionCriteria.RunSettings);
-        var isInProcDataCollectorEnabled = XmlRunSettingsUtilities.IsInProcDataCollectionEnabled(testSessionCriteria.RunSettings);
-
-        if (ShouldRunInNoIsolation(
-            testSessionCriteria.RunSettings,
-            parallelLevel > 1,
-            isDataCollectorEnabled || isInProcDataCollectorEnabled))
-        {
-            // This condition is the equivalent of the in-process proxy execution manager case.
-            // In this case all tests will be run in the vstest.console process, so there's no
-            // test host to be started. As a consequence there'll be no session info.
-            return null;
-        }
-
-        Func<ProxyOperationManager> proxyCreator = () =>
-        {
-            TestHostLimiter.Wait(new CancellationToken());
-            var hostManager = _testHostProviderManager.GetTestHostManagerByRunConfiguration(testSessionCriteria.RunSettings);
-            if (hostManager == null)
-            {
-                throw new TestPlatformException(
-                    string.Format(
-                        CultureInfo.CurrentCulture,
-                        Resources.Resources.NoTestHostProviderFound));
-            }
-
-            hostManager.Initialize(TestSessionMessageLogger.Instance, testSessionCriteria.RunSettings);
-            if (testSessionCriteria.TestHostLauncher != null)
-            {
-                hostManager.SetCustomLauncher(testSessionCriteria.TestHostLauncher);
-            }
-
-            var requestSender = new TestRequestSender(requestData.ProtocolConfig, hostManager)
-            {
-                CloseConnectionOnOperationComplete = false
-            };
-
-            // TODO (copoiena): For now we don't support data collection alongside test
-            // sessions.
-            // 
-            // The reason for this is that, in the case of Code Coverage for example, the
-            // data collector needs to pass some environment variables to the testhost process
-            // before the testhost process is started. This means that the data collector must
-            // be running when the testhost process is spawned, however the testhost process
-            // should be spawned during build, and it's problematic to have the data collector
-            // running during build because it must instrument the .dll files that don't exist
-            // yet.
-            return isDataCollectorEnabled
-                ? null
-                // ? new ProxyOperationManagerWithDataCollection(
-                //     requestData,
-                //     requestSender,
-                //     hostManager,
-                //     new ProxyDataCollectionManager(
-                //         requestData,
-                //         testSessionCriteria.RunSettings,
-                //         testSessionCriteria.Sources))
-                //     {
-                //         CloseRequestSenderChannelOnProxyClose = true
-                //     }
-                : new ProxyOperationManager(
-                    requestData,
-                    requestSender,
-                    hostManager);
-        };
-
-        var testhostManager = _testHostProviderManager.GetTestHostManagerByRunConfiguration(testSessionCriteria.RunSettings);
-        testhostManager.Initialize(TestSessionMessageLogger.Instance, testSessionCriteria.RunSettings);
-        var testhostCount = (parallelLevel > 1 || !testhostManager.Shared)
-            ? testSessionCriteria.Sources.Count
-            : 1;
-
-        return new ProxyTestSessionManager(testSessionCriteria, testhostCount, proxyCreator);
-    }
-
-    /// <inheritdoc/>
-    public ITestExtensionManager GetExtensionManager()
-    {
-        return _testExtensionManager
-            ?? (_testExtensionManager = new TestExtensionManager());
-    }
-
-    /// <inheritdoc/>
-    public ITestLoggerManager GetLoggerManager(IRequestData requestData)
-    {
-        return new TestLoggerManager(
-            requestData,
-            TestSessionMessageLogger.Instance,
-            new InternalTestLoggerEvents(TestSessionMessageLogger.Instance));
-    }
-
-    #endregion
-
-    private static int GetDistinctNumberOfSources(TestRunCriteria testRunCriteria)
-    {
-        // No point in creating more processes if number of sources is less than what the user
-        // configured for.
-        int numSources = 1;
-        if (testRunCriteria.HasSpecificTests)
-        {
-            numSources = new HashSet<string>(
-                         testRunCriteria.Tests.Select(testCase => testCase.Source)).Count;
-        }
-        else
-        {
-            numSources = testRunCriteria.Sources.Count();
-        }
-
-        return numSources;
-    }
-
-    /// <summary>
-    /// Verifies parallel setting and returns parallel level to use based on the run criteria.
-    /// </summary>
-    /// 
-    /// <param name="sourceCount">The source count.</param>
-    /// <param name="runSettings">The run settings.</param>
-    /// 
-    /// <returns>The parallel level to use.</returns>
-    private int VerifyParallelSettingAndCalculateParallelLevel(
-        int sourceCount,
-        string runSettings)
-    {
-        // Default is 1.
-        int parallelLevelToUse = 1;
-        try
-        {
-            // Check the user parallel setting.
-            int userParallelSetting = RunSettingsUtilities.GetMaxCpuCount(runSettings);
-            parallelLevelToUse = userParallelSetting == 0
-                ? Environment.ProcessorCount
-                : userParallelSetting;
-            var enableParallel = parallelLevelToUse > 1;
-
-            EqtTrace.Verbose(
-                "TestEngine: Initializing Parallel Execution as MaxCpuCount is set to: {0}",
-                parallelLevelToUse);
-
-            // Verify if the number of sources is less than user setting of parallel.
-            // We should use number of sources as the parallel level, if sources count is less
-            // than parallel level.
-            if (enableParallel)
-            {
-                parallelLevelToUse = Math.Min(sourceCount, parallelLevelToUse);
-
-                // If only one source, no need to use parallel service client.
-                enableParallel = parallelLevelToUse > 1;
-
-=======
-            // In case we have an active test session, we always prefer the already
-            // created proxies instead of the ones that need to be created on the spot.
-            return (discoveryCriteria.TestSessionInfo != null)
-                ? new ProxyDiscoveryManager(
-                    discoveryCriteria.TestSessionInfo,
-                    proxyOperationManagerCreator)
-                : new ProxyDiscoveryManager(
-                    requestData,
-                    new TestRequestSender(requestData.ProtocolConfig, hostManager),
-                    hostManager);
-        };
-
-        return (parallelLevel > 1 || !testHostManager.Shared)
-            ? new ParallelProxyDiscoveryManager(
-                requestData,
-                proxyDiscoveryManagerCreator,
-                parallelLevel,
-                sharedHosts: testHostManager.Shared)
-            : proxyDiscoveryManagerCreator();
-    }
-
-    /// <inheritdoc/>
-    public IProxyExecutionManager GetExecutionManager(
-        IRequestData requestData,
-        ITestRuntimeProvider testHostManager,
-        TestRunCriteria testRunCriteria)
-    {
-        var distinctSources = GetDistinctNumberOfSources(testRunCriteria);
-        var parallelLevel = VerifyParallelSettingAndCalculateParallelLevel(
-            distinctSources,
-            testRunCriteria.TestRunSettings);
-
-        // Collecting IsParallel enabled.
-        requestData.MetricsCollection.Add(
-            TelemetryDataConstants.ParallelEnabledDuringExecution,
-            parallelLevel > 1 ? "True" : "False");
-
-        var isDataCollectorEnabled = XmlRunSettingsUtilities.IsDataCollectionEnabled(testRunCriteria.TestRunSettings);
-        var isInProcDataCollectorEnabled = XmlRunSettingsUtilities.IsInProcDataCollectionEnabled(testRunCriteria.TestRunSettings);
-
-        if (ShouldRunInNoIsolation(
-                testRunCriteria.TestRunSettings,
-                parallelLevel > 1,
-                isDataCollectorEnabled || isInProcDataCollectorEnabled))
-        {
-            var isTelemetryOptedIn = requestData.IsTelemetryOptedIn;
-            var newRequestData = GetRequestData(isTelemetryOptedIn);
-            return new InProcessProxyExecutionManager(
-                testHostManager,
-                new TestHostManagerFactory(newRequestData));
-        }
-
-        // SetupChannel ProxyExecutionManager with data collection if data collectors are
-        // specified in run settings.
-        Func<IProxyExecutionManager> proxyExecutionManagerCreator = () =>
-        {
-            // Create a new host manager, to be associated with individual
-            // ProxyExecutionManager(&POM)
-            var hostManager = _testHostProviderManager.GetTestHostManagerByRunConfiguration(testRunCriteria.TestRunSettings);
-            hostManager?.Initialize(TestSessionMessageLogger.Instance, testRunCriteria.TestRunSettings);
-
-            if (testRunCriteria.TestHostLauncher != null)
-            {
-                hostManager.SetCustomLauncher(testRunCriteria.TestHostLauncher);
-            }
-
-            var requestSender = new TestRequestSender(requestData.ProtocolConfig, hostManager);
-
-            if (testRunCriteria.TestSessionInfo != null)
-            {
-                // This function is used to either take a pre-existing proxy operation manager from
-                // the test pool or to create a new proxy operation manager on the spot.
-                Func<string, ProxyExecutionManager, ProxyOperationManager>
-                    proxyOperationManagerCreator = (
-                        string source,
-                        ProxyExecutionManager proxyExecutionManager) =>
-                    {
-                        var proxyOperationManager = TestSessionPool.Instance.TryTakeProxy(
-                            testRunCriteria.TestSessionInfo,
-                            source,
-                            testRunCriteria.TestRunSettings);
-
-                        if (proxyOperationManager == null)
-                        {
-                            // If the proxy creation process based on test session info failed, then
-                            // we'll proceed with the normal creation process as if no test session
-                            // info was passed in in the first place.
-                            //
-                            // WARNING: This should not normally happen and it raises questions
-                            // regarding the test session pool operation and consistency.
-                            EqtTrace.Warning("ProxyExecutionManager creation with test session failed.");
-
-                            proxyOperationManager = new ProxyOperationManager(
-                                requestData,
-                                requestSender,
-                                hostManager,
-                                proxyExecutionManager);
-                        }
-
-                        return proxyOperationManager;
-                    };
-
-                // In case we have an active test session, data collection needs were
-                // already taken care of when first creating the session. As a consequence
-                // we always return this proxy instead of choosing between the vanilla
-                // execution proxy and the one with data collection enabled.
-                return new ProxyExecutionManager(
-                    testRunCriteria.TestSessionInfo,
-                    proxyOperationManagerCreator,
-                    testRunCriteria.DebugEnabledForTestSession);
-            }
-
-            return isDataCollectorEnabled
-                ? new ProxyExecutionManagerWithDataCollection(
-                    requestData,
-                    requestSender,
-                    hostManager,
-                    new ProxyDataCollectionManager(
-                        requestData,
-                        testRunCriteria.TestRunSettings,
-                        GetSourcesFromTestRunCriteria(testRunCriteria)))
-                : new ProxyExecutionManager(
-                    requestData,
-                    requestSender,
-                    hostManager);
-        };
-
-        // parallelLevel = 1 for desktop should go via else route.
         var executionManager = (parallelLevel > 1 || !testHostManager.Shared)
             ? new ParallelProxyExecutionManager(
                 requestData,
@@ -663,6 +289,7 @@
 
         Func<ProxyOperationManager> proxyCreator = () =>
         {
+            TestHostLimiter.Wait(new CancellationToken());
             var hostManager = _testHostProviderManager.GetTestHostManagerByRunConfiguration(testSessionCriteria.RunSettings);
             if (hostManager == null)
             {
@@ -783,7 +410,6 @@
                 // If only one source, no need to use parallel service client.
                 enableParallel = parallelLevelToUse > 1;
 
->>>>>>> bcb43c5c
                 if (EqtTrace.IsInfoEnabled)
                 {
                     EqtTrace.Verbose(
@@ -864,28 +490,17 @@
     /// <summary>
     /// Get request data on basis of telemetry opted in or not.
     /// </summary>
-<<<<<<< HEAD
-    /// 
-    /// <param name="isTelemetryOptedIn">A flag indicating if telemetry is opted in.</param>
-    /// 
-=======
     ///
     /// <param name="isTelemetryOptedIn">A flag indicating if telemetry is opted in.</param>
     ///
->>>>>>> bcb43c5c
     /// <returns>The request data.</returns>
     private IRequestData GetRequestData(bool isTelemetryOptedIn)
     {
         return new RequestData
         {
             MetricsCollection = isTelemetryOptedIn
-<<<<<<< HEAD
-                    ? (IMetricsCollection)new MetricsCollection()
-                    : new NoOpMetricsCollection(),
-=======
                 ? (IMetricsCollection)new MetricsCollection()
                 : new NoOpMetricsCollection(),
->>>>>>> bcb43c5c
             IsTelemetryOptedIn = isTelemetryOptedIn
         };
     }
@@ -893,11 +508,7 @@
     /// <summary>
     /// Gets test sources from test run criteria.
     /// </summary>
-<<<<<<< HEAD
-    /// 
-=======
     ///
->>>>>>> bcb43c5c
     /// <returns>The test sources.</returns>
     private IEnumerable<string> GetSourcesFromTestRunCriteria(TestRunCriteria testRunCriteria)
     {
