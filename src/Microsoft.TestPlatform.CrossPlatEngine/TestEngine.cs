// Copyright (c) Microsoft Corporation. All rights reserved.
// Licensed under the MIT license. See LICENSE file in the project root for full license information.

using System;
using System.Collections.Generic;
using System.Globalization;
using System.Linq;

using Microsoft.VisualStudio.TestPlatform.Common;
using Microsoft.VisualStudio.TestPlatform.Common.Hosting;
using Microsoft.VisualStudio.TestPlatform.Common.Logging;
using Microsoft.VisualStudio.TestPlatform.Common.Telemetry;
using Microsoft.VisualStudio.TestPlatform.Common.Utilities;
using Microsoft.VisualStudio.TestPlatform.CommunicationUtilities;
using Microsoft.VisualStudio.TestPlatform.CrossPlatEngine.Client;
using Microsoft.VisualStudio.TestPlatform.CrossPlatEngine.Client.Parallel;
using Microsoft.VisualStudio.TestPlatform.CrossPlatEngine.DataCollection;
using Microsoft.VisualStudio.TestPlatform.CrossPlatEngine.Utilities;
using Microsoft.VisualStudio.TestPlatform.ObjectModel;
using Microsoft.VisualStudio.TestPlatform.ObjectModel.Client;
using Microsoft.VisualStudio.TestPlatform.ObjectModel.Engine;
using Microsoft.VisualStudio.TestPlatform.ObjectModel.Host;
using Microsoft.VisualStudio.TestPlatform.ObjectModel.Utilities;
using Microsoft.VisualStudio.TestPlatform.PlatformAbstractions;
using Microsoft.VisualStudio.TestPlatform.PlatformAbstractions.Interfaces;
using Microsoft.VisualStudio.TestPlatform.Utilities;
using System.Text;

#nullable disable

namespace Microsoft.VisualStudio.TestPlatform.CrossPlatEngine;

/// <summary>
/// Cross platform test engine entry point for the client.
/// </summary>
public class TestEngine : ITestEngine
{
    private readonly ITestRuntimeProviderManager _testHostProviderManager;
    private ITestExtensionManager _testExtensionManager;
    private readonly IProcessHelper _processHelper;

    public TestEngine() : this(TestRuntimeProviderManager.Instance, new ProcessHelper())
    {
    }

    protected internal TestEngine(
        TestRuntimeProviderManager testHostProviderManager,
        IProcessHelper processHelper) : this((ITestRuntimeProviderManager)testHostProviderManager, processHelper)
    {
    }

    internal TestEngine(
        ITestRuntimeProviderManager testHostProviderManager,
        IProcessHelper processHelper)
    {
        _testHostProviderManager = testHostProviderManager;
        _processHelper = processHelper;
    }

    #region ITestEngine implementation

    /// <inheritdoc/>
    public IProxyDiscoveryManager GetDiscoveryManager(
        IRequestData requestData,
        DiscoveryCriteria discoveryCriteria,
        Dictionary<string, SourceDetail> sourceToSourceDetailMap)
    {
        // Parallel level determines how many processes at most we should start at the same time. We take the number from settings, and if user
        // has no preference or the preference is 0 then we use the number of logical processors. Or the number of sources, whatever is lower.
        // We don't know for sure if we will start that many processes as some of the sources can run in a single testhost. This is determined by
        // Shared on the test runtime provider. At this point we need to know only if the parallel level is more than 1, and so if we will do parallel
        // run or not.
        var parallelLevel = VerifyParallelSettingAndCalculateParallelLevel(
            discoveryCriteria.Sources.Count(),
            discoveryCriteria.RunSettings);

        var isParallelRun = parallelLevel > 1;

        // Collecting IsParallel enabled.
        requestData.MetricsCollection.Add(TelemetryDataConstants.ParallelEnabledDuringDiscovery, isParallelRun ? "True" : "False");
        requestData.MetricsCollection.Add(TelemetryDataConstants.TestSessionId, discoveryCriteria.TestSessionInfo?.Id.ToString() ?? string.Empty);

        // Get testhost managers by configuration, and either use it for in-process run. or for single source run.
        List<TestRuntimeProviderInfo> testHostManagers = GetTestRuntimeProvidersForUniqueConfigurations(discoveryCriteria.RunSettings, sourceToSourceDetailMap, out ITestRuntimeProvider testHostManager);

        // This is a big if that figures out if we can run in process. In process run is very restricted, it is non-parallel run
        // that has the same target framework as the current process, and it also must not be running in DesignMode (server mode / under IDE)
        // and more conditions. In all other cases we run in a separate testhost process.
        if (ShouldRunInProcess(discoveryCriteria.RunSettings, isParallelRun, isDataCollectorEnabled: false, testHostManagers))
        {
            // We are running in process, so whatever the architecture and framework that was figured out is, it must be compatible. If we have more
            // changes that we want to to runsettings in the future, based on SourceDetail then it will depend on those details. But in general
            // we will have to check that all source details are the same. Otherwise we for sure cannot run in process.
            // E.g. if we get list of sources where one of them has different architecture we for sure cannot run in process, because the current
            // process can handle only single runsettings.
            var testHostManagerInfo = testHostManagers.Single();
            testHostManager.Initialize(TestSessionMessageLogger.Instance, testHostManagerInfo.RunSettings);

            var isTelemetryOptedIn = requestData.IsTelemetryOptedIn;
            var newRequestData = GetRequestData(isTelemetryOptedIn);
            return new InProcessProxyDiscoveryManager(testHostManager, new TestHostManagerFactory(newRequestData));
        }

<<<<<<< HEAD
        Func<TestRuntimeProviderInfo, IProxyDiscoveryManager> proxyDiscoveryManagerCreator = runtimeProviderInfo =>
=======
        // Create one data aggregator per parallel discovery and share it with all the proxy discovery managers.
        // We need to share the aggregator because when cancelling discovery we don't want to await all managers,
        // and so the first manager replying with the discovery complete (aborted) event arg will cause the parallel
        // discovery manager to publish its current state. But doing so we are losing the collected state of all the
        // other managers.
        var discoveryDataAggregator = new DiscoveryDataAggregator();
        Func<IProxyDiscoveryManager> proxyDiscoveryManagerCreator = () =>
>>>>>>> 6066abf0
        {
            var sources = runtimeProviderInfo.SourceDetails.Select(r => r.Source).ToList();
            var hostManager = _testHostProviderManager.GetTestHostManagerByRunConfiguration(runtimeProviderInfo.RunSettings, sources);
            hostManager?.Initialize(TestSessionMessageLogger.Instance, runtimeProviderInfo.RunSettings);

            ThrowExceptionIfTestHostManagerIsNull(hostManager, runtimeProviderInfo.RunSettings);

            // This function is used to either take a pre-existing proxy operation manager from
            // the test pool or to create a new proxy operation manager on the spot.
            Func<string, ProxyDiscoveryManager, ProxyOperationManager>
                proxyOperationManagerCreator = (
                    string source,
                    ProxyDiscoveryManager proxyDiscoveryManager) =>
                {
                    // In case we have an active test session, we always prefer the already
                    // created proxies instead of the ones that need to be created on the spot.
                    var proxyOperationManager = TestSessionPool.Instance.TryTakeProxy(
                        discoveryCriteria.TestSessionInfo,
                        source,
                        runtimeProviderInfo.RunSettings);

                    if (proxyOperationManager == null)
                    {
                        // If the proxy creation process based on test session info failed, then
                        // we'll proceed with the normal creation process as if no test session
                        // info was passed in in the first place.
                        //
                        // WARNING: This should not normally happen and it raises questions
                        // regarding the test session pool operation and consistency.
                        EqtTrace.Warning("ProxyDiscoveryManager creation with test session failed.");

                        proxyOperationManager = new ProxyOperationManager(
                            requestData,
                            new TestRequestSender(requestData.ProtocolConfig, hostManager),
                            hostManager,
                            proxyDiscoveryManager);
                    }

                    return proxyOperationManager;
                };

            // In case we have an active test session, we always prefer the already
            // created proxies instead of the ones that need to be created on the spot.
            return (discoveryCriteria.TestSessionInfo != null)
                ? new ProxyDiscoveryManager(
                    discoveryCriteria.TestSessionInfo,
                    proxyOperationManagerCreator,
                    discoveryDataAggregator)
                : new ProxyDiscoveryManager(
                    requestData,
                    new TestRequestSender(requestData.ProtocolConfig, hostManager),
                    hostManager,
                    discoveryDataAggregator);
        };

<<<<<<< HEAD
        return new ParallelProxyDiscoveryManager(requestData, proxyDiscoveryManagerCreator, parallelLevel, testHostManagers);
=======
        return (parallelLevel > 1 || !testHostManager.Shared)
            ? new ParallelProxyDiscoveryManager(
                requestData,
                proxyDiscoveryManagerCreator,
                discoveryDataAggregator,
                parallelLevel,
                sharedHosts: testHostManager.Shared)
            : proxyDiscoveryManagerCreator();
>>>>>>> 6066abf0
    }

    /// <inheritdoc/>
    public IProxyExecutionManager GetExecutionManager(
        IRequestData requestData,
        TestRunCriteria testRunCriteria,
        Dictionary<string, SourceDetail> sourceToSourceDetailMap)
    {
        // We use mulitple "different" runsettings here. We have runsettings that come with the testRunCriteria,
        // and we use that to figure out the common stuff before we try to setup the run. Later we patch the settings
        // from the additional details that were passed. Those should not affect the common properties that are used for setup.
        // Right now the only two things that change there are the architecture and framework so we can mix them in a single run.
        var distinctSources = GetDistinctNumberOfSources(testRunCriteria);
        var parallelLevel = VerifyParallelSettingAndCalculateParallelLevel(distinctSources, testRunCriteria.TestRunSettings);

        // See comments in GetDiscoveryManager for more info about what is happening in this method.
        var isParallelRun = parallelLevel > 1;

        // Collecting IsParallel enabled.
        requestData.MetricsCollection.Add(TelemetryDataConstants.ParallelEnabledDuringExecution, isParallelRun ? "True" : "False");
        requestData.MetricsCollection.Add(TelemetryDataConstants.TestSessionId, testRunCriteria.TestSessionInfo?.Id.ToString() ?? string.Empty);

        var isDataCollectorEnabled = XmlRunSettingsUtilities.IsDataCollectionEnabled(testRunCriteria.TestRunSettings);
        var isInProcDataCollectorEnabled = XmlRunSettingsUtilities.IsInProcDataCollectionEnabled(testRunCriteria.TestRunSettings);

        var testHostProviders = GetTestRuntimeProvidersForUniqueConfigurations(testRunCriteria.TestRunSettings, sourceToSourceDetailMap, out ITestRuntimeProvider testHostManager);

        if (ShouldRunInProcess(
                testRunCriteria.TestRunSettings,
                isParallelRun,
                isDataCollectorEnabled || isInProcDataCollectorEnabled,
                testHostProviders))
        {
            // Not updating runsettings from source detail on purpose here. We are running in process, so whatever the settings we figured out at the start. They must be compatible
            // with the current process, otherwise we would not be able to run inside of the current process.
            //
            // We know that we only have a single testHostManager here, because we figure that out in ShouldRunInProcess.
            ThrowExceptionIfTestHostManagerIsNull(testHostManager, testRunCriteria.TestRunSettings);

            testHostManager.Initialize(TestSessionMessageLogger.Instance, testRunCriteria.TestRunSettings);

            // NOTE: The custom launcher should not be set when we have test session info available.
            if (testRunCriteria.TestHostLauncher != null)
            {
                testHostManager.SetCustomLauncher(testRunCriteria.TestHostLauncher);
            }

            var isTelemetryOptedIn = requestData.IsTelemetryOptedIn;
            var newRequestData = GetRequestData(isTelemetryOptedIn);
            return new InProcessProxyExecutionManager(
                testHostManager,
                new TestHostManagerFactory(newRequestData));
        }

        // This creates a single non-parallel execution manager, based requestData, isDataCollectorEnabled and the
        // overall testRunCriteria. The overall testRunCriteria are split to smaller pieces (e.g. each source from the overall
        // testRunCriteria) so we can run them in parallel, and those are then passed to those non-parallel execution managers.
        //
        // The function below grabs most of the parameter via closure from the local context,
        // but gets the runtime provider later, because that is specific info to the source (or sources) it will be running.
        // This creator does not get those smaller pieces of testRunCriteria, those come later when we call a method on
        // the non-parallel execution manager we create here. E.g. StartTests(<single piece of testRunCriteria>).
        Func<TestRuntimeProviderInfo, IProxyExecutionManager> proxyExecutionManagerCreator = runtimeProviderInfo =>
            CreateNonParallelExecutionManager(requestData, testRunCriteria, isDataCollectorEnabled, runtimeProviderInfo);

        var executionManager = new ParallelProxyExecutionManager(requestData, proxyExecutionManagerCreator, parallelLevel, testHostProviders);

        EqtTrace.Verbose($"TestEngine.GetExecutionManager: Chosen execution manager '{executionManager.GetType().AssemblyQualifiedName}' ParallelLevel '{parallelLevel}'.");

        return executionManager;
    }

    // This is internal so tests can use it.
    internal IProxyExecutionManager CreateNonParallelExecutionManager(IRequestData requestData, TestRunCriteria testRunCriteria, bool isDataCollectorEnabled, TestRuntimeProviderInfo runtimeProviderInfo)
    {
        // SetupChannel ProxyExecutionManager with data collection if data collectors are
        // specified in run settings.
        // Create a new host manager, to be associated with individual
        // ProxyExecutionManager(&POM)
        var sources = runtimeProviderInfo.SourceDetails.Select(r => r.Source).ToList();
        var hostManager = _testHostProviderManager.GetTestHostManagerByRunConfiguration(runtimeProviderInfo.RunSettings, sources);
        ThrowExceptionIfTestHostManagerIsNull(hostManager, runtimeProviderInfo.RunSettings);
        hostManager.Initialize(TestSessionMessageLogger.Instance, runtimeProviderInfo.RunSettings);

        if (testRunCriteria.TestHostLauncher != null)
        {
            hostManager.SetCustomLauncher(testRunCriteria.TestHostLauncher);
        }

        var requestSender = new TestRequestSender(requestData.ProtocolConfig, hostManager);

        if (testRunCriteria.TestSessionInfo != null)
        {
            // This function is used to either take a pre-existing proxy operation manager from
            // the test pool or to create a new proxy operation manager on the spot.
            Func<string, ProxyExecutionManager, ProxyOperationManager>
                proxyOperationManagerCreator = (
                    string source,
                    ProxyExecutionManager proxyExecutionManager) =>
                {
                    var proxyOperationManager = TestSessionPool.Instance.TryTakeProxy(
                        testRunCriteria.TestSessionInfo,
                        source,
                        runtimeProviderInfo.RunSettings);

                    if (proxyOperationManager == null)
                    {
                            // If the proxy creation process based on test session info failed, then
                            // we'll proceed with the normal creation process as if no test session
                            // info was passed in in the first place.
                            //
                            // WARNING: This should not normally happen and it raises questions
                            // regarding the test session pool operation and consistency.
                            EqtTrace.Warning("ProxyExecutionManager creation with test session failed.");

                        proxyOperationManager = new ProxyOperationManager(
                            requestData,
                            requestSender,
                            hostManager,
                            proxyExecutionManager);
                    }

                    return proxyOperationManager;
                };

            // In case we have an active test session, data collection needs were
            // already taken care of when first creating the session. As a consequence
            // we always return this proxy instead of choosing between the vanilla
            // execution proxy and the one with data collection enabled.
            return new ProxyExecutionManager(
                testRunCriteria.TestSessionInfo,
                proxyOperationManagerCreator,
                testRunCriteria.DebugEnabledForTestSession);
        }

        return isDataCollectorEnabled
            ? new ProxyExecutionManagerWithDataCollection(
                requestData,
                requestSender,
                hostManager,
                new ProxyDataCollectionManager(
                    requestData,
                    runtimeProviderInfo.RunSettings,
                    sources))
            : new ProxyExecutionManager(
                requestData,
                requestSender,
                hostManager);
    }

    /// <inheritdoc/>
    public IProxyTestSessionManager GetTestSessionManager(
        IRequestData requestData,
        StartTestSessionCriteria testSessionCriteria,
        Dictionary<string, SourceDetail> sourceToSourceDetailMap)
    {
        var parallelLevel = VerifyParallelSettingAndCalculateParallelLevel(
            testSessionCriteria.Sources.Count,
            testSessionCriteria.RunSettings);

        bool isParallelRun = parallelLevel > 1;
        requestData.MetricsCollection.Add(
            TelemetryDataConstants.ParallelEnabledDuringStartTestSession,
            isParallelRun ? "True" : "False");

        var isDataCollectorEnabled = XmlRunSettingsUtilities.IsDataCollectionEnabled(testSessionCriteria.RunSettings);
        var isInProcDataCollectorEnabled = XmlRunSettingsUtilities.IsInProcDataCollectionEnabled(testSessionCriteria.RunSettings);

        List<TestRuntimeProviderInfo> testRuntimeProviders = GetTestRuntimeProvidersForUniqueConfigurations(testSessionCriteria.RunSettings, sourceToSourceDetailMap, out var _);

        if (ShouldRunInProcess(
                testSessionCriteria.RunSettings,
                isParallelRun,
                isDataCollectorEnabled || isInProcDataCollectorEnabled,
                testRuntimeProviders))
        {
            // In this case all tests will be run in the current process (vstest.console), so there is no
            // testhost to pre-start. No session will be created, and the session info will be null.
            return null;
        }

        Func<TestRuntimeProviderInfo, ProxyOperationManager> proxyCreator = testRuntimeProviderInfo =>
        {
            var sources = testRuntimeProviderInfo.SourceDetails.Select(x => x.Source).ToList();
            var hostManager = _testHostProviderManager.GetTestHostManagerByRunConfiguration(testRuntimeProviderInfo.RunSettings, sources);
            ThrowExceptionIfTestHostManagerIsNull(hostManager, testRuntimeProviderInfo.RunSettings);

            hostManager.Initialize(TestSessionMessageLogger.Instance, testRuntimeProviderInfo.RunSettings);
            if (testSessionCriteria.TestHostLauncher != null)
            {
                hostManager.SetCustomLauncher(testSessionCriteria.TestHostLauncher);
            }

            var requestSender = new TestRequestSender(requestData.ProtocolConfig, hostManager)
            {
                CloseConnectionOnOperationComplete = false
            };

            // TODO (copoiena): For now we don't support data collection alongside test
            // sessions.
            //
            // The reason for this is that, in the case of Code Coverage for example, the
            // data collector needs to pass some environment variables to the testhost process
            // before the testhost process is started. This means that the data collector must
            // be running when the testhost process is spawned, however the testhost process
            // should be spawned during build, and it's problematic to have the data collector
            // running during build because it must instrument the .dll files that don't exist
            // yet.
            return isDataCollectorEnabled
                ? null
                // ? new ProxyOperationManagerWithDataCollection(
                //     requestData,
                //     requestSender,
                //     hostManager,
                //     new ProxyDataCollectionManager(
                //         requestData,
                //         runsettingsXml,
                //         testSessionCriteria.Sources))
                //     {
                //         CloseRequestSenderChannelOnProxyClose = true
                //     }
                : new ProxyOperationManager(
                    requestData,
                    requestSender,
                    hostManager);
        };

        // TODO: This condition should be returning the maxParallel level to avoid pre-starting way too many testhosts, because maxParallel level,
        // can be smaller than the number of sources to run.
        var maxTesthostCount = isParallelRun ? testSessionCriteria.Sources.Count : 1;

        return new ProxyTestSessionManager(testSessionCriteria, maxTesthostCount, proxyCreator, testRuntimeProviders);
    }

    private List<TestRuntimeProviderInfo> GetTestRuntimeProvidersForUniqueConfigurations(
        string runSettings,
        Dictionary<string, SourceDetail> sourceToSourceDetailMap,
        out ITestRuntimeProvider mostRecentlyCreatedInstance)
    {
        // Group source details to get unique frameworks and architectures for which we will run, so we can figure
        // out which runtime providers would run them, and if the runtime provider is shared or not.
        mostRecentlyCreatedInstance = null;
        var testRuntimeProviders = new List<TestRuntimeProviderInfo>();
        var uniqueRunConfigurations = sourceToSourceDetailMap.Values.GroupBy(k => $"{k.Framework}|{k.Architecture}");
        foreach (var runConfiguration in uniqueRunConfigurations)
        {
            // It is okay to take the first (or any) source detail in the group. We are grouping to get the same source detail, so all architectures and frameworks are the same.
            var sourceDetail = runConfiguration.First();
            var runsettingsXml = SourceDetailHelper.UpdateRunSettingsFromSourceDetail(runSettings, sourceDetail);
            var sources = runConfiguration.Select(c => c.Source).ToList();
            // TODO: We could improve the implementation by adding an overload that won't create a new instance always, because we only need to know the Type.
            var testRuntimeProvider = _testHostProviderManager.GetTestHostManagerByRunConfiguration(runsettingsXml, sources);
            var testRuntimeProviderInfo = new TestRuntimeProviderInfo(testRuntimeProvider.GetType(), testRuntimeProvider.Shared, runsettingsXml, sourceDetails: runConfiguration.ToList());

            // Outputting the instance, because the code for in-process run uses it, and we don't want to resolve it another time.
            mostRecentlyCreatedInstance = testRuntimeProvider;
            testRuntimeProviders.Add(testRuntimeProviderInfo);
        }

        ThrowExceptionIfAnyTestHostManagerIsNullOrNoneAreFound(testRuntimeProviders);
        return testRuntimeProviders;
    }

    /// <inheritdoc/>
    public ITestExtensionManager GetExtensionManager() => _testExtensionManager ??= new TestExtensionManager();

    /// <inheritdoc/>
    public ITestLoggerManager GetLoggerManager(IRequestData requestData)
    {
        return new TestLoggerManager(
            requestData,
            TestSessionMessageLogger.Instance,
            new InternalTestLoggerEvents(TestSessionMessageLogger.Instance));
    }

    #endregion

    private static int GetDistinctNumberOfSources(TestRunCriteria testRunCriteria)
    {
        // No point in creating more processes if number of sources is less than what the user
        // configured for.
        int numSources = testRunCriteria.HasSpecificTests
            ? new HashSet<string>(
                testRunCriteria.Tests.Select(testCase => testCase.Source)).Count
            : testRunCriteria.Sources.Count();
        return numSources;
    }

    /// <summary>
    /// Verifies parallel setting and returns parallel level to use based on the run criteria.
    /// </summary>
    ///
    /// <param name="sourceCount">The source count.</param>
    /// <param name="runSettings">The run settings.</param>
    ///
    /// <returns>The parallel level to use.</returns>
    private int VerifyParallelSettingAndCalculateParallelLevel(
        int sourceCount,
        string runSettings)
    {
        // Default is 1.
        int parallelLevelToUse;
        try
        {
            // Check the user parallel setting.
            int userParallelSetting = RunSettingsUtilities.GetMaxCpuCount(runSettings);
            parallelLevelToUse = userParallelSetting == 0
                // TODO: use environment helper so we can control this from tests.
                ? Environment.ProcessorCount
                : userParallelSetting;
            var enableParallel = parallelLevelToUse > 1;

            EqtTrace.Verbose(
                "TestEngine: Initializing Parallel Execution as MaxCpuCount is set to: {0}",
                parallelLevelToUse);

            // Verify if the number of sources is less than user setting of parallel.
            // We should use number of sources as the parallel level, if sources count is less
            // than parallel level.
            if (enableParallel)
            {
                parallelLevelToUse = Math.Min(sourceCount, parallelLevelToUse);

                // If only one source, no need to use parallel service client.
                enableParallel = parallelLevelToUse > 1;

                EqtTrace.Verbose(
                    "TestEngine: ParallelExecution set to '{0}' as the parallel level is adjusted to '{1}' based on number of sources",
                    enableParallel,
                    parallelLevelToUse);
            }
        }
        catch (Exception ex)
        {
            EqtTrace.Error(
                "TestEngine: Error occurred while initializing ParallelExecution: {0}",
                ex);
            EqtTrace.Warning("TestEngine: Defaulting to Sequential Execution");

            parallelLevelToUse = 1;
        }

        return parallelLevelToUse;
    }

    private bool ShouldRunInProcess(
        string runsettings,
        bool isParallelEnabled,
        bool isDataCollectorEnabled,
        List<TestRuntimeProviderInfo> testHostProviders)
    {
        if (testHostProviders.Count > 1)
        {
            EqtTrace.Info("TestEngine.ShouldRunInNoIsolation: This run has multiple different architectures or frameworks, running in isolation (in a separate testhost proces).");
            return false;
        }

        var runConfiguration = XmlRunSettingsUtilities.GetRunConfigurationNode(runsettings);

        if (runConfiguration.InIsolation)
        {
            EqtTrace.Info("TestEngine.ShouldRunInNoIsolation: running test in isolation");
            return false;
        }

        // Run tests in isolation if run is authored using testsettings.
        if (InferRunSettingsHelper.IsTestSettingsEnabled(runsettings))
        {
            return false;
        }

        var currentProcessPath = _processHelper.GetCurrentProcessFileName();

        // If running with the dotnet executable, then don't run in in process.
        if (currentProcessPath.EndsWith("dotnet", StringComparison.OrdinalIgnoreCase)
            || currentProcessPath.EndsWith("dotnet.exe", StringComparison.OrdinalIgnoreCase))
        {
            return false;
        }

        // Return true if
        // 1) Not running in parallel;
        // 2) Data collector is not enabled;
        // 3) Target framework is X64 or anyCpu;
        // 4) DisableAppDomain is false;
        // 5) Not running in design mode;
        // 6) target framework is NETFramework (Desktop test);
        if (!isParallelEnabled &&
            !isDataCollectorEnabled &&
            (runConfiguration.TargetPlatform == ObjectModel.Constants.DefaultPlatform || runConfiguration.TargetPlatform == Architecture.AnyCPU) &&
            !runConfiguration.DisableAppDomain &&
            !runConfiguration.DesignMode &&
            runConfiguration.TargetFramework.Name.IndexOf("netframework", StringComparison.OrdinalIgnoreCase) >= 0)
        {
            EqtTrace.Info("TestEngine.ShouldRunInNoIsolation: running test in process(inside vstest.console.exe process)");
            return true;
        }

        return false;
    }

    /// <summary>
    /// Get request data on basis of telemetry opted in or not.
    /// </summary>
    ///
    /// <param name="isTelemetryOptedIn">A flag indicating if telemetry is opted in.</param>
    ///
    /// <returns>The request data.</returns>
    private IRequestData GetRequestData(bool isTelemetryOptedIn)
    {
        return new RequestData
        {
            MetricsCollection = isTelemetryOptedIn
                ? (IMetricsCollection)new MetricsCollection()
                : new NoOpMetricsCollection(),
            IsTelemetryOptedIn = isTelemetryOptedIn
        };
    }

    private static void ThrowExceptionIfTestHostManagerIsNull(ITestRuntimeProvider testHostManager, string settingsXml)
    {
        if (testHostManager == null)
        {
            EqtTrace.Error($"{nameof(TestEngine)}.{nameof(ThrowExceptionIfTestHostManagerIsNull)}: No suitable testHostProvider found for runsettings: {settingsXml}");
            throw new TestPlatformException(string.Format(CultureInfo.CurrentCulture, Resources.Resources.NoTestHostProviderFound));
        }
    }

    private static void ThrowExceptionIfAnyTestHostManagerIsNullOrNoneAreFound(List<TestRuntimeProviderInfo> testRuntimeProviders)
    {
        if (!testRuntimeProviders.Any())
            throw new ArgumentException(null, nameof(testRuntimeProviders));

        var missingRuntimeProviders = testRuntimeProviders.Where(p => p.Type == null);
        if (missingRuntimeProviders.Any())
        {
            var stringBuilder = new StringBuilder();
            stringBuilder.AppendLine(string.Format(CultureInfo.CurrentCulture, Resources.Resources.NoTestHostProviderFound));
            foreach (var missingRuntimeProvider in missingRuntimeProviders)
            {
                EqtTrace.Error($"{nameof(TestEngine)}.{nameof(ThrowExceptionIfAnyTestHostManagerIsNullOrNoneAreFound)}: No suitable testHostProvider found for sources {missingRuntimeProvider.SourceDetails.Select(s => s.Source)} and runsettings: {missingRuntimeProvider.RunSettings}");
                missingRuntimeProvider.SourceDetails.ForEach(detail => stringBuilder.AppendLine(detail.Source));
            }

            throw new TestPlatformException(stringBuilder.ToString());
        }
    }
}<|MERGE_RESOLUTION|>--- conflicted
+++ resolved
@@ -101,17 +101,13 @@
             return new InProcessProxyDiscoveryManager(testHostManager, new TestHostManagerFactory(newRequestData));
         }
 
-<<<<<<< HEAD
-        Func<TestRuntimeProviderInfo, IProxyDiscoveryManager> proxyDiscoveryManagerCreator = runtimeProviderInfo =>
-=======
         // Create one data aggregator per parallel discovery and share it with all the proxy discovery managers.
         // We need to share the aggregator because when cancelling discovery we don't want to await all managers,
         // and so the first manager replying with the discovery complete (aborted) event arg will cause the parallel
         // discovery manager to publish its current state. But doing so we are losing the collected state of all the
         // other managers.
         var discoveryDataAggregator = new DiscoveryDataAggregator();
-        Func<IProxyDiscoveryManager> proxyDiscoveryManagerCreator = () =>
->>>>>>> 6066abf0
+        Func<TestRuntimeProviderInfo, IProxyDiscoveryManager> proxyDiscoveryManagerCreator = runtimeProviderInfo =>
         {
             var sources = runtimeProviderInfo.SourceDetails.Select(r => r.Source).ToList();
             var hostManager = _testHostProviderManager.GetTestHostManagerByRunConfiguration(runtimeProviderInfo.RunSettings, sources);
@@ -167,18 +163,7 @@
                     discoveryDataAggregator);
         };
 
-<<<<<<< HEAD
-        return new ParallelProxyDiscoveryManager(requestData, proxyDiscoveryManagerCreator, parallelLevel, testHostManagers);
-=======
-        return (parallelLevel > 1 || !testHostManager.Shared)
-            ? new ParallelProxyDiscoveryManager(
-                requestData,
-                proxyDiscoveryManagerCreator,
-                discoveryDataAggregator,
-                parallelLevel,
-                sharedHosts: testHostManager.Shared)
-            : proxyDiscoveryManagerCreator();
->>>>>>> 6066abf0
+        return new ParallelProxyDiscoveryManager(requestData, proxyDiscoveryManagerCreator, discoveryDataAggregator, parallelLevel, testHostManagers);
     }
 
     /// <inheritdoc/>
