// Copyright (c) Microsoft Corporation. All rights reserved.
// Licensed under the MIT license. See LICENSE file in the project root for full license information.

using System;
using System.Collections.Generic;
using System.Globalization;
using System.Linq;
using System.Text;

using Microsoft.VisualStudio.TestPlatform.Common;
using Microsoft.VisualStudio.TestPlatform.Common.Hosting;
using Microsoft.VisualStudio.TestPlatform.Common.Logging;
using Microsoft.VisualStudio.TestPlatform.Common.Telemetry;
using Microsoft.VisualStudio.TestPlatform.Common.Utilities;
using Microsoft.VisualStudio.TestPlatform.CommunicationUtilities;
using Microsoft.VisualStudio.TestPlatform.CrossPlatEngine.Client;
using Microsoft.VisualStudio.TestPlatform.CrossPlatEngine.Client.Parallel;
using Microsoft.VisualStudio.TestPlatform.CrossPlatEngine.DataCollection;
using Microsoft.VisualStudio.TestPlatform.CrossPlatEngine.Utilities;
using Microsoft.VisualStudio.TestPlatform.ObjectModel;
using Microsoft.VisualStudio.TestPlatform.ObjectModel.Client;
using Microsoft.VisualStudio.TestPlatform.ObjectModel.Engine;
using Microsoft.VisualStudio.TestPlatform.ObjectModel.Host;
using Microsoft.VisualStudio.TestPlatform.ObjectModel.Utilities;
using Microsoft.VisualStudio.TestPlatform.PlatformAbstractions;
using Microsoft.VisualStudio.TestPlatform.PlatformAbstractions.Interfaces;
using Microsoft.VisualStudio.TestPlatform.Utilities;

#nullable disable

namespace Microsoft.VisualStudio.TestPlatform.CrossPlatEngine;

/// <summary>
/// Cross platform test engine entry point for the client.
/// </summary>
public class TestEngine : ITestEngine
{
    private readonly ITestRuntimeProviderManager _testHostProviderManager;
    private ITestExtensionManager _testExtensionManager;
    private readonly IProcessHelper _processHelper;

    public TestEngine() : this(TestRuntimeProviderManager.Instance, new ProcessHelper())
    {
    }

    protected internal TestEngine(
        TestRuntimeProviderManager testHostProviderManager,
        IProcessHelper processHelper) : this((ITestRuntimeProviderManager)testHostProviderManager, processHelper)
    {
    }

    internal TestEngine(
        ITestRuntimeProviderManager testHostProviderManager,
        IProcessHelper processHelper)
    {
        _testHostProviderManager = testHostProviderManager;
        _processHelper = processHelper;
    }

    #region ITestEngine implementation

    /// <inheritdoc/>
    public IProxyDiscoveryManager GetDiscoveryManager(
        IRequestData requestData,
        DiscoveryCriteria discoveryCriteria,
        IDictionary<string, SourceDetail> sourceToSourceDetailMap)
    {
        // Parallel level determines how many processes at most we should start at the same time. We take the number from settings, and if user
        // has no preference or the preference is 0 then we use the number of logical processors. Or the number of sources, whatever is lower.
        // We don't know for sure if we will start that many processes as some of the sources can run in a single testhost. This is determined by
        // Shared on the test runtime provider. At this point we need to know only if the parallel level is more than 1, and so if we will do parallel
        // run or not.
        var parallelLevel = VerifyParallelSettingAndCalculateParallelLevel(
            discoveryCriteria.Sources.Count(),
            discoveryCriteria.RunSettings);

        var isParallelRun = parallelLevel > 1;

        // Collecting IsParallel enabled.
        requestData.MetricsCollection.Add(TelemetryDataConstants.ParallelEnabledDuringDiscovery, isParallelRun ? "True" : "False");
        requestData.MetricsCollection.Add(TelemetryDataConstants.TestSessionId, discoveryCriteria.TestSessionInfo?.Id.ToString() ?? string.Empty);

        // Get testhost managers by configuration, and either use it for in-process run. or for single source run.
        List<TestRuntimeProviderInfo> testHostManagers = GetTestRuntimeProvidersForUniqueConfigurations(discoveryCriteria.RunSettings, sourceToSourceDetailMap, out ITestRuntimeProvider testHostManager);

        // This is a big if that figures out if we can run in process. In process run is very restricted, it is non-parallel run
        // that has the same target framework as the current process, and it also must not be running in DesignMode (server mode / under IDE)
        // and more conditions. In all other cases we run in a separate testhost process.
        if (ShouldRunInProcess(discoveryCriteria.RunSettings, isParallelRun, isDataCollectorEnabled: false, testHostManagers))
        {
<<<<<<< HEAD
            return new InProcessProxyDiscoveryManager(
                testHostManager,
                new TestHostManagerFactory(requestData.IsTelemetryOptedIn));
=======
            // We are running in process, so whatever the architecture and framework that was figured out is, it must be compatible. If we have more
            // changes that we want to do to runsettings in the future, based on SourceDetail then it will depend on those details. But in general
            // we will have to check that all source details are the same. Otherwise we for sure cannot run in process.
            // E.g. if we get list of sources where one of them has different architecture we for sure cannot run in process, because the current
            // process can handle only single runsettings.
            if (testHostManagers.Count != 1)
            {
                throw new InvalidOperationException($"Exactly 1 testhost manager must be provided when running in process, but there {testHostManagers.Count} were provided.");
            }
            var testHostManagerInfo = testHostManagers[0];
            testHostManager.Initialize(TestSessionMessageLogger.Instance, testHostManagerInfo.RunSettings);

            var isTelemetryOptedIn = requestData.IsTelemetryOptedIn;
            var newRequestData = GetRequestData(isTelemetryOptedIn);
            return new InProcessProxyDiscoveryManager(testHostManager, new TestHostManagerFactory(newRequestData));
>>>>>>> e74ec586
        }

        // Create one data aggregator per parallel discovery and share it with all the proxy discovery managers.
        // We need to share the aggregator because when cancelling discovery we don't want to await all managers,
        // and so the first manager replying with the discovery complete (aborted) event arg will cause the parallel
        // discovery manager to publish its current state. But doing so we are losing the collected state of all the
        // other managers.
        var discoveryDataAggregator = new DiscoveryDataAggregator();
        Func<TestRuntimeProviderInfo, IProxyDiscoveryManager> proxyDiscoveryManagerCreator = runtimeProviderInfo =>
        {
            var sources = runtimeProviderInfo.SourceDetails.Select(r => r.Source).ToList();
            var hostManager = _testHostProviderManager.GetTestHostManagerByRunConfiguration(runtimeProviderInfo.RunSettings, sources);
            hostManager?.Initialize(TestSessionMessageLogger.Instance, runtimeProviderInfo.RunSettings);

            ThrowExceptionIfTestHostManagerIsNull(hostManager, runtimeProviderInfo.RunSettings);

            // This function is used to either take a pre-existing proxy operation manager from
            // the test pool or to create a new proxy operation manager on the spot.
            Func<string, ProxyDiscoveryManager, ProxyOperationManager>
                proxyOperationManagerCreator = (
                    string source,
                    ProxyDiscoveryManager proxyDiscoveryManager) =>
                {
                    // In case we have an active test session, we always prefer the already
                    // created proxies instead of the ones that need to be created on the spot.
                    var proxyOperationManager = TestSessionPool.Instance.TryTakeProxy(
                        discoveryCriteria.TestSessionInfo,
                        source,
<<<<<<< HEAD
                        discoveryCriteria.RunSettings,
                        requestData);
=======
                        runtimeProviderInfo.RunSettings);
>>>>>>> e74ec586

                    if (proxyOperationManager == null)
                    {
                        // If the proxy creation process based on test session info failed, then
                        // we'll proceed with the normal creation process as if no test session
                        // info was passed in in the first place.
                        //
                        // WARNING: This should not normally happen and it raises questions
                        // regarding the test session pool operation and consistency.
                        EqtTrace.Warning("ProxyDiscoveryManager creation with test session failed.");

                        proxyOperationManager = new ProxyOperationManager(
                            requestData,
                            new TestRequestSender(requestData.ProtocolConfig, hostManager),
                            hostManager,
                            proxyDiscoveryManager);
                    }

                    return proxyOperationManager;
                };

            // In case we have an active test session, we always prefer the already
            // created proxies instead of the ones that need to be created on the spot.
            return (discoveryCriteria.TestSessionInfo != null)
                ? new ProxyDiscoveryManager(
                    discoveryCriteria.TestSessionInfo,
                    proxyOperationManagerCreator,
                    discoveryDataAggregator)
                : new ProxyDiscoveryManager(
                    requestData,
                    new TestRequestSender(requestData.ProtocolConfig, hostManager),
                    hostManager,
                    discoveryDataAggregator);
        };

        return new ParallelProxyDiscoveryManager(requestData, proxyDiscoveryManagerCreator, discoveryDataAggregator, parallelLevel, testHostManagers);
    }

    /// <inheritdoc/>
    public IProxyExecutionManager GetExecutionManager(
        IRequestData requestData,
        TestRunCriteria testRunCriteria,
        IDictionary<string, SourceDetail> sourceToSourceDetailMap)
    {
        // We use mulitple "different" runsettings here. We have runsettings that come with the testRunCriteria,
        // and we use that to figure out the common stuff before we try to setup the run. Later we patch the settings
        // from the additional details that were passed. Those should not affect the common properties that are used for setup.
        // Right now the only two things that change there are the architecture and framework so we can mix them in a single run.
        var distinctSources = GetDistinctNumberOfSources(testRunCriteria);
        var parallelLevel = VerifyParallelSettingAndCalculateParallelLevel(distinctSources, testRunCriteria.TestRunSettings);

        // See comments in GetDiscoveryManager for more info about what is happening in this method.
        var isParallelRun = parallelLevel > 1;

        // Collecting IsParallel enabled.
        requestData.MetricsCollection.Add(TelemetryDataConstants.ParallelEnabledDuringExecution, isParallelRun ? "True" : "False");
        requestData.MetricsCollection.Add(TelemetryDataConstants.TestSessionId, testRunCriteria.TestSessionInfo?.Id.ToString() ?? string.Empty);

        var isDataCollectorEnabled = XmlRunSettingsUtilities.IsDataCollectionEnabled(testRunCriteria.TestRunSettings);
        var isInProcDataCollectorEnabled = XmlRunSettingsUtilities.IsInProcDataCollectionEnabled(testRunCriteria.TestRunSettings);

        var testHostProviders = GetTestRuntimeProvidersForUniqueConfigurations(testRunCriteria.TestRunSettings, sourceToSourceDetailMap, out ITestRuntimeProvider testHostManager);

        if (ShouldRunInProcess(
                testRunCriteria.TestRunSettings,
                isParallelRun,
                isDataCollectorEnabled || isInProcDataCollectorEnabled,
                testHostProviders))
        {
<<<<<<< HEAD
=======
            // Not updating runsettings from source detail on purpose here. We are running in process, so whatever the settings we figured out at the start. They must be compatible
            // with the current process, otherwise we would not be able to run inside of the current process.
            //
            // We know that we only have a single testHostManager here, because we figure that out in ShouldRunInProcess.
            ThrowExceptionIfTestHostManagerIsNull(testHostManager, testRunCriteria.TestRunSettings);

            testHostManager.Initialize(TestSessionMessageLogger.Instance, testRunCriteria.TestRunSettings);

            // NOTE: The custom launcher should not be set when we have test session info available.
            if (testRunCriteria.TestHostLauncher != null)
            {
                testHostManager.SetCustomLauncher(testRunCriteria.TestHostLauncher);
            }

            var isTelemetryOptedIn = requestData.IsTelemetryOptedIn;
            var newRequestData = GetRequestData(isTelemetryOptedIn);
>>>>>>> e74ec586
            return new InProcessProxyExecutionManager(
                testHostManager,
                new TestHostManagerFactory(requestData.IsTelemetryOptedIn));
        }

        // This creates a single non-parallel execution manager, based requestData, isDataCollectorEnabled and the
        // overall testRunCriteria. The overall testRunCriteria are split to smaller pieces (e.g. each source from the overall
        // testRunCriteria) so we can run them in parallel, and those are then passed to those non-parallel execution managers.
        //
        // The function below grabs most of the parameter via closure from the local context,
        // but gets the runtime provider later, because that is specific info to the source (or sources) it will be running.
        // This creator does not get those smaller pieces of testRunCriteria, those come later when we call a method on
        // the non-parallel execution manager we create here. E.g. StartTests(<single piece of testRunCriteria>).
        Func<TestRuntimeProviderInfo, IProxyExecutionManager> proxyExecutionManagerCreator = runtimeProviderInfo =>
            CreateNonParallelExecutionManager(requestData, testRunCriteria, isDataCollectorEnabled, runtimeProviderInfo);

        var executionManager = new ParallelProxyExecutionManager(requestData, proxyExecutionManagerCreator, parallelLevel, testHostProviders);

        EqtTrace.Verbose($"TestEngine.GetExecutionManager: Chosen execution manager '{executionManager.GetType().AssemblyQualifiedName}' ParallelLevel '{parallelLevel}'.");

        return executionManager;
    }

    // This is internal so tests can use it.
    internal IProxyExecutionManager CreateNonParallelExecutionManager(IRequestData requestData, TestRunCriteria testRunCriteria, bool isDataCollectorEnabled, TestRuntimeProviderInfo runtimeProviderInfo)
    {
        // SetupChannel ProxyExecutionManager with data collection if data collectors are
        // specified in run settings.
        // Create a new host manager, to be associated with individual
        // ProxyExecutionManager(&POM)
        var sources = runtimeProviderInfo.SourceDetails.Select(r => r.Source).ToList();
        var hostManager = _testHostProviderManager.GetTestHostManagerByRunConfiguration(runtimeProviderInfo.RunSettings, sources);
        ThrowExceptionIfTestHostManagerIsNull(hostManager, runtimeProviderInfo.RunSettings);
        hostManager.Initialize(TestSessionMessageLogger.Instance, runtimeProviderInfo.RunSettings);

        if (testRunCriteria.TestHostLauncher != null)
        {
            hostManager.SetCustomLauncher(testRunCriteria.TestHostLauncher);
        }

        var requestSender = new TestRequestSender(requestData.ProtocolConfig, hostManager);

        if (testRunCriteria.TestSessionInfo != null)
        {
            // This function is used to either take a pre-existing proxy operation manager from
            // the test pool or to create a new proxy operation manager on the spot.
            Func<string, ProxyExecutionManager, ProxyOperationManager>
                proxyOperationManagerCreator = (
                    string source,
                    ProxyExecutionManager proxyExecutionManager) =>
                {
                    var proxyOperationManager = TestSessionPool.Instance.TryTakeProxy(
                        testRunCriteria.TestSessionInfo,
                        source,
                        runtimeProviderInfo.RunSettings);

                    if (proxyOperationManager == null)
                    {
<<<<<<< HEAD
                        var proxyOperationManager = TestSessionPool.Instance.TryTakeProxy(
                            testRunCriteria.TestSessionInfo,
                            source,
                            testRunCriteria.TestRunSettings,
                            requestData);

                        if (proxyOperationManager == null)
                        {
                            // If the proxy creation process based on test session info failed, then
                            // we'll proceed with the normal creation process as if no test session
                            // info was passed in in the first place.
                            //
                            // WARNING: This should not normally happen and it raises questions
                            // regarding the test session pool operation and consistency.
                            EqtTrace.Warning("ProxyExecutionManager creation with test session failed.");

                            proxyOperationManager = new ProxyOperationManager(
                                requestData,
                                requestSender,
                                hostManager,
                                proxyExecutionManager);
                        }

                        return proxyOperationManager;
                    };

                // In case we have an active test session, data collection needs were
                // already taken care of when first creating the session. As a consequence
                // we always return this proxy instead of choosing between the vanilla
                // execution proxy and the one with data collection enabled.
                return new ProxyExecutionManager(
                    testRunCriteria.TestSessionInfo,
                    proxyOperationManagerCreator,
                    testRunCriteria.DebugEnabledForTestSession);
            }
=======
                        // If the proxy creation process based on test session info failed, then
                        // we'll proceed with the normal creation process as if no test session
                        // info was passed in in the first place.
                        //
                        // WARNING: This should not normally happen and it raises questions
                        // regarding the test session pool operation and consistency.
                        EqtTrace.Warning("ProxyExecutionManager creation with test session failed.");
>>>>>>> e74ec586

                        proxyOperationManager = new ProxyOperationManager(
                            requestData,
                            requestSender,
                            hostManager,
                            proxyExecutionManager);
                    }

                    return proxyOperationManager;
                };

            // In case we have an active test session, data collection needs were
            // already taken care of when first creating the session. As a consequence
            // we always return this proxy instead of choosing between the vanilla
            // execution proxy and the one with data collection enabled.
            return new ProxyExecutionManager(
                testRunCriteria.TestSessionInfo,
                proxyOperationManagerCreator,
                testRunCriteria.DebugEnabledForTestSession);
        }

        return isDataCollectorEnabled
            ? new ProxyExecutionManagerWithDataCollection(
                requestData,
                requestSender,
                hostManager,
                new ProxyDataCollectionManager(
                    requestData,
                    runtimeProviderInfo.RunSettings,
                    sources))
            : new ProxyExecutionManager(
                requestData,
                requestSender,
                hostManager);
    }

    /// <inheritdoc/>
    public IProxyTestSessionManager GetTestSessionManager(
        IRequestData requestData,
        StartTestSessionCriteria testSessionCriteria,
        IDictionary<string, SourceDetail> sourceToSourceDetailMap)
    {
        var parallelLevel = VerifyParallelSettingAndCalculateParallelLevel(
            testSessionCriteria.Sources.Count,
            testSessionCriteria.RunSettings);

        bool isParallelRun = parallelLevel > 1;
        requestData.MetricsCollection.Add(
            TelemetryDataConstants.ParallelEnabledDuringStartTestSession,
            isParallelRun ? "True" : "False");

        var isDataCollectorEnabled = XmlRunSettingsUtilities.IsDataCollectionEnabled(testSessionCriteria.RunSettings);
        var isInProcDataCollectorEnabled = XmlRunSettingsUtilities.IsInProcDataCollectionEnabled(testSessionCriteria.RunSettings);

        List<TestRuntimeProviderInfo> testRuntimeProviders = GetTestRuntimeProvidersForUniqueConfigurations(testSessionCriteria.RunSettings, sourceToSourceDetailMap, out var _);

        if (ShouldRunInProcess(
                testSessionCriteria.RunSettings,
                isParallelRun,
                isDataCollectorEnabled || isInProcDataCollectorEnabled,
                testRuntimeProviders))
        {
            // In this case all tests will be run in the current process (vstest.console), so there is no
            // testhost to pre-start. No session will be created, and the session info will be null.
            return null;
        }

        Func<TestRuntimeProviderInfo, ProxyOperationManager> proxyCreator = testRuntimeProviderInfo =>
        {
            var sources = testRuntimeProviderInfo.SourceDetails.Select(x => x.Source).ToList();
            var hostManager = _testHostProviderManager.GetTestHostManagerByRunConfiguration(testRuntimeProviderInfo.RunSettings, sources);
            ThrowExceptionIfTestHostManagerIsNull(hostManager, testRuntimeProviderInfo.RunSettings);

            hostManager.Initialize(TestSessionMessageLogger.Instance, testRuntimeProviderInfo.RunSettings);
            if (testSessionCriteria.TestHostLauncher != null)
            {
                hostManager.SetCustomLauncher(testSessionCriteria.TestHostLauncher);
            }

            var requestSender = new TestRequestSender(requestData.ProtocolConfig, hostManager)
            {
                CloseConnectionOnOperationComplete = false
            };

            // TODO (copoiena): For now we don't support data collection alongside test
            // sessions.
            //
            // The reason for this is that, in the case of Code Coverage for example, the
            // data collector needs to pass some environment variables to the testhost process
            // before the testhost process is started. This means that the data collector must
            // be running when the testhost process is spawned, however the testhost process
            // should be spawned during build, and it's problematic to have the data collector
            // running during build because it must instrument the .dll files that don't exist
            // yet.
            return isDataCollectorEnabled
                ? null
                // ? new ProxyOperationManagerWithDataCollection(
                //     requestData,
                //     requestSender,
                //     hostManager,
                //     new ProxyDataCollectionManager(
                //         requestData,
                //         runsettingsXml,
                //         testSessionCriteria.Sources))
                //     {
                //         CloseRequestSenderChannelOnProxyClose = true
                //     }
                : new ProxyOperationManager(
                    requestData,
                    requestSender,
                    hostManager);
        };

        // TODO: This condition should be returning the maxParallel level to avoid pre-starting way too many testhosts, because maxParallel level,
        // can be smaller than the number of sources to run.
        var maxTesthostCount = isParallelRun ? testSessionCriteria.Sources.Count : 1;

        return new ProxyTestSessionManager(testSessionCriteria, maxTesthostCount, proxyCreator, testRuntimeProviders);
    }

    private List<TestRuntimeProviderInfo> GetTestRuntimeProvidersForUniqueConfigurations(
        string runSettings,
        IDictionary<string, SourceDetail> sourceToSourceDetailMap,
        out ITestRuntimeProvider mostRecentlyCreatedInstance)
    {
        // Group source details to get unique frameworks and architectures for which we will run, so we can figure
        // out which runtime providers would run them, and if the runtime provider is shared or not.
        mostRecentlyCreatedInstance = null;
        var testRuntimeProviders = new List<TestRuntimeProviderInfo>();
        var uniqueRunConfigurations = sourceToSourceDetailMap.Values.GroupBy(k => $"{k.Framework}|{k.Architecture}");
        foreach (var runConfiguration in uniqueRunConfigurations)
        {
            // It is okay to take the first (or any) source detail in the group. We are grouping to get the same source detail, so all architectures and frameworks are the same.
            var sourceDetail = runConfiguration.First();
            var runsettingsXml = SourceDetailHelper.UpdateRunSettingsFromSourceDetail(runSettings, sourceDetail);
            var sources = runConfiguration.Select(c => c.Source).ToList();
            // TODO: We could improve the implementation by adding an overload that won't create a new instance always, because we only need to know the Type.
            var testRuntimeProvider = _testHostProviderManager.GetTestHostManagerByRunConfiguration(runsettingsXml, sources);
            var testRuntimeProviderInfo = new TestRuntimeProviderInfo(testRuntimeProvider.GetType(), testRuntimeProvider.Shared, runsettingsXml, sourceDetails: runConfiguration.ToList());

            // Outputting the instance, because the code for in-process run uses it, and we don't want to resolve it another time.
            mostRecentlyCreatedInstance = testRuntimeProvider;
            testRuntimeProviders.Add(testRuntimeProviderInfo);
        }

        ThrowExceptionIfAnyTestHostManagerIsNullOrNoneAreFound(testRuntimeProviders);
        return testRuntimeProviders;
    }

    /// <inheritdoc/>
    public ITestExtensionManager GetExtensionManager() => _testExtensionManager ??= new TestExtensionManager();

    /// <inheritdoc/>
    public ITestLoggerManager GetLoggerManager(IRequestData requestData)
    {
        return new TestLoggerManager(
            requestData,
            TestSessionMessageLogger.Instance,
            new InternalTestLoggerEvents(TestSessionMessageLogger.Instance));
    }

    #endregion

    private static int GetDistinctNumberOfSources(TestRunCriteria testRunCriteria)
    {
        // No point in creating more processes if number of sources is less than what the user
        // configured for.
        int numSources = testRunCriteria.HasSpecificTests
            ? new HashSet<string>(
                testRunCriteria.Tests.Select(testCase => testCase.Source)).Count
            : testRunCriteria.Sources.Count();
        return numSources;
    }

    /// <summary>
    /// Verifies parallel setting and returns parallel level to use based on the run criteria.
    /// </summary>
    ///
    /// <param name="sourceCount">The source count.</param>
    /// <param name="runSettings">The run settings.</param>
    ///
    /// <returns>The parallel level to use.</returns>
    private int VerifyParallelSettingAndCalculateParallelLevel(
        int sourceCount,
        string runSettings)
    {
        // Default is 1.
        int parallelLevelToUse;
        try
        {
            // Check the user parallel setting.
            int userParallelSetting = RunSettingsUtilities.GetMaxCpuCount(runSettings);
            parallelLevelToUse = userParallelSetting == 0
                // TODO: use environment helper so we can control this from tests.
                ? Environment.ProcessorCount
                : userParallelSetting;
            var enableParallel = parallelLevelToUse > 1;

            EqtTrace.Verbose(
                "TestEngine: Initializing Parallel Execution as MaxCpuCount is set to: {0}",
                parallelLevelToUse);

            // Verify if the number of sources is less than user setting of parallel.
            // We should use number of sources as the parallel level, if sources count is less
            // than parallel level.
            if (enableParallel)
            {
                parallelLevelToUse = Math.Min(sourceCount, parallelLevelToUse);

                // If only one source, no need to use parallel service client.
                enableParallel = parallelLevelToUse > 1;

                EqtTrace.Verbose(
                    "TestEngine: ParallelExecution set to '{0}' as the parallel level is adjusted to '{1}' based on number of sources",
                    enableParallel,
                    parallelLevelToUse);
            }
        }
        catch (Exception ex)
        {
            EqtTrace.Error(
                "TestEngine: Error occurred while initializing ParallelExecution: {0}",
                ex);
            EqtTrace.Warning("TestEngine: Defaulting to Sequential Execution");

            parallelLevelToUse = 1;
        }

        return parallelLevelToUse;
    }

    private bool ShouldRunInProcess(
        string runsettings,
        bool isParallelEnabled,
        bool isDataCollectorEnabled,
        List<TestRuntimeProviderInfo> testHostProviders)
    {
        if (testHostProviders.Count > 1)
        {
            EqtTrace.Info("TestEngine.ShouldRunInNoIsolation: This run has multiple different architectures or frameworks, running in isolation (in a separate testhost proces).");
            return false;
        }

        var runConfiguration = XmlRunSettingsUtilities.GetRunConfigurationNode(runsettings);

        if (runConfiguration.InIsolation)
        {
            EqtTrace.Info("TestEngine.ShouldRunInNoIsolation: running test in isolation");
            return false;
        }

        // Run tests in isolation if run is authored using testsettings.
        if (InferRunSettingsHelper.IsTestSettingsEnabled(runsettings))
        {
            return false;
        }

        var currentProcessPath = _processHelper.GetCurrentProcessFileName();

        // If running with the dotnet executable, then don't run in in process.
        if (currentProcessPath.EndsWith("dotnet", StringComparison.OrdinalIgnoreCase)
            || currentProcessPath.EndsWith("dotnet.exe", StringComparison.OrdinalIgnoreCase))
        {
            return false;
        }

        // Return true if
        // 1) Not running in parallel;
        // 2) Data collector is not enabled;
        // 3) Target framework is X64 or anyCpu;
        // 4) DisableAppDomain is false;
        // 5) Not running in design mode;
        // 6) target framework is NETFramework (Desktop test);
        if (!isParallelEnabled &&
            !isDataCollectorEnabled &&
            (runConfiguration.TargetPlatform == ObjectModel.Constants.DefaultPlatform || runConfiguration.TargetPlatform == Architecture.AnyCPU) &&
            !runConfiguration.DisableAppDomain &&
            !runConfiguration.DesignMode &&
            runConfiguration.TargetFramework.Name.IndexOf("netframework", StringComparison.OrdinalIgnoreCase) >= 0)
        {
            EqtTrace.Info("TestEngine.ShouldRunInNoIsolation: running test in process(inside vstest.console.exe process)");
            return true;
        }

        return false;
    }

    /// <summary>
<<<<<<< HEAD
    /// Gets test sources from test run criteria.
    /// </summary>
    ///
    /// <returns>The test sources.</returns>
    private IEnumerable<string> GetSourcesFromTestRunCriteria(TestRunCriteria testRunCriteria)
=======
    /// Get request data on basis of telemetry opted in or not.
    /// </summary>
    ///
    /// <param name="isTelemetryOptedIn">A flag indicating if telemetry is opted in.</param>
    ///
    /// <returns>The request data.</returns>
    private IRequestData GetRequestData(bool isTelemetryOptedIn)
    {
        return new RequestData
        {
            MetricsCollection = isTelemetryOptedIn
                ? (IMetricsCollection)new MetricsCollection()
                : new NoOpMetricsCollection(),
            IsTelemetryOptedIn = isTelemetryOptedIn
        };
    }

    private static void ThrowExceptionIfTestHostManagerIsNull(ITestRuntimeProvider testHostManager, string settingsXml)
    {
        if (testHostManager == null)
        {
            EqtTrace.Error($"{nameof(TestEngine)}.{nameof(ThrowExceptionIfTestHostManagerIsNull)}: No suitable testHostProvider found for runsettings: {settingsXml}");
            throw new TestPlatformException(string.Format(CultureInfo.CurrentCulture, Resources.Resources.NoTestHostProviderFound));
        }
    }

    private static void ThrowExceptionIfAnyTestHostManagerIsNullOrNoneAreFound(List<TestRuntimeProviderInfo> testRuntimeProviders)
>>>>>>> e74ec586
    {
        if (!testRuntimeProviders.Any())
            throw new ArgumentException(null, nameof(testRuntimeProviders));

        var missingRuntimeProviders = testRuntimeProviders.Where(p => p.Type == null);
        if (missingRuntimeProviders.Any())
        {
            var stringBuilder = new StringBuilder();
            stringBuilder.AppendLine(string.Format(CultureInfo.CurrentCulture, Resources.Resources.NoTestHostProviderFound));
            foreach (var missingRuntimeProvider in missingRuntimeProviders)
            {
                EqtTrace.Error($"{nameof(TestEngine)}.{nameof(ThrowExceptionIfAnyTestHostManagerIsNullOrNoneAreFound)}: No suitable testHostProvider found for sources {missingRuntimeProvider.SourceDetails.Select(s => s.Source)} and runsettings: {missingRuntimeProvider.RunSettings}");
                missingRuntimeProvider.SourceDetails.ForEach(detail => stringBuilder.AppendLine(detail.Source));
            }

            throw new TestPlatformException(stringBuilder.ToString());
        }
    }
}<|MERGE_RESOLUTION|>--- conflicted
+++ resolved
@@ -88,11 +88,6 @@
         // and more conditions. In all other cases we run in a separate testhost process.
         if (ShouldRunInProcess(discoveryCriteria.RunSettings, isParallelRun, isDataCollectorEnabled: false, testHostManagers))
         {
-<<<<<<< HEAD
-            return new InProcessProxyDiscoveryManager(
-                testHostManager,
-                new TestHostManagerFactory(requestData.IsTelemetryOptedIn));
-=======
             // We are running in process, so whatever the architecture and framework that was figured out is, it must be compatible. If we have more
             // changes that we want to do to runsettings in the future, based on SourceDetail then it will depend on those details. But in general
             // we will have to check that all source details are the same. Otherwise we for sure cannot run in process.
@@ -105,10 +100,9 @@
             var testHostManagerInfo = testHostManagers[0];
             testHostManager.Initialize(TestSessionMessageLogger.Instance, testHostManagerInfo.RunSettings);
 
-            var isTelemetryOptedIn = requestData.IsTelemetryOptedIn;
-            var newRequestData = GetRequestData(isTelemetryOptedIn);
-            return new InProcessProxyDiscoveryManager(testHostManager, new TestHostManagerFactory(newRequestData));
->>>>>>> e74ec586
+            return new InProcessProxyDiscoveryManager(
+                testHostManager,
+                new TestHostManagerFactory(requestData.IsTelemetryOptedIn));
         }
 
         // Create one data aggregator per parallel discovery and share it with all the proxy discovery managers.
@@ -137,12 +131,8 @@
                     var proxyOperationManager = TestSessionPool.Instance.TryTakeProxy(
                         discoveryCriteria.TestSessionInfo,
                         source,
-<<<<<<< HEAD
-                        discoveryCriteria.RunSettings,
+                        runtimeProviderInfo.RunSettings,
                         requestData);
-=======
-                        runtimeProviderInfo.RunSettings);
->>>>>>> e74ec586
 
                     if (proxyOperationManager == null)
                     {
@@ -212,8 +202,6 @@
                 isDataCollectorEnabled || isInProcDataCollectorEnabled,
                 testHostProviders))
         {
-<<<<<<< HEAD
-=======
             // Not updating runsettings from source detail on purpose here. We are running in process, so whatever the settings we figured out at the start. They must be compatible
             // with the current process, otherwise we would not be able to run inside of the current process.
             //
@@ -228,9 +216,6 @@
                 testHostManager.SetCustomLauncher(testRunCriteria.TestHostLauncher);
             }
 
-            var isTelemetryOptedIn = requestData.IsTelemetryOptedIn;
-            var newRequestData = GetRequestData(isTelemetryOptedIn);
->>>>>>> e74ec586
             return new InProcessProxyExecutionManager(
                 testHostManager,
                 new TestHostManagerFactory(requestData.IsTelemetryOptedIn));
@@ -285,47 +270,11 @@
                     var proxyOperationManager = TestSessionPool.Instance.TryTakeProxy(
                         testRunCriteria.TestSessionInfo,
                         source,
-                        runtimeProviderInfo.RunSettings);
+                        runtimeProviderInfo.RunSettings,
+                        requestData);
 
                     if (proxyOperationManager == null)
                     {
-<<<<<<< HEAD
-                        var proxyOperationManager = TestSessionPool.Instance.TryTakeProxy(
-                            testRunCriteria.TestSessionInfo,
-                            source,
-                            testRunCriteria.TestRunSettings,
-                            requestData);
-
-                        if (proxyOperationManager == null)
-                        {
-                            // If the proxy creation process based on test session info failed, then
-                            // we'll proceed with the normal creation process as if no test session
-                            // info was passed in in the first place.
-                            //
-                            // WARNING: This should not normally happen and it raises questions
-                            // regarding the test session pool operation and consistency.
-                            EqtTrace.Warning("ProxyExecutionManager creation with test session failed.");
-
-                            proxyOperationManager = new ProxyOperationManager(
-                                requestData,
-                                requestSender,
-                                hostManager,
-                                proxyExecutionManager);
-                        }
-
-                        return proxyOperationManager;
-                    };
-
-                // In case we have an active test session, data collection needs were
-                // already taken care of when first creating the session. As a consequence
-                // we always return this proxy instead of choosing between the vanilla
-                // execution proxy and the one with data collection enabled.
-                return new ProxyExecutionManager(
-                    testRunCriteria.TestSessionInfo,
-                    proxyOperationManagerCreator,
-                    testRunCriteria.DebugEnabledForTestSession);
-            }
-=======
                         // If the proxy creation process based on test session info failed, then
                         // we'll proceed with the normal creation process as if no test session
                         // info was passed in in the first place.
@@ -333,7 +282,6 @@
                         // WARNING: This should not normally happen and it raises questions
                         // regarding the test session pool operation and consistency.
                         EqtTrace.Warning("ProxyExecutionManager creation with test session failed.");
->>>>>>> e74ec586
 
                         proxyOperationManager = new ProxyOperationManager(
                             requestData,
@@ -621,31 +569,6 @@
         return false;
     }
 
-    /// <summary>
-<<<<<<< HEAD
-    /// Gets test sources from test run criteria.
-    /// </summary>
-    ///
-    /// <returns>The test sources.</returns>
-    private IEnumerable<string> GetSourcesFromTestRunCriteria(TestRunCriteria testRunCriteria)
-=======
-    /// Get request data on basis of telemetry opted in or not.
-    /// </summary>
-    ///
-    /// <param name="isTelemetryOptedIn">A flag indicating if telemetry is opted in.</param>
-    ///
-    /// <returns>The request data.</returns>
-    private IRequestData GetRequestData(bool isTelemetryOptedIn)
-    {
-        return new RequestData
-        {
-            MetricsCollection = isTelemetryOptedIn
-                ? (IMetricsCollection)new MetricsCollection()
-                : new NoOpMetricsCollection(),
-            IsTelemetryOptedIn = isTelemetryOptedIn
-        };
-    }
-
     private static void ThrowExceptionIfTestHostManagerIsNull(ITestRuntimeProvider testHostManager, string settingsXml)
     {
         if (testHostManager == null)
@@ -656,7 +579,6 @@
     }
 
     private static void ThrowExceptionIfAnyTestHostManagerIsNullOrNoneAreFound(List<TestRuntimeProviderInfo> testRuntimeProviders)
->>>>>>> e74ec586
     {
         if (!testRuntimeProviders.Any())
             throw new ArgumentException(null, nameof(testRuntimeProviders));
