--- conflicted
+++ resolved
@@ -433,22 +433,15 @@
             var runsettingsXml = SourceDetailHelper.UpdateRunSettingsFromSourceDetail(runSettings, sourceDetail);
             var sources = runConfiguration.Select(c => c.Source).ToList();
             var testRuntimeProvider = _testHostProviderManager.GetTestHostManagerByRunConfiguration(runsettingsXml, sources);
-<<<<<<< HEAD
-            if (testRuntimeProvider != null)
-            {
-                var testRuntimeProviderInfo = new TestRuntimeProviderInfo(testRuntimeProvider.GetType(), testRuntimeProvider.Shared, runsettingsXml, sourceDetails: runConfiguration.ToList());
-=======
 
             // Initialize here, because Shared is picked up from the instance, and it can be set during initalization.
             testRuntimeProvider?.Initialize(TestSessionMessageLogger.Instance, runsettingsXml);
             // If the type is null, we throw in ThrowExceptionIfAnyTestHostManagerIsNullOrNoneAreFound
             var testRuntimeProviderInfo = new TestRuntimeProviderInfo(testRuntimeProvider?.GetType(), testRuntimeProvider?.Shared ?? false, runsettingsXml, sourceDetails: runConfiguration.ToList());
->>>>>>> 12353242
-
-                // Outputting the instance, because the code for in-process run uses it, and we don't want to resolve it another time.
-                mostRecentlyCreatedInstance = testRuntimeProvider;
-                testRuntimeProviders.Add(testRuntimeProviderInfo);
-            }
+
+            // Outputting the instance, because the code for in-process run uses it, and we don't want to resolve it another time.
+            mostRecentlyCreatedInstance = testRuntimeProvider;
+            testRuntimeProviders.Add(testRuntimeProviderInfo);
         }
 
         ThrowExceptionIfAnyTestHostManagerIsNullOrNoneAreFound(testRuntimeProviders);
