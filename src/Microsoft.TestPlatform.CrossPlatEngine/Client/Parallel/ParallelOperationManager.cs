// Copyright (c) Microsoft Corporation. All rights reserved.
// Licensed under the MIT license. See LICENSE file in the project root for full license information.

using System;
using System.Collections.Generic;
using System.Collections.Immutable;
using System.Linq;
using System.Threading.Tasks;

using Microsoft.VisualStudio.TestPlatform.CrossPlatEngine.Client.Parallel;
using Microsoft.VisualStudio.TestPlatform.ObjectModel;

namespace Microsoft.VisualStudio.TestPlatform.CrossPlatEngine.Client;

/// <summary>
/// Manages work that is done on multiple managers (testhosts) in parallel such as parallel discovery or parallel run.
/// </summary>
internal sealed class ParallelOperationManager<TManager, TEventHandler, TWorkload> : IDisposable
{
    private const int PreStart = 2;
    private readonly static int VSTEST_HOSTPRESTART_COUNT =
        int.TryParse(
                Environment.GetEnvironmentVariable(nameof(VSTEST_HOSTPRESTART_COUNT)),
                out int num)
        ? num
        : PreStart;
    private readonly Func<TestRuntimeProviderInfo, TManager> _createNewManager;

    /// <summary>
    /// Default number of Processes
    /// </summary>
    private TEventHandler? _eventHandler;
    private Func<TEventHandler, TManager, TEventHandler>? _getEventHandler;
    private Func<TManager, TEventHandler, TWorkload, Task>? _initializeWorkload;
    private Action<TManager, TEventHandler, TWorkload, bool, Task?>? _runWorkload;
    private bool _acceptMoreWork;
    private readonly List<ProviderSpecificWorkload<TWorkload>> _workloads = new();
    private readonly List<Slot> _managerSlots = new();

    private readonly object _lock = new();

    public int MaxParallelLevel { get; }
    public int OccupiedSlotCount { get; private set; }
    public int AvailableSlotCount { get; private set; }
    public int PreStartCount { get; private set; }

    /// <summary>
    /// Creates new instance of ParallelOperationManager.
    /// </summary>
    /// <param name="createNewManager">Creates a new manager that is responsible for running a single part of the overall workload.
    /// A manager is typically a testhost, and the part of workload is discovering or running a single test dll.</param>
    /// <param name="parallelLevel">Determines the maximum amount of parallel managers that can be active at the same time.</param>
    public ParallelOperationManager(Func<TestRuntimeProviderInfo, TManager> createNewManager, int parallelLevel)
    {
        _createNewManager = createNewManager;
        MaxParallelLevel = parallelLevel;
        // pre-start only when we don't run in parallel, if we do run in parallel,
        // then pre-starting has no additional value because while one host is starting,
        // another is running tests.
        PreStartCount = MaxParallelLevel == 1 ? VSTEST_HOSTPRESTART_COUNT : 0;
        ClearSlots(acceptMoreWork: true);
    }

    private void ClearSlots(bool acceptMoreWork)
    {
        lock (_lock)
        {
            _acceptMoreWork = acceptMoreWork;
            _managerSlots.Clear();
            _managerSlots.AddRange(Enumerable.Range(0, MaxParallelLevel + PreStartCount).Select(i => new Slot { Index = i }));
            SetOccupiedSlotCount();
        }
    }

    private void SetOccupiedSlotCount()
    {
        AvailableSlotCount = _managerSlots.Count(s => !s.HasWork);
        OccupiedSlotCount = _managerSlots.Count - AvailableSlotCount;
    }

    public void StartWork(
        List<ProviderSpecificWorkload<TWorkload>> workloads,
        TEventHandler eventHandler,
        Func<TEventHandler, TManager, TEventHandler> getEventHandler,
        Func<TManager, TEventHandler, TWorkload, Task> initializeWorkload,
        Action<TManager, TEventHandler, TWorkload, bool, Task?> runWorkload)
    {
        _ = workloads ?? throw new ArgumentNullException(nameof(workloads));
        _eventHandler = eventHandler ?? throw new ArgumentNullException(nameof(eventHandler));
        _getEventHandler = getEventHandler ?? throw new ArgumentNullException(nameof(getEventHandler));
        _initializeWorkload = initializeWorkload ?? throw new ArgumentNullException(nameof(initializeWorkload));
        _runWorkload = runWorkload ?? throw new ArgumentNullException(nameof(runWorkload));

        _workloads.AddRange(workloads);

        ClearSlots(acceptMoreWork: true);
        RunWorkInParallel();
    }

    // This does not do anything in parallel, all the workloads we schedule are offloaded to separate Task in the _runWorkload callback.
    // I did not want to change that, yet but this is the correct place to do that offloading. Not each manager.
    private bool RunWorkInParallel()
    {
        // TODO: Right now we don't re-use shared hosts, but if we did, this is the place
        // where we should find a workload that fits the manager if any of them is shared.
        // Or tear it down, and start a new one.

        if (_eventHandler == null)
            throw new InvalidOperationException($"{nameof(_eventHandler)} was not provided.");

        if (_getEventHandler == null)
            throw new InvalidOperationException($"{nameof(_getEventHandler)} was not provided.");

        if (_runWorkload == null)
            throw new InvalidOperationException($"{nameof(_runWorkload)} was not provided.");

        // Reserve slots and assign them work under the lock so we keep the slots consistent.
        Slot[] slots;
        lock (_lock)
        {
            // When HandlePartialDiscovery or HandlePartialRun are in progress, and we call StopAllManagers,
            // it is possible that we will clear all slots, and have RunWorkInParallel waiting on the lock,
            // so when it is allowed to enter it will try to add more work, but we already cancelled,
            // so we should not start more work.
            if (!_acceptMoreWork)
                return false;

            // We grab all empty slots.
            var availableSlots = _managerSlots.Where(slot => !slot.HasWork).ToImmutableArray();
            var occupiedSlots = MaxParallelLevel - (availableSlots.Length - PreStartCount);
            // We grab all available workloads.
            var availableWorkloads = _workloads.Where(workload => workload != null).ToImmutableArray();
            // We take the amount of workloads to fill all the slots, or just as many workloads
            // as there are if there are less workloads than slots.
            var amount = Math.Min(availableSlots.Length, availableWorkloads.Length);
            var workloadsToAdd = availableWorkloads.Take(amount).ToImmutableArray();

            // We associate each workload to a slot, if we reached the max parallel
            // level, then we will run only initalize step of the given workload.
            for (int i = 0; i < amount; i++)
            {
                var slot = availableSlots[i];
                slot.HasWork = true;
                var workload = workloadsToAdd[i];
                slot.ShouldPreStart = occupiedSlots + i + 1 > MaxParallelLevel;

                var manager = _createNewManager(workload.Provider);
                var eventHandler = _getEventHandler(_eventHandler, manager);
                slot.EventHandler = eventHandler;
                slot.Manager = manager;
                slot.ManagerInfo = workload.Provider;
                slot.Work = workload.Work;

                _workloads.Remove(workload);
            }

            slots = _managerSlots.ToArray();
            SetOccupiedSlotCount();
        }

        // Kick of the work in parallel outside of the lock so if we have more requests to run
        // that come in at the same time we only block them from reserving the same slot at the same time
        // but not from starting their assigned work at the same time.

        // Kick of all pre-started hosts from the ones that had the longest time to initialize.
        var startedWork = 0;
        foreach (var slot in slots.Where(s => s.HasWork && !s.IsRunning && s.IsPreStarted).OrderBy(s => s.PreStartTime))
        {
            startedWork++;
            slot.IsRunning = true;
            EqtTrace.Verbose($"ParallelOperationManager.RunWorkInParallel: Running on pre-started host: {(DateTime.Now.TimeOfDay - slot.PreStartTime).TotalMilliseconds}ms {slot.InitTask?.Status}");
            _runWorkload(slot.Manager!, slot.EventHandler!, slot.Work!, slot.IsPreStarted, slot.InitTask);

            // We already started as many as we were allowed, jump out;
            if (startedWork == MaxParallelLevel)
            {
                break;
            }
        }

        // We already started as many pre-started testhosts as we are allowed by the max parallel level
        // skip running more work.
        if (startedWork < MaxParallelLevel)
        {
            foreach (var slot in slots)
            {
                if (slot.HasWork && !slot.IsRunning)
                {
                    if (!slot.ShouldPreStart)
                    {
                        startedWork++;
                        slot.IsRunning = true;
<<<<<<< HEAD
                        EqtTrace.Verbose("ParallelOperationManager.RunWorkInParallel: Started work on a host.");
=======
                        EqtTrace.Verbose($"ParallelOperationManager.RunWorkInParallel: Started work on a host.");
>>>>>>> 26c721f4
                        _runWorkload(slot.Manager!, slot.EventHandler!, slot.Work!, slot.IsPreStarted, slot.InitTask);
                    }
                }

                // We already started as many as we were allowed, jump out;
                if (startedWork == MaxParallelLevel)
                {
                    break;
                }
            }
        }

        var preStartedWork = 0;
        foreach (var slot in slots)
        {
            if (slot.HasWork && slot.ShouldPreStart && !slot.IsPreStarted)
            {
                preStartedWork++;
                slot.PreStartTime = DateTime.Now.TimeOfDay;
                slot.IsPreStarted = true;
<<<<<<< HEAD
                EqtTrace.Verbose("ParallelOperationManager.RunWorkInParallel: Pre-starting a host.");
=======
                EqtTrace.Verbose($"ParallelOperationManager.RunWorkInParallel: Pre-starting a host.");
>>>>>>> 26c721f4
                slot.InitTask = _initializeWorkload!(slot.Manager!, slot.EventHandler!, slot.Work!);
            }
        }

        // Return true when we started more work. Or false, when there was nothing more to do.
        // This will propagate to handling of partial discovery or partial run.
        return preStartedWork + startedWork > 0;
    }

    public bool RunNextWork(TManager completedManager)
    {
        ValidateArg.NotNull(completedManager, nameof(completedManager));
        ClearCompletedSlot(completedManager);
        return RunWorkInParallel();
    }

    private void ClearCompletedSlot(TManager completedManager)
    {
        lock (_lock)
        {
            var completedSlot = _managerSlots.Where(s => ReferenceEquals(completedManager, s.Manager)).ToImmutableArray();
            // When HandlePartialDiscovery or HandlePartialRun are in progress, and we call StopAllManagers,
            // it is possible that we will clear all slots, while ClearCompletedSlot is waiting on the lock,
            // so when it is allowed to enter it will fail to find the respective slot and fail. In this case it is
            // okay that the slot is not found, and we do nothing, because we already stopped all work and cleared the slots.
            if (completedSlot.Length == 0)
            {
                if (_acceptMoreWork)
                {
                    throw new InvalidOperationException("The provided manager was not found in any slot.");
                }
                else
                {
                    return;
                }
            }

            if (completedSlot.Length > 1)
            {
                throw new InvalidOperationException("The provided manager was found in multiple slots.");
            }

            var slot = completedSlot[0];
            slot.PreStartTime = TimeSpan.Zero;
            slot.Work = default(TWorkload);
            slot.HasWork = false;
            slot.ShouldPreStart = false;
            slot.IsPreStarted = false;
            slot.InitTask = null;
            slot.IsRunning = false;
            slot.Manager = default(TManager);
            slot.EventHandler = default(TEventHandler);

            SetOccupiedSlotCount();
        }
    }

    public void DoActionOnAllManagers(Action<TManager> action, bool doActionsInParallel = false)
    {
        // We don't need to lock here, we just grab the current list of
        // slots that are occupied (have managers) and run action on each one of them.
        var managers = _managerSlots.Where(slot => slot.HasWork).Select(slot => slot.Manager).ToImmutableArray();
        int i = 0;
        var actionTasks = new Task[managers.Length];
        foreach (var manager in managers)
        {
            if (manager == null)
                continue;

            // Read the array before firing the task - beware of closures
            if (doActionsInParallel)
            {
                actionTasks[i] = Task.Run(() => action(manager));
                i++;
            }
            else
            {
                DoManagerAction(() => action(manager));
            }
        }

        if (doActionsInParallel)
        {
            DoManagerAction(() => Task.WaitAll(actionTasks));
        }
    }

    private static void DoManagerAction(Action action)
    {
        try
        {
            action();
        }
        catch (Exception ex)
        {
            // Exception can occur if we are trying to cancel a test run on an executor where test run is not even fired
            // we can safely ignore that as user is just canceling the test run and we don't care about additional parallel executors
            // as we will be disposing them off soon anyway
            EqtTrace.Warning("ParallelOperationManager.DoManagerAction: Exception while invoking an action on Proxy Manager instance: {0}", ex);
        }
    }

    internal void StopAllManagers()
    {
        ClearSlots(acceptMoreWork: false);
    }

    public void Dispose()
    {
        ClearSlots(acceptMoreWork: false);
    }

    private class Slot
    {
        public int Index { get; set; }
        public bool HasWork { get; set; }

        public bool ShouldPreStart { get; set; }

        public Task? InitTask { get; set; }

        public bool IsRunning { get; set; }

        public TManager? Manager { get; set; }

        public TestRuntimeProviderInfo? ManagerInfo { get; set; }

        public TEventHandler? EventHandler { get; set; }

        public TWorkload? Work { get; set; }
        public bool IsPreStarted { get; internal set; }
        public TimeSpan PreStartTime { get; internal set; }

        public override string ToString()
        {
            return $"{Index}: HasWork: {HasWork}, ShouldPreStart: {ShouldPreStart}, IsPreStarted: {IsPreStarted},  IsRunning: {IsRunning}";
        }
    }
}<|MERGE_RESOLUTION|>--- conflicted
+++ resolved
@@ -190,11 +190,7 @@
                     {
                         startedWork++;
                         slot.IsRunning = true;
-<<<<<<< HEAD
                         EqtTrace.Verbose("ParallelOperationManager.RunWorkInParallel: Started work on a host.");
-=======
-                        EqtTrace.Verbose($"ParallelOperationManager.RunWorkInParallel: Started work on a host.");
->>>>>>> 26c721f4
                         _runWorkload(slot.Manager!, slot.EventHandler!, slot.Work!, slot.IsPreStarted, slot.InitTask);
                     }
                 }
@@ -215,11 +211,7 @@
                 preStartedWork++;
                 slot.PreStartTime = DateTime.Now.TimeOfDay;
                 slot.IsPreStarted = true;
-<<<<<<< HEAD
                 EqtTrace.Verbose("ParallelOperationManager.RunWorkInParallel: Pre-starting a host.");
-=======
-                EqtTrace.Verbose($"ParallelOperationManager.RunWorkInParallel: Pre-starting a host.");
->>>>>>> 26c721f4
                 slot.InitTask = _initializeWorkload!(slot.Manager!, slot.EventHandler!, slot.Work!);
             }
         }
