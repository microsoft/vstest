// Copyright (c) Microsoft Corporation. All rights reserved.
// Licensed under the MIT license. See LICENSE file in the project root for full license information.

using System;
using System.Collections.Generic;
using System.Linq;

using Microsoft.VisualStudio.TestPlatform.Common;
using Microsoft.VisualStudio.TestPlatform.Common.ExtensionFramework;
using Microsoft.VisualStudio.TestPlatform.CommunicationUtilities;
using Microsoft.VisualStudio.TestPlatform.CommunicationUtilities.Interfaces;
using Microsoft.VisualStudio.TestPlatform.CommunicationUtilities.ObjectModel;
using Microsoft.VisualStudio.TestPlatform.CrossPlatEngine.Client.Parallel;
using Microsoft.VisualStudio.TestPlatform.ObjectModel;
using Microsoft.VisualStudio.TestPlatform.ObjectModel.Client;
using Microsoft.VisualStudio.TestPlatform.ObjectModel.Engine;
using Microsoft.VisualStudio.TestPlatform.ObjectModel.Host;
using Microsoft.VisualStudio.TestPlatform.ObjectModel.Logging;
using Microsoft.VisualStudio.TestPlatform.Utilities.Helpers;
using Microsoft.VisualStudio.TestPlatform.Utilities.Helpers.Interfaces;

#nullable disable

namespace Microsoft.VisualStudio.TestPlatform.CrossPlatEngine.Client;

/// <summary>
/// Orchestrates discovery operations for the engine communicating with the client.
/// </summary>
public class ProxyDiscoveryManager : IProxyDiscoveryManager, IBaseProxy, ITestDiscoveryEventsHandler2
{
    private readonly TestSessionInfo _testSessionInfo;
    private readonly Func<string, ProxyDiscoveryManager, ProxyOperationManager> _proxyOperationManagerCreator;
    private readonly DiscoveryDataAggregator _discoveryDataAggregator;
    private readonly IFileHelper _fileHelper;
    private readonly IDataSerializer _dataSerializer;

    private ITestRuntimeProvider _testHostManager;
    private bool _isCommunicationEstablished;
    private ProxyOperationManager _proxyOperationManager;
    private ITestDiscoveryEventsHandler2 _baseTestDiscoveryEventsHandler;
    private bool _skipDefaultAdapters;
    private string _previousSource;

    /// <summary>
    /// Initializes a new instance of the <see cref="ProxyDiscoveryManager"/> class.
    /// </summary>
    ///
    /// <param name="testSessionInfo">The test session info.</param>
    /// <param name="proxyOperationManagerCreator">The proxy operation manager creator.</param>
    public ProxyDiscoveryManager(
        TestSessionInfo testSessionInfo,
        Func<string, ProxyDiscoveryManager, ProxyOperationManager> proxyOperationManagerCreator)
        : this(testSessionInfo, proxyOperationManagerCreator, new())
    {
    }

    internal ProxyDiscoveryManager(
        TestSessionInfo testSessionInfo,
        Func<string, ProxyDiscoveryManager, ProxyOperationManager> proxyOperationManagerCreator,
        DiscoveryDataAggregator discoveryDataAggregator)
    {
        // Filling in test session info and proxy information.
        _testSessionInfo = testSessionInfo;
        _proxyOperationManagerCreator = proxyOperationManagerCreator;
        _discoveryDataAggregator = discoveryDataAggregator;
        _dataSerializer = JsonDataSerializer.Instance;
        _fileHelper = new FileHelper();
    }

    /// <summary>
    /// Initializes a new instance of the <see cref="ProxyDiscoveryManager"/> class.
    /// </summary>
    ///
    /// <param name="requestData">
    /// The request data for providing discovery services and data.
    /// </param>
    /// <param name="testRequestSender">Test request sender instance.</param>
    /// <param name="testHostManager">Test host manager instance.</param>
    public ProxyDiscoveryManager(
        IRequestData requestData,
        ITestRequestSender testRequestSender,
        ITestRuntimeProvider testHostManager)
        : this(requestData, testRequestSender, testHostManager, null, null, null)
    { }

    /// <summary>
    /// Initializes a new instance of the <see cref="ProxyDiscoveryManager"/> class.
    /// </summary>
    ///
    /// <remarks>
    /// Constructor with dependency injection. Used for unit testing.
    /// </remarks>
    ///
    /// <param name="requestData">
    /// The request data for providing discovery services and data.
    /// </param>
    /// <param name="requestSender">The request sender.</param>
    /// <param name="testHostManager">Test host manager instance.</param>
    /// <param name="dataSerializer">The data serializer.</param>
    /// <param name="fileHelper">The file helper.</param>
    internal ProxyDiscoveryManager(
        IRequestData requestData,
        ITestRequestSender requestSender,
        ITestRuntimeProvider testHostManager,
        DiscoveryDataAggregator discoveryDataAggregator = null,
        IDataSerializer dataSerializer = null,
        IFileHelper fileHelper = null)
    {
        _testHostManager = testHostManager;
        _discoveryDataAggregator = discoveryDataAggregator ?? new();
        _dataSerializer = dataSerializer ?? JsonDataSerializer.Instance;
        _fileHelper = fileHelper ?? new FileHelper();

        // Create a new proxy operation manager.
        _proxyOperationManager = new ProxyOperationManager(requestData, requestSender, testHostManager, this);
    }

    #region IProxyDiscoveryManager implementation.

    /// <inheritdoc/>
    public void Initialize(bool skipDefaultAdapters)
    {
        _skipDefaultAdapters = skipDefaultAdapters;
    }

    /// <inheritdoc/>
    public void DiscoverTests(DiscoveryCriteria discoveryCriteria, ITestDiscoveryEventsHandler2 eventHandler)
    {
        // Multiple method calls will iterate over this sources collection so we want to ensure
        // it's built once.
        var discoverySources = discoveryCriteria.Sources.ToArray();

        if (_proxyOperationManager == null)
        {
<<<<<<< HEAD
            _proxyOperationManager = _proxyOperationManagerCreator(
                // Passing only first because that is how the testhost pool is keyed.
                discoveryCriteria.Sources.First(),
                this);
=======
            _proxyOperationManager = _proxyOperationManagerCreator(discoverySources[0], this);
>>>>>>> 6066abf0

            _testHostManager = _proxyOperationManager.TestHostManager;
        }

        _baseTestDiscoveryEventsHandler = eventHandler;

        // All sources are already marked as not discovered by ParallelProxyDiscoveryManager or
        // DiscoveryManager but it's possible to have this manager called directly so we still need
        // to ensure correct initial state.
        _discoveryDataAggregator.MarkSourcesWithStatus(discoverySources, DiscoveryStatus.NotDiscovered);

        try
        {
            _isCommunicationEstablished = _proxyOperationManager.SetupChannel(discoverySources, discoveryCriteria.RunSettings);

            if (_isCommunicationEstablished)
            {
                InitializeExtensions(discoverySources);
                discoveryCriteria.UpdateDiscoveryCriteria(_testHostManager);

                // Consider the first source as the previous source so that if we are discovering a source
                // with no tests, we will always consider the source as fully discovered when reaching the
                // discovery complete event.
                _previousSource = discoverySources[0];

                _proxyOperationManager.RequestSender.DiscoverTests(discoveryCriteria, this);
            }
        }
        catch (Exception exception)
        {
            EqtTrace.Error("ProxyDiscoveryManager.DiscoverTests: Failed to discover tests: {0}", exception);

            // Log to vs ide test output
            var testMessagePayload = new TestMessagePayload { MessageLevel = TestMessageLevel.Error, Message = exception.ToString() };
            var rawMessage = _dataSerializer.SerializePayload(MessageType.TestMessage, testMessagePayload);
            HandleRawMessage(rawMessage);

            // Log to vstest.console
            // Send a discovery complete to caller. Similar logic is also used in ParallelProxyDiscoveryManager.DiscoverTestsOnConcurrentManager
            // Aborted is `true`: in case of parallel discovery (or non shared host), an aborted message ensures another discovery manager
            // created to replace the current one. This will help if the current discovery manager is aborted due to irreparable error
            // and the test host is lost as well.
            HandleLogMessage(TestMessageLevel.Error, exception.ToString());

            var discoveryCompletePayload = new DiscoveryCompletePayload()
            {
                IsAborted = true,
                LastDiscoveredTests = null,
                TotalTests = -1
            };
            HandleRawMessage(_dataSerializer.SerializePayload(MessageType.DiscoveryComplete, discoveryCompletePayload));
            var discoveryCompleteEventsArgs = new DiscoveryCompleteEventArgs(-1, true);

            HandleDiscoveryComplete(discoveryCompleteEventsArgs, new List<TestCase>());
        }
    }

    /// <inheritdoc/>
    public void Abort()
    {
        // Do nothing if the proxy is not initialized yet.
        if (_proxyOperationManager == null)
        {
            return;
        }

        // Cancel fast, try to stop testhost deployment/launch
        _proxyOperationManager.CancellationTokenSource.Cancel();
        Close();
    }

    // <inheritdoc/>
    public void Abort(ITestDiscoveryEventsHandler2 eventHandler)
    {
        // Do nothing if the proxy is not initialized yet.
        if (_proxyOperationManager is null)
        {
            return;
        }

        if (_baseTestDiscoveryEventsHandler is null)
        {
            _baseTestDiscoveryEventsHandler = eventHandler;
        }

        if (_isCommunicationEstablished)
        {
            _proxyOperationManager.RequestSender.SendDiscoveryAbort();
        }

        // It is important to ensure we cancel the token and close the channel in case of an abort.
        // If we don't then we will wait until the completion of this discovery. In case of a
        // parallel discovery that means we will wait until the source with the less number of tests
        // is discovered before notifying the caller with the aborted DiscoveryCompleteEventArgs.
        Abort();
    }

    /// <inheritdoc/>
    public void Close()
    {
        // Do nothing if the proxy is not initialized yet.
        if (_proxyOperationManager == null)
        {
            return;
        }

        // When no test session is being used we don't share the testhost
        // between test discovery and test run. The testhost is closed upon
        // successfully completing the operation it was spawned for.
        //
        // In contrast, the new workflow (using test sessions) means we should keep
        // the testhost alive until explicitly closed by the test session owner.
        if (_testSessionInfo == null)
        {
            _proxyOperationManager.Close();
            return;
        }

        TestSessionPool.Instance.ReturnProxy(_testSessionInfo, _proxyOperationManager.Id);
    }

    /// <inheritdoc/>
    public void HandleDiscoveryComplete(DiscoveryCompleteEventArgs discoveryCompleteEventArgs, IEnumerable<TestCase> lastChunk)
    {
        // Currently, TestRequestSender always passes null for lastChunk in case of an aborted
        // discovery but we are not making this assumption here to ease potential future
        // evolution.
        // When discovery is complete and not aborted, we can simply mark all given test cases and
        // the latest discovered source as fully discovered. Otherwise we still want to process
        // the last chunk as if it was a normal discovery notification.
        if (discoveryCompleteEventArgs.IsAborted)
        {
            _previousSource = _discoveryDataAggregator.MarkSourcesBasedOnDiscoveredTestCases(_previousSource, lastChunk);
        }
        else
        {
            _discoveryDataAggregator.MarkSourcesWithStatus(lastChunk?.Select(x => x.Source), DiscoveryStatus.FullyDiscovered);
            _discoveryDataAggregator.MarkSourcesWithStatus(new[] { _previousSource }, DiscoveryStatus.FullyDiscovered);
            _previousSource = null;
        }
        _baseTestDiscoveryEventsHandler.HandleDiscoveryComplete(discoveryCompleteEventArgs, lastChunk);
    }

    /// <inheritdoc/>
    public void HandleDiscoveredTests(IEnumerable<TestCase> discoveredTestCases)
    {
        _previousSource = _discoveryDataAggregator.MarkSourcesBasedOnDiscoveredTestCases(_previousSource, discoveredTestCases);
        _baseTestDiscoveryEventsHandler.HandleDiscoveredTests(discoveredTestCases);
    }

    /// <inheritdoc/>
    public void HandleRawMessage(string rawMessage)
    {
        var message = _dataSerializer.DeserializeMessage(rawMessage);
        if (string.Equals(message.MessageType, MessageType.DiscoveryComplete))
        {
            Close();
        }

        _baseTestDiscoveryEventsHandler.HandleRawMessage(rawMessage);
    }

    /// <inheritdoc/>
    public void HandleLogMessage(TestMessageLevel level, string message)
    {
        _baseTestDiscoveryEventsHandler.HandleLogMessage(level, message);
    }

    #endregion

    #region IBaseProxy implementation.
    /// <inheritdoc/>
    public virtual TestProcessStartInfo UpdateTestProcessStartInfo(TestProcessStartInfo testProcessStartInfo)
    {
        // Update Telemetry Opt in status because by default in Test Host Telemetry is opted out
        var telemetryOptedIn = _proxyOperationManager.RequestData.IsTelemetryOptedIn ? "true" : "false";
        testProcessStartInfo.Arguments += " --telemetryoptedin " + telemetryOptedIn;
        return testProcessStartInfo;
    }
    #endregion

    private void InitializeExtensions(IEnumerable<string> sources)
    {
        var extensions = TestPluginCache.Instance.GetExtensionPaths(TestPlatformConstants.TestAdapterEndsWithPattern, _skipDefaultAdapters);

        // Filter out non existing extensions
        var nonExistingExtensions = extensions.Where(extension => !_fileHelper.Exists(extension));
        if (nonExistingExtensions.Any())
        {
            LogMessage(TestMessageLevel.Warning, string.Format(Resources.Resources.NonExistingExtensions, string.Join(",", nonExistingExtensions)));
        }

        var sourceList = sources.ToList();
        var platformExtensions = _testHostManager.GetTestPlatformExtensions(sourceList, extensions.Except(nonExistingExtensions));

        // Only send this if needed.
        if (platformExtensions.Any())
        {
            _proxyOperationManager.RequestSender.InitializeDiscovery(platformExtensions);
        }
    }

    private void LogMessage(TestMessageLevel testMessageLevel, string message)
    {
        // Log to translation layer.
        var testMessagePayload = new TestMessagePayload { MessageLevel = testMessageLevel, Message = message };
        var rawMessage = _dataSerializer.SerializePayload(MessageType.TestMessage, testMessagePayload);
        HandleRawMessage(rawMessage);

        // Log to vstest.console layer.
        HandleLogMessage(testMessageLevel, message);
    }
}<|MERGE_RESOLUTION|>--- conflicted
+++ resolved
@@ -132,14 +132,8 @@
 
         if (_proxyOperationManager == null)
         {
-<<<<<<< HEAD
-            _proxyOperationManager = _proxyOperationManagerCreator(
-                // Passing only first because that is how the testhost pool is keyed.
-                discoveryCriteria.Sources.First(),
-                this);
-=======
+            // Passing only first because that is how the testhost pool is keyed.
             _proxyOperationManager = _proxyOperationManagerCreator(discoverySources[0], this);
->>>>>>> 6066abf0
 
             _testHostManager = _proxyOperationManager.TestHostManager;
         }
