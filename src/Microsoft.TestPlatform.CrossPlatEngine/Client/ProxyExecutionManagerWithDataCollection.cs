--- conflicted
+++ resolved
@@ -122,11 +122,7 @@
         /// <inheritdoc/>
         public override void Cancel()
         {
-<<<<<<< HEAD
-            this.ProxyDataCollectionManager.AfterTestRunEnd(isCanceled: true, runEventsHandler: this.DataCollectionRunEventsHandler);
-=======
             this.ProxyDataCollectionManager?.AfterTestRunEnd(isCanceled: true, runEventsHandler: this.DataCollectionRunEventsHandler);
->>>>>>> 9e5a0f94
             base.Cancel();
         }
 
