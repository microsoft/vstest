// Copyright (c) Microsoft Corporation. All rights reserved.
// Licensed under the MIT license. See LICENSE file in the project root for full license information.

namespace Microsoft.VisualStudio.TestPlatform.CrossPlatEngine.Client
{
    using System;
    using System.Collections.Generic;
    using System.Globalization;
    using System.IO;
    using System.Text;
    using System.Threading;

    using Microsoft.VisualStudio.TestPlatform.CommunicationUtilities.Interfaces;
    using Microsoft.VisualStudio.TestPlatform.CrossPlatEngine.Helpers;
    using Microsoft.VisualStudio.TestPlatform.CrossPlatEngine.Helpers.Interfaces;
    using Microsoft.VisualStudio.TestPlatform.ObjectModel;
    using Microsoft.VisualStudio.TestPlatform.ObjectModel.Host;
    using Microsoft.VisualStudio.TestPlatform.Utilities;

    using CrossPlatEngineResources = Microsoft.VisualStudio.TestPlatform.CrossPlatEngine.Resources.Resources;
    using System.Threading.Tasks;

    /// <summary>
    /// Base class for any operations that the client needs to drive through the engine.
    /// </summary>
    public abstract class ProxyOperationManager
    {
        private readonly ITestRunTimeProvider testHostManager;

        private bool initialized;

        private readonly int connectionTimeout;

        private StringBuilder testHostProcessStdError;

        private readonly IProcessHelper processHelper;

        #region Constructors

        /// <summary>
        /// Initializes a new instance of the <see cref="ProxyOperationManager"/> class. 
        /// </summary>
        /// <param name="requestSender">Request Sender instance.</param>
        /// <param name="testHostManager">Test host manager instance.</param>
        /// <param name="clientConnectionTimeout">Client Connection Timeout.</param>
        protected ProxyOperationManager(ITestRequestSender requestSender, ITestRunTimeProvider testHostManager, int clientConnectionTimeout)
        {
            this.RequestSender = requestSender;
            this.connectionTimeout = clientConnectionTimeout;
            this.testHostManager = testHostManager;
            this.processHelper = new ProcessHelper();
            this.initialized = false;
        }

        #endregion

        #region Properties

        protected int ErrorLength { get; set; } = 1000;

        /// <summary>
        /// Gets or sets the server for communication.
        /// </summary>
        protected ITestRequestSender RequestSender { get; set; }

        #endregion

        #region IProxyOperationManager implementation.

        /// <summary>
        /// Ensure that the engine is ready for test operations.
        /// Usually includes starting up the test host process.
        /// </summary>
        /// <param name="sources">List of test sources.</param>
        public virtual void SetupChannel(IEnumerable<string> sources)
        {
            var connTimeout = this.connectionTimeout;

            if (!this.initialized)
            {
                this.testHostProcessStdError = new StringBuilder(this.ErrorLength, this.ErrorLength);

                var portNumber = this.RequestSender.InitializeCommunication();
                var processId = this.processHelper.GetCurrentProcessId();
                var connectionInfo = new TestRunnerConnectionInfo { Port = portNumber, RunnerProcessId = processId, LogFile = this.GetTimestampedLogFile(EqtTrace.LogFile) };

                // Get the test process start info
                var testHostStartInfo = this.testHostManager.GetTestHostProcessStartInfo(sources, null, connectionInfo);
                
                //Subscribe to TestHost Event
                this.testHostManager.HostLaunched += TestHostManager_HostLaunched;
                this.testHostManager.HostError += TestHostManager_HostError;

                this.UpdateTestProcessStartInfo(testHostStartInfo);

<<<<<<< HEAD
=======
                if (testHostStartInfo != null)
                {
                    // Monitor testhost error callbacks.
                    testHostStartInfo.ErrorReceivedCallback = (process, data) =>
                    {
                        if (data != null)
                        {
                            // if incoming data stream is huge empty entire testError stream, & limit data stream to MaxCapacity
                            if (data.Length > this.testHostProcessStdError.MaxCapacity)
                            {
                                this.testHostProcessStdError.Clear();
                                data = data.Substring(data.Length - this.testHostProcessStdError.MaxCapacity);
                            }

                            // remove only what is required, from beginning of error stream
                            else
                            {
                                int required = data.Length + this.testHostProcessStdError.Length - this.testHostProcessStdError.MaxCapacity;
                                if (required > 0)
                                {
                                    this.testHostProcessStdError.Remove(0, required);
                                }
                            }

                            this.testHostProcessStdError.Append(data);
                        }

                        if (process.HasExited && process.ExitCode != 0)
                        {
                            EqtTrace.Error("Test host exited with error: {0}", this.testHostProcessStdError);
                            this.RequestSender.OnClientProcessExit(this.testHostProcessStdError.ToString());
                        }
                    };
                }

                // Launch the test host.
                var testHostProcessId = this.testHostManager.LaunchTestHost(testHostStartInfo);

>>>>>>> 58cc1fcb
                // Warn the user that execution will wait for debugger attach.
                var hostDebugEnabled = Environment.GetEnvironmentVariable("VSTEST_HOST_DEBUG");
                if (!string.IsNullOrEmpty(hostDebugEnabled) && hostDebugEnabled.Equals("1", StringComparison.Ordinal))
                {
                    ConsoleOutput.Instance.WriteLine(CrossPlatEngineResources.HostDebuggerWarning, OutputLevel.Warning);
                    ConsoleOutput.Instance.WriteLine(
                        string.Format("Process Id: {0}, Name: {1}", processId, this.processHelper.GetProcessName(testHostProcessId)),
                        OutputLevel.Information);

                    // Increase connection timeout when debugging is enabled.
                    connTimeout = 5 * this.connectionTimeout;
                }

<<<<<<< HEAD
                // Launch the test host.
                CancellationTokenSource hostLaunchCTS = new CancellationTokenSource();
                Task<int> hostLaunchedTask = this.testHostManager.LaunchTestHost(testHostStartInfo);

                try
                {
                    hostLaunchedTask.Wait(hostLaunchCTS.Token);
                }
                catch(OperationCanceledException ex)
                {
                    throw new TestPlatformException(string.Format(CultureInfo.CurrentUICulture, ex.Message));
                }
                
=======
>>>>>>> 58cc1fcb
                this.initialized = true;
            }

            // Wait for a timeout for the client to connect.
            if (!this.RequestSender.WaitForRequestHandlerConnection(connTimeout))
            {
                var errorMsg = CrossPlatEngineResources.InitializationFailed;

                if (!string.IsNullOrWhiteSpace(this.testHostProcessStdError.ToString()))
                {
                    // Testhost failed with error
                    errorMsg = string.Format(CrossPlatEngineResources.TestHostExitedWithError, this.testHostProcessStdError);
                }

                throw new TestPlatformException(string.Format(CultureInfo.CurrentUICulture, errorMsg));
            }
        }

        private void TestHostManager_HostLaunched(object sender, HostProviderEventArgs e)
        {
            EqtTrace.Verbose(e.Data);
        }

        private void TestHostManager_HostError(object sender, HostProviderEventArgs e)
        {
            this.testHostProcessStdError.Clear();
            this.testHostProcessStdError.Append(e.Data);
        }

        /// <summary>
        /// Closes the channel, terminate test host process.
        /// </summary>
        public virtual void Close()
        {
            // TODO dispose the testhost process
            try
            {
                this.RequestSender.EndSession();
            }
            finally
            {
                this.initialized = false;
                this.testHostManager.HostError -= TestHostManager_HostError;
                this.testHostManager.HostLaunched -= TestHostManager_HostLaunched;
            }
        }

        #endregion

        /// <summary>
        /// This method is exposed to enable drived classes to modify TestProcessStartInfo. E.g. DataCollection need additional environment variables to be passed, etc.  
        /// </summary>
        /// <param name="testProcessStartInfo">
        /// The sources.
        /// </param>        
        /// <returns>
        /// The <see cref="TestProcessStartInfo"/>.
        /// </returns>
        protected virtual TestProcessStartInfo UpdateTestProcessStartInfo(TestProcessStartInfo testProcessStartInfo)
        {
            // do nothing. 
            return testProcessStartInfo;
        }

        protected string GetTimestampedLogFile(string logFile)
        {
            return Path.ChangeExtension(logFile,
                string.Format("host.{0}_{1}{2}", DateTime.Now.ToString("yy-MM-dd_HH-mm-ss_fffff"),
                    Thread.CurrentThread.ManagedThreadId, Path.GetExtension(logFile)));
        }

        /// <summary>
        /// Returns the current error data in stream
        /// Written purely for UT as of now.
        /// </summary>
        protected virtual string GetStandardError()
        {
            return testHostProcessStdError.ToString();
        }
    }
}<|MERGE_RESOLUTION|>--- conflicted
+++ resolved
@@ -93,76 +93,32 @@
 
                 this.UpdateTestProcessStartInfo(testHostStartInfo);
 
-<<<<<<< HEAD
-=======
-                if (testHostStartInfo != null)
-                {
-                    // Monitor testhost error callbacks.
-                    testHostStartInfo.ErrorReceivedCallback = (process, data) =>
-                    {
-                        if (data != null)
-                        {
-                            // if incoming data stream is huge empty entire testError stream, & limit data stream to MaxCapacity
-                            if (data.Length > this.testHostProcessStdError.MaxCapacity)
-                            {
-                                this.testHostProcessStdError.Clear();
-                                data = data.Substring(data.Length - this.testHostProcessStdError.MaxCapacity);
-                            }
-
-                            // remove only what is required, from beginning of error stream
-                            else
-                            {
-                                int required = data.Length + this.testHostProcessStdError.Length - this.testHostProcessStdError.MaxCapacity;
-                                if (required > 0)
-                                {
-                                    this.testHostProcessStdError.Remove(0, required);
-                                }
-                            }
-
-                            this.testHostProcessStdError.Append(data);
-                        }
-
-                        if (process.HasExited && process.ExitCode != 0)
-                        {
-                            EqtTrace.Error("Test host exited with error: {0}", this.testHostProcessStdError);
-                            this.RequestSender.OnClientProcessExit(this.testHostProcessStdError.ToString());
-                        }
-                    };
-                }
-
                 // Launch the test host.
-                var testHostProcessId = this.testHostManager.LaunchTestHost(testHostStartInfo);
-
->>>>>>> 58cc1fcb
+                CancellationTokenSource hostLaunchCTS = new CancellationTokenSource();
+                Task<int> hostLaunchedTask = this.testHostManager.LaunchTestHost(testHostStartInfo);
+
+                try
+                {
+                    hostLaunchedTask.Wait(hostLaunchCTS.Token);
+                }
+                catch(OperationCanceledException ex)
+                {
+                    throw new TestPlatformException(string.Format(CultureInfo.CurrentUICulture, ex.Message));
+                }
+
                 // Warn the user that execution will wait for debugger attach.
                 var hostDebugEnabled = Environment.GetEnvironmentVariable("VSTEST_HOST_DEBUG");
                 if (!string.IsNullOrEmpty(hostDebugEnabled) && hostDebugEnabled.Equals("1", StringComparison.Ordinal))
                 {
                     ConsoleOutput.Instance.WriteLine(CrossPlatEngineResources.HostDebuggerWarning, OutputLevel.Warning);
                     ConsoleOutput.Instance.WriteLine(
-                        string.Format("Process Id: {0}, Name: {1}", processId, this.processHelper.GetProcessName(testHostProcessId)),
+                        string.Format("Process Id: {0}, Name: {1}", processId, this.processHelper.GetProcessName(hostLaunchedTask.Result)),
                         OutputLevel.Information);
 
                     // Increase connection timeout when debugging is enabled.
                     connTimeout = 5 * this.connectionTimeout;
                 }
-
-<<<<<<< HEAD
-                // Launch the test host.
-                CancellationTokenSource hostLaunchCTS = new CancellationTokenSource();
-                Task<int> hostLaunchedTask = this.testHostManager.LaunchTestHost(testHostStartInfo);
-
-                try
-                {
-                    hostLaunchedTask.Wait(hostLaunchCTS.Token);
-                }
-                catch(OperationCanceledException ex)
-                {
-                    throw new TestPlatformException(string.Format(CultureInfo.CurrentUICulture, ex.Message));
-                }
                 
-=======
->>>>>>> 58cc1fcb
                 this.initialized = true;
             }
 
