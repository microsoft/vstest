// Copyright (c) Microsoft Corporation. All rights reserved.
// Licensed under the MIT license. See LICENSE file in the project root for full license information.

namespace Microsoft.VisualStudio.TestPlatform.CrossPlatEngine.Client
{
    using System;
    using System.Collections.Generic;
    using System.Globalization;
    using System.IO;
    using System.Linq;
    using System.Reflection;
    using System.Threading;
    using CoreUtilities.Helpers;
    using Microsoft.VisualStudio.TestPlatform.CommunicationUtilities.Interfaces;
    using Microsoft.VisualStudio.TestPlatform.CoreUtilities.Extensions;
    using Microsoft.VisualStudio.TestPlatform.ObjectModel;
    using Microsoft.VisualStudio.TestPlatform.ObjectModel.Client;
    using Microsoft.VisualStudio.TestPlatform.ObjectModel.Host;
    using Microsoft.VisualStudio.TestPlatform.ObjectModel.Logging;
    using Microsoft.VisualStudio.TestPlatform.PlatformAbstractions;
    using Microsoft.VisualStudio.TestPlatform.PlatformAbstractions.Interfaces;
    using Microsoft.VisualStudio.TestPlatform.Utilities;

    using CrossPlatEngineResources = Microsoft.VisualStudio.TestPlatform.CrossPlatEngine.Resources.Resources;
    using CommunicationUtilitiesResources = Microsoft.VisualStudio.TestPlatform.CommunicationUtilities.Resources.Resources;
    using CoreUtilitiesConstants = Microsoft.VisualStudio.TestPlatform.CoreUtilities.Constants;

    /// <summary>
    /// Base class for any operations that the client needs to drive through the engine.
    /// </summary>
    public abstract class ProxyOperationManager
    {
        private readonly ITestRuntimeProvider testHostManager;
        private readonly IProcessHelper processHelper;
        private readonly string versionCheckPropertyName = "IsVersionCheckRequired";
        private readonly string makeRunsettingsCompatiblePropertyName = "MakeRunsettingsCompatible";
        private bool versionCheckRequired = true;
        private bool makeRunsettingsCompatible;
        private bool makeRunsettingsCompatibleSet;
        private readonly ManualResetEventSlim testHostExited = new ManualResetEventSlim(false);

        private int testHostProcessId;
        private bool initialized;
        private string testHostProcessStdError;
        private bool testHostLaunched;
        private IRequestData requestData;

        #region Constructors

        /// <summary>
        /// Initializes a new instance of the <see cref="ProxyOperationManager"/> class. 
        /// </summary>
        /// <param name="requestData"></param>
        /// <param name="requestSender">Request Sender instance.</param>
        /// <param name="testHostManager">Test host manager instance.</param>
        protected ProxyOperationManager(IRequestData requestData, ITestRequestSender requestSender, ITestRuntimeProvider testHostManager)
        {
            this.RequestSender = requestSender;
<<<<<<< HEAD
            this.CancellationTokenSource = new CancellationTokenSource();

            this.connectionTimeout = clientConnectionTimeout;
=======
>>>>>>> 1dc3cadb
            this.testHostManager = testHostManager;
            this.processHelper = new ProcessHelper();
            this.initialized = false;
            this.testHostLaunched = false;
            this.testHostProcessId = -1;
            this.requestData = requestData;
        }

        #endregion

        #region Properties

        protected int ErrorLength { get; set; } = 1000;

        /// <summary>
        /// Gets or sets the server for communication.
        /// </summary>
        protected ITestRequestSender RequestSender { get; set; }

        /// <summary>
        /// Gets or sets the cancellation token source.
        /// </summary>
        protected CancellationTokenSource CancellationTokenSource { get; set; }

        #endregion

        #region IProxyOperationManager implementation.

        /// <summary>
        /// Ensure that the engine is ready for test operations.
        /// Usually includes starting up the test host process.
        /// </summary>
        /// <param name="sources">
        /// List of test sources.
        /// </param>
        /// <param name="cancellationToken">
        /// </param>
        /// <returns>
        /// Returns true if Communation is established b/w runner and host
        /// </returns>
        public virtual bool SetupChannel(IEnumerable<string> sources)
        {
<<<<<<< HEAD
            this.CancellationTokenSource.Token.ThrowIfCancellationRequested();
            var connTimeout = this.connectionTimeout;
=======
            var connTimeout = EnvironmentHelper.GetConnectionTimeout();
>>>>>>> 1dc3cadb

            if (!this.initialized)
            {
                this.testHostProcessStdError = string.Empty;
                TestHostConnectionInfo testHostConnectionInfo = this.testHostManager.GetTestHostConnectionInfo();
                var portNumber = 0;

                if (testHostConnectionInfo.Role == ConnectionRole.Client)
                {
                    portNumber = this.RequestSender.InitializeCommunication();
                    testHostConnectionInfo.Endpoint += portNumber;
                }

                var processId = this.processHelper.GetCurrentProcessId();
                var connectionInfo = new TestRunnerConnectionInfo { Port = portNumber, ConnectionInfo = testHostConnectionInfo, RunnerProcessId = processId, LogFile = this.GetTimestampedLogFile(EqtTrace.LogFile) };

                // Subscribe to TestHost Event
                this.testHostManager.HostLaunched += this.TestHostManagerHostLaunched;
                this.testHostManager.HostExited += this.TestHostManagerHostExited;

                // Get the test process start info
                var testHostStartInfo = this.UpdateTestProcessStartInfo(this.testHostManager.GetTestHostProcessStartInfo(sources, null, connectionInfo));
                try
                {
                    // Launch the test host.
                    this.testHostLaunched = this.LaunchTestHostAsync(testHostStartInfo, this.CancellationTokenSource.Token);

                    if (this.testHostLaunched && testHostConnectionInfo.Role == ConnectionRole.Host)
                    {
                        // If test runtime is service host, try to poll for connection as client
                        this.RequestSender.InitializeCommunication();
                    }
                }
                catch (Exception ex)
                {
                    EqtTrace.Error("ProxyOperationManager: Failed to launch testhost :{0}", ex);
                    throw new TestPlatformException(string.Format(CultureInfo.CurrentUICulture, CrossPlatEngineResources.FailedToLaunchTestHost, ex.ToString()));
                }

                // Warn the user that execution will wait for debugger attach.
                var hostDebugEnabled = Environment.GetEnvironmentVariable("VSTEST_HOST_DEBUG");
                if (!string.IsNullOrEmpty(hostDebugEnabled) && hostDebugEnabled.Equals("1", StringComparison.Ordinal))
                {
                    ConsoleOutput.Instance.WriteLine(CrossPlatEngineResources.HostDebuggerWarning, OutputLevel.Warning);
                    ConsoleOutput.Instance.WriteLine(
                        string.Format("Process Id: {0}, Name: {1}", this.testHostProcessId, this.processHelper.GetProcessName(this.testHostProcessId)),
                        OutputLevel.Information);

                    // Increase connection timeout when debugging is enabled.
                    connTimeout *= 5;
                }

                // Wait for a timeout for the client to connect.
<<<<<<< HEAD
                if (!this.testHostLaunched || !this.WaitForRequestHandlerConnection(connTimeout))
                {
                    var errorMsg = CrossPlatEngineResources.InitializationFailed;
                    if (!string.IsNullOrWhiteSpace(this.testHostProcessStdError))
                    {
                        // Testhost failed with error
                        errorMsg = string.Format(CrossPlatEngineResources.TestHostExitedWithError, this.testHostProcessStdError);
                    }

                    throw new TestPlatformException(string.Format(CultureInfo.CurrentUICulture, errorMsg));
=======
                if (!this.testHostLaunched ||
                    !this.RequestSender.WaitForRequestHandlerConnection(connTimeout * 1000))
                {
                    this.ThrowExceptionOnConnectionFailure(connTimeout);
>>>>>>> 1dc3cadb
                }

                // Handling special case for dotnet core projects with older test hosts
                // Older test hosts are not aware of protocol version check
                // Hence we should not be sending VersionCheck message to these test hosts
                this.CompatIssueWithVersionCheckAndRunsettings();

                if (this.versionCheckRequired)
                {
                    this.CheckVersionWithTestHost();
                }

                this.initialized = true;
            }

            return true;
        }

        private bool LaunchTestHostAsync(TestProcessStartInfo testHostStartInfo, CancellationToken token)
        {
            this.CancellationTokenSource.Token.ThrowIfCancellationRequested();
            return this.testHostManager.LaunchTestHostAsync(testHostStartInfo, token).Result;
        }

        private bool WaitForRequestHandlerConnection(int connTimeout)
        {
            this.CancellationTokenSource.Token.ThrowIfCancellationRequested();
            return this.RequestSender.WaitForRequestHandlerConnection(connTimeout, this.CancellationTokenSource.Token);
        }

        private void CheckVersionWithTestHost()
        {
            this.CancellationTokenSource.Token.ThrowIfCancellationRequested();
            this.RequestSender.CheckVersionWithTestHost();
        }

        /// <summary>
        /// Closes the channel, terminate test host process.
        /// </summary>
        public virtual void Close()
        {
            try
            {
                // do not send message if host did not launch
                if (this.testHostLaunched)
                {
                    this.RequestSender.EndSession();

                    // We want to give test host a chance to safely close.
                    // The upper bound for wait should be 100ms.
                    this.testHostExited.Wait(100);
                }
            }
            catch (Exception ex)
            {
                // Error in sending an end session is not necessarily a failure. Discovery and execution should be already
                // complete at this time.
                EqtTrace.Warning("ProxyOperationManager: Failed to end session: " + ex);
            }
            finally
            {
                this.initialized = false;

                EqtTrace.Warning("ProxyOperationManager: Timed out waiting for test host to exit. Will terminate process.");

                // please clean up test host. 
                this.testHostManager.CleanTestHostAsync(CancellationToken.None).Wait();

                this.testHostManager.HostExited -= this.TestHostManagerHostExited;
                this.testHostManager.HostLaunched -= this.TestHostManagerHostLaunched;
            }
        }

        #endregion

        /// <summary>
        /// This method is exposed to enable drived classes to modify TestProcessStartInfo. E.g. DataCollection need additional environment variables to be passed, etc.  
        /// </summary>
        /// <param name="testProcessStartInfo">
        /// The sources.
        /// </param>        
        /// <returns>
        /// The <see cref="TestProcessStartInfo"/>.
        /// </returns>
        protected virtual TestProcessStartInfo UpdateTestProcessStartInfo(TestProcessStartInfo testProcessStartInfo)
        {
            // Update Telemetry Opt in status because by default in Test Host Telemetry is opted out
            var telemetryOptedIn = this.requestData.IsTelemetryOptedIn ? "true" : "false";
            testProcessStartInfo.Arguments += " --telemetryoptedin " + telemetryOptedIn;
            return testProcessStartInfo;
        }

        protected string GetTimestampedLogFile(string logFile)
        {
            if (string.IsNullOrWhiteSpace(logFile))
            {
                return null;
            }

            return Path.ChangeExtension(
                logFile,
                string.Format(
                    "host.{0}_{1}{2}",
                    DateTime.Now.ToString("yy-MM-dd_HH-mm-ss_fffff"),
                    new PlatformEnvironment().GetCurrentManagedThreadId(),
                    Path.GetExtension(logFile))).AddDoubleQuote();
        }

        /// <summary>
        /// This function will remove the unknown runsettings node from runsettings for old testhost who throws exception for unknown node.
        /// </summary>
        /// <param name="runsettingsXml">runsettings string</param>
        /// <returns>runsetting after removing unrequired nodes</returns>
        protected string RemoveNodesFromRunsettingsIfRequired(string runsettingsXml, Action<TestMessageLevel, string> logMessage)
        {
            var updatedRunSettingsXml = runsettingsXml;
            if (!this.makeRunsettingsCompatibleSet)
            {
                this.CompatIssueWithVersionCheckAndRunsettings();
            }

            if (this.makeRunsettingsCompatible)
            {
                logMessage.Invoke(TestMessageLevel.Warning, CrossPlatEngineResources.OldTestHostIsGettingUsed);
                updatedRunSettingsXml = InferRunSettingsHelper.MakeRunsettingsCompatible(runsettingsXml);
            }

            return updatedRunSettingsXml;
        }

        private void CompatIssueWithVersionCheckAndRunsettings()
        {
            var properties = this.testHostManager.GetType().GetRuntimeProperties();

            var versionCheckProperty = properties.FirstOrDefault(p => string.Equals(p.Name, versionCheckPropertyName, StringComparison.OrdinalIgnoreCase));
            if (versionCheckProperty != null)
            {
                this.versionCheckRequired = (bool)versionCheckProperty.GetValue(this.testHostManager);
            }

            var makeRunsettingsCompatibleProperty = properties.FirstOrDefault(p => string.Equals(p.Name, makeRunsettingsCompatiblePropertyName, StringComparison.OrdinalIgnoreCase));
            if (makeRunsettingsCompatibleProperty != null)
            {
                this.makeRunsettingsCompatible = (bool)makeRunsettingsCompatibleProperty.GetValue(this.testHostManager);
                this.makeRunsettingsCompatibleSet = true;
            }
        }

        private void TestHostManagerHostLaunched(object sender, HostProviderEventArgs e)
        {
            EqtTrace.Verbose(e.Data);
            this.testHostProcessId = e.ProcessId;
        }

        private void TestHostManagerHostExited(object sender, HostProviderEventArgs e)
        {
            this.testHostProcessStdError = e.Data;

            this.RequestSender.OnClientProcessExit(this.testHostProcessStdError);

            this.testHostExited.Set();
        }

        private void ThrowExceptionOnConnectionFailure(int connTimeout)
        {
            // Failed to launch testhost process.
            var errorMsg = CrossPlatEngineResources.InitializationFailed;

            // Testhost launched but Timeout occured due to machine slowness.
            if (this.testHostLaunched)
            {
                errorMsg = string.Format(
                    CommunicationUtilitiesResources.ConnectionTimeoutErrorMessage,
                    CoreUtilitiesConstants.VstestConsoleProcessName,
                    CoreUtilitiesConstants.TesthostProcessName,
                    connTimeout,
                    EnvironmentHelper.VstestConnectionTimeout);
            }

            // After testhost process launched failed with error.
            if (!string.IsNullOrWhiteSpace(this.testHostProcessStdError))
            {
                // Testhost failed with error
                errorMsg = string.Format(CrossPlatEngineResources.TestHostExitedWithError, this.testHostProcessStdError);
            }

            throw new TestPlatformException(string.Format(CultureInfo.CurrentUICulture, errorMsg));
        }
    }
}<|MERGE_RESOLUTION|>--- conflicted
+++ resolved
@@ -56,12 +56,7 @@
         protected ProxyOperationManager(IRequestData requestData, ITestRequestSender requestSender, ITestRuntimeProvider testHostManager)
         {
             this.RequestSender = requestSender;
-<<<<<<< HEAD
             this.CancellationTokenSource = new CancellationTokenSource();
-
-            this.connectionTimeout = clientConnectionTimeout;
-=======
->>>>>>> 1dc3cadb
             this.testHostManager = testHostManager;
             this.processHelper = new ProcessHelper();
             this.initialized = false;
@@ -104,12 +99,8 @@
         /// </returns>
         public virtual bool SetupChannel(IEnumerable<string> sources)
         {
-<<<<<<< HEAD
             this.CancellationTokenSource.Token.ThrowIfCancellationRequested();
-            var connTimeout = this.connectionTimeout;
-=======
             var connTimeout = EnvironmentHelper.GetConnectionTimeout();
->>>>>>> 1dc3cadb
 
             if (!this.initialized)
             {
@@ -163,23 +154,10 @@
                 }
 
                 // Wait for a timeout for the client to connect.
-<<<<<<< HEAD
-                if (!this.testHostLaunched || !this.WaitForRequestHandlerConnection(connTimeout))
-                {
-                    var errorMsg = CrossPlatEngineResources.InitializationFailed;
-                    if (!string.IsNullOrWhiteSpace(this.testHostProcessStdError))
-                    {
-                        // Testhost failed with error
-                        errorMsg = string.Format(CrossPlatEngineResources.TestHostExitedWithError, this.testHostProcessStdError);
-                    }
-
-                    throw new TestPlatformException(string.Format(CultureInfo.CurrentUICulture, errorMsg));
-=======
                 if (!this.testHostLaunched ||
-                    !this.RequestSender.WaitForRequestHandlerConnection(connTimeout * 1000))
+                    !this.WaitForRequestHandlerConnection(connTimeout * 1000))
                 {
                     this.ThrowExceptionOnConnectionFailure(connTimeout);
->>>>>>> 1dc3cadb
                 }
 
                 // Handling special case for dotnet core projects with older test hosts
