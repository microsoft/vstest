--- conflicted
+++ resolved
@@ -22,15 +22,9 @@
     internal class InProcDataCollectionExtensionManager
     {
         internal static TestProperty FlushResultTestResultPoperty;
-<<<<<<< HEAD
-
-        protected IDictionary<string, IInProcDataCollector> inProcDataCollectors;
-
-=======
 
         internal IDictionary<string, IInProcDataCollector> InProcDataCollectors;
 
->>>>>>> 0db1e91f
         private IDataCollectionSink inProcDataCollectionSink;
         private IDictionary<Guid, List<TestResult>> testResultDictionary;
         private HashSet<Guid> testCaseEndStatusMap;
@@ -69,13 +63,6 @@
 
             FlushResultTestResultPoperty = TestProperty.Register(id: "allowTestResultFlush", label: "allowTestResultFlush", category: string.Empty, description: string.Empty, valueType: typeof(bool), validateValueCallback: null, attributes: TestPropertyAttributes.None, owner: typeof(TestCase));
 
-<<<<<<< HEAD
-            dataCollectionTestCaseEventManager.TestCaseEnd += this.TriggerTestCaseEnd;
-            dataCollectionTestCaseEventManager.TestCaseStart += this.TriggerTestCaseStart;
-            dataCollectionTestCaseEventManager.TestResult += this.TriggerUpdateTestResult;
-            dataCollectionTestCaseEventManager.SessionStart += this.TriggerTestSessionStart;
-            dataCollectionTestCaseEventManager.SessionEnd += this.TriggerTestSessionEnd;
-=======
             if (this.IsInProcDataCollectionEnabled)
             {
                 dataCollectionTestCaseEventManager.TestCaseEnd += this.TriggerTestCaseEnd;
@@ -84,17 +71,18 @@
                 dataCollectionTestCaseEventManager.SessionStart += this.TriggerTestSessionStart;
                 dataCollectionTestCaseEventManager.SessionEnd += this.TriggerTestSessionEnd;
             }
->>>>>>> 0db1e91f
         }
 
         /// <summary>
         /// Gets a value indicating whether is in proc data collection enabled.
         /// </summary>
         public bool IsInProcDataCollectionEnabled { get; private set; }
-<<<<<<< HEAD
-=======
-
-        /// <summary>
+
+        /// <summary>
+        /// Gets a value indicating whether is in proc data collection enabled.
+        /// </summary>
+        public bool IsInProcDataCollectionEnabled { get; private set; }
+
         /// Flush any test results that are cached in dictionary
         /// </summary>
         public void FlushLastChunkResults()
@@ -109,7 +97,6 @@
                 }
             }
         }
->>>>>>> 0db1e91f
 
         /// <summary>
         /// The trigger test session start.
@@ -120,11 +107,7 @@
         /// <param name="e">
         /// The e.
         /// </param>
-<<<<<<< HEAD
-        public virtual void TriggerTestSessionStart(object sender, SessionStartEventArgs e)
-=======
         private void TriggerTestSessionStart(object sender, SessionStartEventArgs e)
->>>>>>> 0db1e91f
         {
             this.testCaseEndStatusMap.Clear();
             this.testResultDictionary.Clear();
@@ -142,11 +125,7 @@
         /// <param name="e">
         /// The e.
         /// </param>
-<<<<<<< HEAD
-        public virtual void TriggerTestSessionEnd(object sender, SessionEndEventArgs e)
-=======
         private void TriggerTestSessionEnd(object sender, SessionEndEventArgs e)
->>>>>>> 0db1e91f
         {
             var testSessionEndArgs = new TestSessionEndArgs();
             this.TriggerInProcDataCollectionMethods(Constants.TestSessionEndMethodName, testSessionEndArgs);
@@ -161,11 +140,7 @@
         /// <param name="e">
         /// The e.
         /// </param>
-<<<<<<< HEAD
-        public virtual void TriggerTestCaseStart(object sender, TestCaseStartEventArgs e)
-=======
         private void TriggerTestCaseStart(object sender, TestCaseStartEventArgs e)
->>>>>>> 0db1e91f
         {
             lock (this.testCaseEndStatusSyncObject)
             {
@@ -185,11 +160,7 @@
         /// <param name="e">
         /// The e.
         /// </param>
-<<<<<<< HEAD
-        public virtual void TriggerTestCaseEnd(object sender, TestCaseEndEventArgs e)
-=======
         private void TriggerTestCaseEnd(object sender, TestCaseEndEventArgs e)
->>>>>>> 0db1e91f
         {
             var isTestCaseEndAlreadySent = false;
             lock (this.testCaseEndStatusSyncObject)
@@ -237,11 +208,7 @@
         /// <param name="e">
         /// The e.
         /// </param>
-<<<<<<< HEAD
-        public virtual void TriggerUpdateTestResult(object sender, TestResultEventArgs e)
-=======
         private void TriggerUpdateTestResult(object sender, TestResultEventArgs e)
->>>>>>> 0db1e91f
         {
             var allowTestResultFlush = true;
             var testCaseId = e.TestResult.TestCase.Id;
@@ -272,19 +239,6 @@
             }
 
             this.SetAllowTestResultFlushInTestResult(e.TestResult, allowTestResultFlush);
-<<<<<<< HEAD
-=======
-        }
-
-        protected virtual IInProcDataCollector CreateDataCollector(DataCollectorSettings dataCollectorSettings, TypeInfo interfaceTypeInfo)
-        {
-            var inProcDataCollector = new InProcDataCollector(dataCollectorSettings.CodeBase, dataCollectorSettings.AssemblyQualifiedName,
-                interfaceTypeInfo, dataCollectorSettings.Configuration.OuterXml);
-
-            inProcDataCollector.LoadDataCollector(inProcDataCollectionSink);
-
-            return inProcDataCollector;
->>>>>>> 0db1e91f
         }
 
         /// <summary>
@@ -292,13 +246,6 @@
         /// </summary>
         private void InitializeInProcDataCollectors(string runSettings)
         {
-<<<<<<< HEAD
-            // Can happen if we cached test results expecting a test case end event for them
-            // If test case end events never come, we have to flush all of them 
-            foreach (var results in this.testResultDictionary.Values)
-            {
-                foreach (var result in results)
-=======
             try
             {
                 // Check if runsettings contains in-proc datacollector element
@@ -311,7 +258,6 @@
 
                 // Initialize if we have atleast one
                 if (inProcDataCollectionSettingsPresentInRunSettings)
->>>>>>> 0db1e91f
                 {
                     this.inProcDataCollectorSettingsCollection = inProcDataCollectionRunSettings.DataCollectorSettingsList;
 
@@ -331,54 +277,6 @@
             {
                 this.IsInProcDataCollectionEnabled = this.InProcDataCollectors.Any();
             }
-        }
-
-        protected virtual IInProcDataCollector CreateDataCollector(DataCollectorSettings dataCollectorSettings, TypeInfo interfaceTypeInfo)
-        {
-            var inProcDataCollector = new InProcDataCollector(dataCollectorSettings.CodeBase, dataCollectorSettings.AssemblyQualifiedName,
-                interfaceTypeInfo, dataCollectorSettings.Configuration.OuterXml);
-
-            inProcDataCollector.LoadDataCollector(inProcDataCollectionSink);
-
-            return inProcDataCollector;
-        }
-
-        /// <summary>
-        /// Loads all the inproc data collector dlls
-        /// </summary>       
-        private void InitializeInProcDataCollectors(string runSettings)
-        {
-            try
-            {
-                // Check if runsettings contains in-proc datacollector element
-                var inProcDataCollectionRunSettings = XmlRunSettingsUtilities.GetInProcDataCollectionRunSettings(runSettings);
-                var inProcDataCollectionSettingsPresentInRunSettings = inProcDataCollectionRunSettings?.IsCollectionEnabled ?? false;
-
-                // Verify if it has any valid in-proc datacollectors or just a dummy element
-                inProcDataCollectionSettingsPresentInRunSettings = inProcDataCollectionSettingsPresentInRunSettings &&
-                    inProcDataCollectionRunSettings.DataCollectorSettingsList.Any();
-
-                // Initialize if we have atleast one
-                if (inProcDataCollectionSettingsPresentInRunSettings)
-                {
-                    this.inProcDataCollectorSettingsCollection = inProcDataCollectionRunSettings.DataCollectorSettingsList;
-
-                    var interfaceTypeInfo = typeof(InProcDataCollection).GetTypeInfo();
-                    foreach (var inProcDc in this.inProcDataCollectorSettingsCollection)
-                    {
-                        var inProcDataCollector = this.CreateDataCollector(inProcDc, interfaceTypeInfo);
-                        this.inProcDataCollectors[inProcDataCollector.AssemblyQualifiedName] = inProcDataCollector;
-                    }
-                }
-            }
-            catch (Exception ex)
-            {
-                EqtTrace.Error("InProcDataCollectionExtensionManager: Error occured while Initializing the datacollectors : {0}", ex);
-            }
-            finally
-            {
-                this.IsInProcDataCollectionEnabled = this.inProcDataCollectors.Any();
-            }
         }        
 
         private void TriggerInProcDataCollectionMethods(string methodName, InProcDataCollectionArgs methodArg)
@@ -432,12 +330,7 @@
         /// </param>
         private void SetAllowTestResultFlushInTestResult(TestResult testResult, bool allowTestResultFlush)
         {
-<<<<<<< HEAD
-            var testProperty = TestProperty.Register(id: nameof(allowTestResultFlush), label: nameof(allowTestResultFlush), category: string.Empty, description: string.Empty, valueType: typeof(bool), validateValueCallback: null, attributes: TestPropertyAttributes.None, owner: typeof(TestCase));
-            testResult.SetPropertyValue(testProperty, allowTestResultFlush);
-=======
             testResult.SetPropertyValue(FlushResultTestResultPoperty, allowTestResultFlush);
->>>>>>> 0db1e91f
         }
     }
 
