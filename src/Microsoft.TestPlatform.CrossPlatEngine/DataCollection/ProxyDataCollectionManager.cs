// Copyright (c) Microsoft Corporation. All rights reserved.
// Licensed under the MIT license. See LICENSE file in the project root for full license information.

namespace Microsoft.VisualStudio.TestPlatform.CrossPlatEngine.DataCollection
{
    using System;
    using System.Collections.Generic;
    using System.Collections.ObjectModel;

    using Microsoft.VisualStudio.TestPlatform.CommunicationUtilities.DataCollection;
    using Microsoft.VisualStudio.TestPlatform.CommunicationUtilities.DataCollection.Interfaces;
    using Microsoft.VisualStudio.TestPlatform.CrossPlatEngine.DataCollection.Interfaces;
    using Microsoft.VisualStudio.TestPlatform.ObjectModel;
    using Microsoft.VisualStudio.TestPlatform.ObjectModel.Client;

    /// <summary>
    /// Managed datacollector interaction from runner process.
    /// </summary>
    internal class ProxyDataCollectionManager : IProxyDataCollectionManager
    {
        private const string PortOption = "--port";

        private IDataCollectionRequestSender dataCollectionRequestSender;
        private IDataCollectionLauncher dataCollectionLauncher;
        private string settingsXml;

        /// <summary>
        /// Initializes a new instance of the <see cref="ProxyDataCollectionManager"/> class.
        /// </summary>
        /// <param name="arch">
        /// Architecture for datacollection process.
        /// </param>
        /// <param name="settingsXml">
        /// Runsettings that contains the datacollector related configuration.
        /// </param>
        public ProxyDataCollectionManager(Architecture arch, string settingsXml, string targetFramework)
            : this(arch, settingsXml, new DataCollectionRequestSender(), DataCollectionLauncherFactory.GetDataCollectorLauncher(targetFramework))
        {
        }

        /// <summary>
        /// Initializes a new instance of the <see cref="ProxyDataCollectionManager"/> class.
        /// </summary>
        /// <param name="arch">
<<<<<<< HEAD
        /// The arch.
        /// </param>
        /// <param name="settingsXml">
        /// The settings Xml.
=======
        /// Architecture for datacollection process.
        /// </param>
        /// <param name="settingsXml">
        /// Runsettings that contains the datacollector related configuration.
>>>>>>> 9e5a0f94
        /// </param>
        /// <param name="dataCollectionRequestSender">
        /// Handles communication with datacollector process.
        /// </param>
        /// <param name="dataCollectionLauncher">
        /// Launches datacollector process.
        /// </param>
        internal ProxyDataCollectionManager(Architecture arch, string settingsXml, IDataCollectionRequestSender dataCollectionRequestSender, IDataCollectionLauncher dataCollectionLauncher)
        {
            this.settingsXml = settingsXml;
            this.dataCollectionRequestSender = dataCollectionRequestSender;
            this.dataCollectionLauncher = dataCollectionLauncher;
            this.InitializeSocketCommunication(arch);
        }

        /// <summary>
        /// Invoked after ending of test run
        /// </summary>
        /// <param name="isCanceled">
        /// The is Canceled.
        /// </param>
        /// <param name="runEventsHandler">
        /// The run Events Handler.
        /// </param>
        /// <returns>
        /// The <see cref="Collection"/>.
        /// </returns>
        public Collection<AttachmentSet> AfterTestRunEnd(bool isCanceled, ITestMessageEventHandler runEventsHandler)
        {
            Collection<AttachmentSet> attachmentSet = null;
            this.InvokeDataCollectionServiceAction(
           () =>
           {
               attachmentSet = this.dataCollectionRequestSender.SendAfterTestRunStartAndGetResult(runEventsHandler, isCanceled);
           },
                runEventsHandler);
            return attachmentSet;
        }

        /// <summary>
        /// Invoked before starting of test run
        /// </summary>
        /// <param name="resetDataCollectors">
        /// The reset Data Collectors.
        /// </param>
        /// <param name="isRunStartingNow">
        /// The is Run Starting Now.
        /// </param>
        /// <param name="runEventsHandler">
        /// The run Events Handler.
        /// </param>
        /// <returns>
        /// BeforeTestRunStartResult object
        /// </returns>
        public DataCollectionParameters BeforeTestRunStart(
            bool resetDataCollectors,
            bool isRunStartingNow,
            ITestMessageEventHandler runEventsHandler)
        {
            var areTestCaseLevelEventsRequired = false;
            var isDataCollectionStarted = false;
            IDictionary<string, string> environmentVariables = null;

            var dataCollectionEventsPort = 0;
            this.InvokeDataCollectionServiceAction(
            () =>
            {
                var result = this.dataCollectionRequestSender.SendBeforeTestRunStartAndGetResult(this.settingsXml, runEventsHandler);
                areTestCaseLevelEventsRequired = result.AreTestCaseLevelEventsRequired;
                environmentVariables = result.EnvironmentVariables;
                dataCollectionEventsPort = result.DataCollectionEventsPort;
            },
                runEventsHandler);
            return new DataCollectionParameters(
                            isDataCollectionStarted,
                            areTestCaseLevelEventsRequired,
                            environmentVariables,
                            dataCollectionEventsPort);
        }

        /// <summary>
        /// The dispose.
        /// </summary>
        public void Dispose()
        {
            this.dataCollectionRequestSender.Close();
        }

        /// <summary>
        /// The initialize socket communication.
        /// </summary>
        /// <param name="arch">
        /// The arch.
        /// </param>
        internal void InitializeSocketCommunication(Architecture arch)
        {
            var port = this.dataCollectionRequestSender.InitializeCommunication();

            this.dataCollectionLauncher.LaunchDataCollector(null, this.GetCommandLineArguments(port));
            this.dataCollectionRequestSender.WaitForRequestHandlerConnection(connectionTimeout: 5000);
        }

        private void InvokeDataCollectionServiceAction(Action action, ITestMessageEventHandler runEventsHandler)
        {
            try
            {
                if (EqtTrace.IsVerboseEnabled)
                {
                    EqtTrace.Verbose("ProxyDataCollectionManager.InvokeDataCollectionServiceAction: Starting.");
                }

                action();
                if (EqtTrace.IsInfoEnabled)
                {
                    EqtTrace.Info("ProxyDataCollectionManager.InvokeDataCollectionServiceAction: Completed.");
                }
            }
            catch (Exception ex)
            {
                if (EqtTrace.IsWarningEnabled)
                {
                    EqtTrace.Warning("ProxyDataCollectionManager.InvokeDataCollectionServiceAction: TestPlatformException = {0}.", ex);
                }

                this.HandleExceptionMessage(runEventsHandler, ex);
            }
        }

        private void HandleExceptionMessage(ITestMessageEventHandler runEventsHandler, Exception exception)
        {
            if (EqtTrace.IsErrorEnabled)
            {
                EqtTrace.Error(exception);
            }

            runEventsHandler.HandleLogMessage(ObjectModel.Logging.TestMessageLevel.Error, exception.Message);
        }

        private IList<string> GetCommandLineArguments(int portNumber)
        {
            var commandlineArguments = new List<string>();

            commandlineArguments.Add(PortOption);
            commandlineArguments.Add(portNumber.ToString());

            return commandlineArguments;
        }
    }
}<|MERGE_RESOLUTION|>--- conflicted
+++ resolved
@@ -42,17 +42,10 @@
         /// Initializes a new instance of the <see cref="ProxyDataCollectionManager"/> class.
         /// </summary>
         /// <param name="arch">
-<<<<<<< HEAD
-        /// The arch.
-        /// </param>
-        /// <param name="settingsXml">
-        /// The settings Xml.
-=======
         /// Architecture for datacollection process.
         /// </param>
         /// <param name="settingsXml">
         /// Runsettings that contains the datacollector related configuration.
->>>>>>> 9e5a0f94
         /// </param>
         /// <param name="dataCollectionRequestSender">
         /// Handles communication with datacollector process.
