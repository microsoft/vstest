﻿// Copyright (c) Microsoft Corporation. All rights reserved.
// Licensed under the MIT license. See LICENSE file in the project root for full license information.

namespace Microsoft.VisualStudio.TestPlatform.CrossPlatEngine.DataCollection
{
    using System.Collections.Generic;
    using System.Collections.ObjectModel;
    using System.Threading;
    using Microsoft.VisualStudio.TestPlatform.CommunicationUtilities;
    using Microsoft.VisualStudio.TestPlatform.CommunicationUtilities.Interfaces;
    using Microsoft.VisualStudio.TestPlatform.CrossPlatEngine.Client.Parallel;
    using Microsoft.VisualStudio.TestPlatform.ObjectModel;
    using Microsoft.VisualStudio.TestPlatform.ObjectModel.Client;
    using Microsoft.VisualStudio.TestPlatform.ObjectModel.Engine;

    internal class ParallelDataCollectionEventsHandler : ParallelRunEventsHandler
    {
        private readonly ParallelRunDataAggregator runDataAggregator;
        private readonly ITestRunAttachmentsProcessingManager attachmentsProcessingManager;
        private readonly CancellationToken cancellationToken;

        public ParallelDataCollectionEventsHandler(IRequestData requestData,
            IProxyExecutionManager proxyExecutionManager,
            ITestRunEventsHandler actualRunEventsHandler,
            IParallelProxyExecutionManager parallelProxyExecutionManager,
            ParallelRunDataAggregator runDataAggregator,
            ITestRunAttachmentsProcessingManager attachmentsProcessingManager,
            CancellationToken cancellationToken) :
            this(requestData, proxyExecutionManager, actualRunEventsHandler, parallelProxyExecutionManager, runDataAggregator, JsonDataSerializer.Instance)
        {
            this.attachmentsProcessingManager = attachmentsProcessingManager;
            this.cancellationToken = cancellationToken;
        }

        internal ParallelDataCollectionEventsHandler(IRequestData requestData,
            IProxyExecutionManager proxyExecutionManager,
            ITestRunEventsHandler actualRunEventsHandler,
            IParallelProxyExecutionManager parallelProxyExecutionManager,
            ParallelRunDataAggregator runDataAggregator,
            IDataSerializer dataSerializer) :
            base(requestData, proxyExecutionManager, actualRunEventsHandler, parallelProxyExecutionManager, runDataAggregator, dataSerializer)
        {
            this.runDataAggregator = runDataAggregator;
        }

        /// <summary>
        /// Handles the Run Complete event from a parallel proxy manager
        /// </summary>
        public override void HandleTestRunComplete(
            TestRunCompleteEventArgs testRunCompleteArgs,
            TestRunChangedEventArgs lastChunkArgs,
            ICollection<AttachmentSet> runContextAttachments,
            ICollection<string> executorUris)
        {
            var parallelRunComplete = HandleSingleTestRunComplete(testRunCompleteArgs, lastChunkArgs, runContextAttachments, executorUris);

            if (parallelRunComplete)
            {
                runDataAggregator.RunContextAttachments = attachmentsProcessingManager.ProcessTestRunAttachmentsAsync(requestData, runDataAggregator.RunContextAttachments, cancellationToken).Result ?? runDataAggregator.RunContextAttachments;

                var completedArgs = new TestRunCompleteEventArgs(this.runDataAggregator.GetAggregatedRunStats(),
                    this.runDataAggregator.IsCanceled,
                    this.runDataAggregator.IsAborted,
                    this.runDataAggregator.GetAggregatedException(),
<<<<<<< HEAD
                    this.runDataAggregator.RunContextAttachments,
                    this.runDataAggregator.ElapsedTime)
                {
=======
                    runDataAggregator.RunContextAttachments,
                    this.runDataAggregator.ElapsedTime);
>>>>>>> 50e6af68

                    // Add Metrics from Test Host
                    Metrics = this.runDataAggregator.GetAggregatedRunDataMetrics()
                };

                HandleParallelTestRunComplete(completedArgs);
            }
        }
    }
}<|MERGE_RESOLUTION|>--- conflicted
+++ resolved
@@ -62,18 +62,11 @@
                     this.runDataAggregator.IsCanceled,
                     this.runDataAggregator.IsAborted,
                     this.runDataAggregator.GetAggregatedException(),
-<<<<<<< HEAD
-                    this.runDataAggregator.RunContextAttachments,
-                    this.runDataAggregator.ElapsedTime)
-                {
-=======
                     runDataAggregator.RunContextAttachments,
                     this.runDataAggregator.ElapsedTime);
->>>>>>> 50e6af68
 
-                    // Add Metrics from Test Host
-                    Metrics = this.runDataAggregator.GetAggregatedRunDataMetrics()
-                };
+                // Add Metrics from Test Host
+                completedArgs.Metrics = this.runDataAggregator.GetAggregatedRunDataMetrics();
 
                 HandleParallelTestRunComplete(completedArgs);
             }
