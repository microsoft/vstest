// Copyright (c) Microsoft Corporation. All rights reserved.
// Licensed under the MIT license. See LICENSE file in the project root for full license information.

namespace Microsoft.TestPlatform.VsTestConsole.TranslationLayer;

using Interfaces;

using Microsoft.VisualStudio.TestPlatform.CrossPlatEngine.Helpers;
using Microsoft.VisualStudio.TestPlatform.ObjectModel;
using Microsoft.VisualStudio.TestPlatform.Utilities.Helpers;
using Microsoft.VisualStudio.TestPlatform.Utilities.Helpers.Interfaces;

using System;
using System.Collections.Generic;
using System.Diagnostics;
using System.Globalization;
using System.Threading;

using Resources = VisualStudio.TestPlatform.VsTestConsole.TranslationLayer.Resources.Resources;

/// <summary>
/// Vstest.console process manager
/// </summary>
internal class VsTestConsoleProcessManager : IProcessManager
{
<<<<<<< HEAD
    #region Private Members

    /// <summary>
    /// Port number for communicating with Vstest CLI
    /// </summary>
    private const string PortArgument = "/port:{0}";

    /// <summary>
    /// Process Id of the Current Process which is launching Vstest CLI
    /// Helps Vstest CLI in auto-exit if current process dies without notifying it
    /// </summary>
    private const string ParentProcessidArgument = "/parentprocessid:{0}";

    /// <summary>
    /// Diagnostics argument for Vstest CLI
    /// Enables Diagnostic logging for Vstest CLI and TestHost - Optional
    /// </summary>
    private const string DiagArgument = "/diag:{0};tracelevel={1}";

    /// <summary>
    /// EndSession timeout
    /// </summary>
    private const int Endsessiontimeout = 1000;

    private readonly string _vstestConsolePath;
    private readonly object _syncObject = new();
    private bool _vstestConsoleStarted = false;
    private bool _vstestConsoleExited = false;
    private readonly bool _isNetCoreRunner;
    private readonly string _dotnetExePath;
    private Process _process;
    private readonly ManualResetEvent _processExitedEvent = new(false);

    internal IFileHelper FileHelper { get; set; }

    #endregion

    /// <inheritdoc/>
    public event EventHandler ProcessExited;

    #region Constructor
=======
    using Interfaces;
    using Microsoft.VisualStudio.TestPlatform.CrossPlatEngine.Helpers;
    using Microsoft.VisualStudio.TestPlatform.ObjectModel;
    using Microsoft.VisualStudio.TestPlatform.Utilities.Helpers;
    using Microsoft.VisualStudio.TestPlatform.Utilities.Helpers.Interfaces;
    using System;
    using System.Collections.Generic;
    using System.ComponentModel;
    using System.Diagnostics;
    using System.Globalization;
    using System.IO;
    using System.Threading;
    using Resources = Microsoft.VisualStudio.TestPlatform.VsTestConsole.TranslationLayer.Resources.Resources;
>>>>>>> be0ee8db

    /// <summary>
    /// Creates an instance of VsTestConsoleProcessManager class.
    /// </summary>
    /// <param name="vstestConsolePath">The full path to vstest.console</param>
    public VsTestConsoleProcessManager(string vstestConsolePath)
    {
        FileHelper = new FileHelper();
        if (!FileHelper.Exists(vstestConsolePath))
        {
            EqtTrace.Error("Invalid File Path: {0}", vstestConsolePath);
            throw new Exception(string.Format(CultureInfo.CurrentCulture, Resources.InvalidFilePath, vstestConsolePath));
        }
        _vstestConsolePath = vstestConsolePath;
        _isNetCoreRunner = vstestConsolePath.EndsWith(".dll");
    }

    public VsTestConsoleProcessManager(string vstestConsolePath, string dotnetExePath) : this(vstestConsolePath)
    {
        _dotnetExePath = dotnetExePath;
    }

    #endregion Constructor

    /// <summary>
    /// Checks if the process has been initialized.
    /// </summary>
    /// <returns>True if process is successfully initialized</returns>
    public bool IsProcessInitialized()
    {
        lock (_syncObject)
        {
            return _vstestConsoleStarted && !_vstestConsoleExited &&
                   _process != null;
        }
    }

    /// <summary>
    /// Call vstest.console with the parameters previously specified
    /// </summary>
    public void StartProcess(ConsoleParameters consoleParameters)
    {
        var info = new ProcessStartInfo(GetConsoleRunner(), string.Join(" ", BuildArguments(consoleParameters)))
        {
<<<<<<< HEAD
            UseShellExecute = false,
            CreateNoWindow = true,
            RedirectStandardOutput = true,
            RedirectStandardError = true
        };
=======
            var consoleRunnerPath = GetConsoleRunner();

            // The console runner path we retrieve might have been escaped so we need to remove the
            // extra double quotes before testing whether the file exists.
            if (!File.Exists(consoleRunnerPath.Trim('"')))
            {
                throw new FileNotFoundException(string.Format(Resources.CannotFindConsoleRunner, consoleRunnerPath), consoleRunnerPath);
            }

            var arguments = string.Join(" ", BuildArguments(consoleParameters));
            var info = new ProcessStartInfo(consoleRunnerPath, arguments)
            {
                UseShellExecute = false,
                CreateNoWindow = true,
                RedirectStandardOutput = true,
                RedirectStandardError = true
            };
>>>>>>> be0ee8db

        EqtTrace.Verbose("VsTestCommandLineWrapper: Process Start Info {0} {1}", info.FileName, info.Arguments);

#if NETFRAMEWORK
        if (consoleParameters.EnvironmentVariables != null)
        {
            info.EnvironmentVariables.Clear();
            foreach (var envVariable in consoleParameters.EnvironmentVariables)
            {
                if (envVariable.Key != null)
                {
                    info.EnvironmentVariables.Add(envVariable.Key, envVariable.Value?.ToString());
                }
            }
        }
#endif
<<<<<<< HEAD
        _process = Process.Start(info);
=======
            try
            {
                this.process = Process.Start(info);
            }
            catch (Win32Exception ex)
            {
                throw new Exception(string.Format(Resources.ProcessStartWin32Failure, consoleRunnerPath, arguments), ex);
            }
>>>>>>> be0ee8db

        lock (_syncObject)
        {
            _vstestConsoleExited = false;
            _vstestConsoleStarted = true;
        }

        _process.EnableRaisingEvents = true;
        _process.Exited += Process_Exited;

        _process.OutputDataReceived += Process_OutputDataReceived;
        _process.ErrorDataReceived += Process_ErrorDataReceived;
        _process.BeginOutputReadLine();
        _process.BeginErrorReadLine();
        _processExitedEvent.Reset();
    }

    /// <summary>
    /// Shutdown the vstest.console process
    /// </summary>
    public void ShutdownProcess()
    {
        // Ideally process should die by itself
        if (!_processExitedEvent.WaitOne(Endsessiontimeout) && IsProcessInitialized())
        {
            EqtTrace.Info($"VsTestConsoleProcessManager.ShutDownProcess : Terminating vstest.console process after waiting for {Endsessiontimeout} milliseconds.");
            _vstestConsoleExited = true;
            _process.OutputDataReceived -= Process_OutputDataReceived;
            _process.ErrorDataReceived -= Process_ErrorDataReceived;
            SafelyTerminateProcess();
            _process.Dispose();
            _process = null;
        }
    }

    private void SafelyTerminateProcess()
    {
        try
        {
            if (_process != null && !_process.HasExited)
            {
                _process.Kill();
            }
        }
        catch (InvalidOperationException ex)
        {
            EqtTrace.Info("VsTestCommandLineWrapper: Error While Terminating Process {0} ", ex.Message);
        }
    }

    private void Process_Exited(object sender, EventArgs e)
    {
        lock (_syncObject)
        {
            _processExitedEvent.Set();
            _vstestConsoleExited = true;
            ProcessExited?.Invoke(sender, e);
        }
    }

    private void Process_ErrorDataReceived(object sender, DataReceivedEventArgs e)
    {
        if (e.Data != null)
        {
            EqtTrace.Error(e.Data);
        }
    }

    private void Process_OutputDataReceived(object sender, DataReceivedEventArgs e)
    {
        if (e.Data != null)
        {
            EqtTrace.Verbose(e.Data);
        }
    }

    private string[] BuildArguments(ConsoleParameters parameters)
    {
        var args = new List<string>
        {
            // Start Vstest.console with args: --parentProcessId|/parentprocessid:<ppid> --port|/port:<port>
            string.Format(CultureInfo.InvariantCulture, ParentProcessidArgument, parameters.ParentProcessId),
            string.Format(CultureInfo.InvariantCulture, PortArgument, parameters.PortNumber)
        };

        if (!string.IsNullOrEmpty(parameters.LogFilePath))
        {
            // Extra args: --diag|/diag:<PathToLogFile>;tracelevel=<tracelevel>
            args.Add(string.Format(CultureInfo.InvariantCulture, DiagArgument, parameters.LogFilePath, parameters.TraceLevel));
        }

        if (_isNetCoreRunner)
        {
            args.Insert(0, GetEscapeSequencedPath(_vstestConsolePath));
        }

        return args.ToArray();
    }

    private string GetConsoleRunner()
        => _isNetCoreRunner ? (string.IsNullOrEmpty(_dotnetExePath) ? new DotnetHostHelper().GetDotnetPath() : _dotnetExePath) : GetEscapeSequencedPath(_vstestConsolePath);

    private string GetEscapeSequencedPath(string path)
        => string.IsNullOrEmpty(path) ? path : $"\"{path.Trim('"')}\"";
}<|MERGE_RESOLUTION|>--- conflicted
+++ resolved
@@ -2,6 +2,14 @@
 // Licensed under the MIT license. See LICENSE file in the project root for full license information.
 
 namespace Microsoft.TestPlatform.VsTestConsole.TranslationLayer;
+
+using System;
+using System.Collections.Generic;
+using System.ComponentModel;
+using System.Diagnostics;
+using System.Globalization;
+using System.IO;
+using System.Threading;
 
 using Interfaces;
 
@@ -9,12 +17,6 @@
 using Microsoft.VisualStudio.TestPlatform.ObjectModel;
 using Microsoft.VisualStudio.TestPlatform.Utilities.Helpers;
 using Microsoft.VisualStudio.TestPlatform.Utilities.Helpers.Interfaces;
-
-using System;
-using System.Collections.Generic;
-using System.Diagnostics;
-using System.Globalization;
-using System.Threading;
 
 using Resources = VisualStudio.TestPlatform.VsTestConsole.TranslationLayer.Resources.Resources;
 
@@ -23,7 +25,6 @@
 /// </summary>
 internal class VsTestConsoleProcessManager : IProcessManager
 {
-<<<<<<< HEAD
     #region Private Members
 
     /// <summary>
@@ -65,21 +66,6 @@
     public event EventHandler ProcessExited;
 
     #region Constructor
-=======
-    using Interfaces;
-    using Microsoft.VisualStudio.TestPlatform.CrossPlatEngine.Helpers;
-    using Microsoft.VisualStudio.TestPlatform.ObjectModel;
-    using Microsoft.VisualStudio.TestPlatform.Utilities.Helpers;
-    using Microsoft.VisualStudio.TestPlatform.Utilities.Helpers.Interfaces;
-    using System;
-    using System.Collections.Generic;
-    using System.ComponentModel;
-    using System.Diagnostics;
-    using System.Globalization;
-    using System.IO;
-    using System.Threading;
-    using Resources = Microsoft.VisualStudio.TestPlatform.VsTestConsole.TranslationLayer.Resources.Resources;
->>>>>>> be0ee8db
 
     /// <summary>
     /// Creates an instance of VsTestConsoleProcessManager class.
@@ -112,8 +98,7 @@
     {
         lock (_syncObject)
         {
-            return _vstestConsoleStarted && !_vstestConsoleExited &&
-                   _process != null;
+            return _vstestConsoleStarted && !_vstestConsoleExited && _process != null;
         }
     }
 
@@ -122,33 +107,23 @@
     /// </summary>
     public void StartProcess(ConsoleParameters consoleParameters)
     {
-        var info = new ProcessStartInfo(GetConsoleRunner(), string.Join(" ", BuildArguments(consoleParameters)))
-        {
-<<<<<<< HEAD
+        var consoleRunnerPath = GetConsoleRunner();
+
+        // The console runner path we retrieve might have been escaped so we need to remove the
+        // extra double quotes before testing whether the file exists.
+        if (!File.Exists(consoleRunnerPath.Trim('"')))
+        {
+            throw new FileNotFoundException(string.Format(Resources.CannotFindConsoleRunner, consoleRunnerPath), consoleRunnerPath);
+        }
+
+        var arguments = string.Join(" ", BuildArguments(consoleParameters));
+        var info = new ProcessStartInfo(consoleRunnerPath, arguments)
+        {
             UseShellExecute = false,
             CreateNoWindow = true,
             RedirectStandardOutput = true,
             RedirectStandardError = true
         };
-=======
-            var consoleRunnerPath = GetConsoleRunner();
-
-            // The console runner path we retrieve might have been escaped so we need to remove the
-            // extra double quotes before testing whether the file exists.
-            if (!File.Exists(consoleRunnerPath.Trim('"')))
-            {
-                throw new FileNotFoundException(string.Format(Resources.CannotFindConsoleRunner, consoleRunnerPath), consoleRunnerPath);
-            }
-
-            var arguments = string.Join(" ", BuildArguments(consoleParameters));
-            var info = new ProcessStartInfo(consoleRunnerPath, arguments)
-            {
-                UseShellExecute = false,
-                CreateNoWindow = true,
-                RedirectStandardOutput = true,
-                RedirectStandardError = true
-            };
->>>>>>> be0ee8db
 
         EqtTrace.Verbose("VsTestCommandLineWrapper: Process Start Info {0} {1}", info.FileName, info.Arguments);
 
@@ -165,18 +140,14 @@
             }
         }
 #endif
-<<<<<<< HEAD
-        _process = Process.Start(info);
-=======
-            try
-            {
-                this.process = Process.Start(info);
-            }
-            catch (Win32Exception ex)
-            {
-                throw new Exception(string.Format(Resources.ProcessStartWin32Failure, consoleRunnerPath, arguments), ex);
-            }
->>>>>>> be0ee8db
+        try
+        {
+            _process = Process.Start(info);
+        }
+        catch (Win32Exception ex)
+        {
+            throw new Exception(string.Format(Resources.ProcessStartWin32Failure, consoleRunnerPath, arguments), ex);
+        }
 
         lock (_syncObject)
         {
