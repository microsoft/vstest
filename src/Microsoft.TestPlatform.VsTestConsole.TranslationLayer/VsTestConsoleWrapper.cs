--- conflicted
+++ resolved
@@ -21,20 +21,16 @@
 
         private const int ConnectionTimeout = 30 * 1000;
 
-        private const string PortArgument = "/port:{0}";
-
         private readonly IProcessManager vstestConsoleProcessManager;
 
         private readonly ITranslationLayerRequestSender requestSender;
 
-<<<<<<< HEAD
         private bool sessionStarted;
-=======
+
         /// <summary>
         /// Port number for communicating with Vstest CLI
         /// </summary>
         private const string PORT_ARGUMENT = "/port:{0}";
->>>>>>> 6eb7cb67
 
         /// <summary>
         /// Process Id of the Current Process which is launching Vstest CLI
@@ -81,16 +77,10 @@
 
             if (port > 0)
             {
-<<<<<<< HEAD
-                // Start Vstest.console.exe
-                string args = string.Format(CultureInfo.InvariantCulture, PortArgument, port);
-                this.vstestConsoleProcessManager.StartProcess(new[] { args });
-=======
                 // Start Vstest.console.exe with args: --parentProcessId|/parentprocessid:<ppid> --port|/port:<port>
                 string parentProcessIdArgs = string.Format(CultureInfo.InvariantCulture, PARENT_PROCESSID_ARGUMENT, Process.GetCurrentProcess().Id);
                 string portArgs = string.Format(CultureInfo.InvariantCulture, PORT_ARGUMENT, port);
                 this.vstestConsoleProcessManager.StartProcess(new string[2] { parentProcessIdArgs, portArgs });
->>>>>>> 6eb7cb67
             }
             else
             {
