--- conflicted
+++ resolved
@@ -8,10 +8,6 @@
 
 namespace Microsoft.VisualStudio.TestPlatform.Utilities;
 
-<<<<<<< HEAD
-// !!! FEATURES MUST BE KEPT IN SYNC WITH https://github.com/dotnet/sdk/blob/main/src/Cli/dotnet/commands/dotnet-test/VSTestFeatureFlag.cs !!!
-internal sealed class FeatureFlag : IFeatureFlag
-=======
 /// <summary>
 /// !!!NEVER USE A FLAG TO ENABLE FUNCTIONALITY!!!
 /// 
@@ -28,43 +24,11 @@
 
 // !!! SDK USED FEATURE NAMES MUST BE KEPT IN SYNC IN https://github.com/dotnet/sdk/blob/main/src/Cli/dotnet/commands/dotnet-test/VSTestFeatureFlag.cs !!!
 internal partial class FeatureFlag : IFeatureFlag
->>>>>>> 54508ccb
 {
     private readonly ConcurrentDictionary<string, bool> _cache = new();
 
-    public static IFeatureFlag Instance { get; } = new FeatureFlag();
+    public static IFeatureFlag Instance { get; private set; } = new FeatureFlag();
 
-<<<<<<< HEAD
-    static FeatureFlag()
-    {
-#pragma warning disable CS0618 // Type or member is obsolete
-        Reset();
-#pragma warning restore CS0618 // Type or member is obsolete
-    }
-
-    [Obsolete("Use this only from tests, and ctor.")]
-    internal static void Reset()
-    {
-        FeatureFlags.Clear();
-        FeatureFlags.Add(ARTIFACTS_POSTPROCESSING, true);
-        FeatureFlags.Add(ARTIFACTS_POSTPROCESSING_SDK_KEEP_OLD_UX, false);
-        FeatureFlags.Add(FORCE_DATACOLLECTORS_ATTACHMENTPROCESSORS, false);
-        FeatureFlags.Add(MULTI_TFM_RUN, true);
-    }
-
-    [Obsolete("Use this only from tests.")]
-    internal static void SetFlag(string name, bool value)
-    {
-        if (!FeatureFlags.ContainsKey(name))
-            throw new ArgumentException($"Feature flag {name} is not a known feature flag.");
-        
-        FeatureFlags[name] = value;
-    }
-
-    // Added for artifact post-processing, it enable/disable the post processing.
-    // Added in 17.2-preview 7.0-preview
-    public const string ARTIFACTS_POSTPROCESSING = VSTEST_FEATURE + "_" + nameof(ARTIFACTS_POSTPROCESSING);
-=======
     private FeatureFlag() { }
 
     // Only check the env variable once, when it is not set or is set to 0, consider it unset. When it is anything else, consider it set.
@@ -75,29 +39,26 @@
     // Added for artifact post-processing, it enable/disable the post processing.
     // Added in 17.2-preview 7.0-preview
     public const string DISABLE_ARTIFACTS_POSTPROCESSING = VSTEST_ + nameof(DISABLE_ARTIFACTS_POSTPROCESSING);
->>>>>>> 54508ccb
 
     // Added for artifact post-processing, it will show old output for dotnet sdk scenario.
     // It can be useful if we need to restore old UX in case users are parsing the console output.
     // Added in 17.2-preview 7.0-preview
-<<<<<<< HEAD
-    public const string ARTIFACTS_POSTPROCESSING_SDK_KEEP_OLD_UX = VSTEST_FEATURE + "_" + nameof(ARTIFACTS_POSTPROCESSING_SDK_KEEP_OLD_UX);
+    public const string DISABLE_ARTIFACTS_POSTPROCESSING_NEW_SDK_UX = VSTEST_ + nameof(DISABLE_ARTIFACTS_POSTPROCESSING_NEW_SDK_UX);
 
-    // Allow vstest.console to sources from multiple TFMs
-    public const string MULTI_TFM_RUN = VSTEST_FEATURE + "_" + nameof(MULTI_TFM_RUN);
+    // TODO: Invert this to disable.
+    public const string MULTI_TFM_RUN = VSTEST_ + nameof(MULTI_TFM_RUN);
 
-    // Temporary used to allow tests to work
-    public const string FORCE_DATACOLLECTORS_ATTACHMENTPROCESSORS = VSTEST_FEATURE + "_" + "FORCE_DATACOLLECTORS_ATTACHMENTPROCESSORS";
+    [Obsolete("Only use this in tests.")]
+    internal static void Reset()
+    {
+        Instance = new FeatureFlag();
+    }
 
-    // For now we're checking env var.
-    // We could add it also to some section inside the runsettings.
-    public bool IsEnabled(string featureName) =>
-        int.TryParse(Environment.GetEnvironmentVariable(featureName), out int enabled) ?
-        enabled == 1 :
-        FeatureFlags.TryGetValue(featureName, out bool isEnabled) && isEnabled;
-=======
-    public const string DISABLE_ARTIFACTS_POSTPROCESSING_NEW_SDK_UX = VSTEST_ + nameof(DISABLE_ARTIFACTS_POSTPROCESSING_NEW_SDK_UX);
->>>>>>> 54508ccb
+    [Obsolete("Only use this in tests.")]
+    internal void SetFlag(string key, bool value)
+    {
+        _cache[key] = value;
+    }
 }
 
 #endif