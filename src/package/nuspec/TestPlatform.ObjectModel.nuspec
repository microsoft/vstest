--- conflicted
+++ resolved
@@ -82,13 +82,9 @@
     </frameworkAssemblies>
   </metadata>
   <files>	
-<<<<<<< HEAD
-      <!-- net45 -->
-=======
     <file src="Icon.png" target="" />
-    
+ 
     <!-- net45 -->
->>>>>>> 0338fd27
       <file src="net45\$Runtime$\Microsoft.VisualStudio.TestPlatform.ObjectModel.dll" target="lib\net45\" />
       <file src="net45\$Runtime$\Microsoft.TestPlatform.ManagedNames.dll"             target="lib\net45\" />
       <file src="net45\$Runtime$\Microsoft.TestPlatform.CoreUtilities.dll"            target="lib\net45\" />
