<?xml version="1.0" encoding="utf-8"?>
<Project ToolsVersion="12.0" DefaultTargets="SignAssemblies" xmlns="http://schemas.microsoft.com/developer/msbuild/2003">
  <PropertyGroup>
    <SignType Condition="'$(SignType)' == ''">Test</SignType>
    <MicrobuildVersion>0.2.0</MicrobuildVersion>
  </PropertyGroup>

  <PropertyGroup>
    <RootDirectory>$(MSBuildThisFileDirectory)..\..\..\</RootDirectory>
    <BuildConfiguration Condition="'$(BuildConfiguration)' == ''">Release</BuildConfiguration>
    <TargetFramework Condition="'$(TargetFramework)' == ''">net451</TargetFramework>
    <TargetRuntime Condition="'$(TargetRuntime)' == ''">win7-x64</TargetRuntime>
    <IncludeLegacyComponents Condition="'$(IncludeLegacyComponents)' == ''">False</IncludeLegacyComponents>

    <PackagesDirectory Condition="'$(PackagesDirectory)' == ''">$(RootDirectory)packages\</PackagesDirectory>
    <ArtifactsBaseDirectory Condition="'$(ArtifactsBaseDirectory)' == ''">$(RootDirectory)artifacts\$(BuildConfiguration)\</ArtifactsBaseDirectory>

    <!-- Directory with .NET 4.6 binaries -->
    <ArtifactsDirectory Condition="'$(ArtifactsDirectory)' == ''">$(ArtifactsBaseDirectory)$(TargetFramework)\$(TargetRuntime)\</ArtifactsDirectory>

    <!-- Directory with .NETCore binaries -->
    <ArtifactsCoreDirectory Condition="'$(ArtifactsCoreDirectory)' == ''">$(ArtifactsBaseDirectory)netcoreapp2.1\</ArtifactsCoreDirectory>
    
    <!-- Directory with NetStandard1.0 binaries -->
    <ArtifactsNS10Directory Condition="'$(ArtifactsNS10Directory)' == ''">$(ArtifactsBaseDirectory)netstandard1.0\</ArtifactsNS10Directory>
    
    <!-- Directory with NetStandard1.3 binaries -->
    <ArtifactsNS13Directory Condition="'$(ArtifactsNS13Directory)' == ''">$(ArtifactsBaseDirectory)netstandard1.3\</ArtifactsNS13Directory>
    
    <!-- Directory with NetStandard2.0 binaries -->
    <ArtifactsNS20Directory Condition="'$(ArtifactsNS20Directory)' == ''">$(ArtifactsBaseDirectory)netstandard2.0\</ArtifactsNS20Directory>

    <IntermediatesDirectory Condition="'$(IntermediatesDirectory)' == ''">$(ArtifactsBaseDirectory)obj\$(BuildConfiguration)\$(TargetFramework)\$(TargetRuntime)\</IntermediatesDirectory>
  </PropertyGroup>

  <ImportGroup>
    <Import Project="$(PackagesDirectory)Microbuild.Core\$(MicrobuildVersion)\build\Microbuild.Core.props" />
    <Import Project="$(PackagesDirectory)Microbuild.Core\$(MicrobuildVersion)\build\Microbuild.Core.targets" />
  </ImportGroup>

  <ItemGroup>
    <ResxLang Include="cs;de;es;fr;it;ja;ko;pl;pt-BR;ru;tr;zh-Hans;zh-Hant" />
  </ItemGroup>
  
  <Target Name="SignAssemblies">
    <!-- Sign all files if IncludeLegacyComponents is set to true -->
    <ItemGroup Condition="'$(IncludeLegacyComponents)' == 'true'">
      <!-- These are already signed, trying to sign them again causes warnings in the build pipeline.
        <AssembliesToSign Include="$(ArtifactsDirectory)Extensions\Cpp\Microsoft.VisualStudio.TestTools.CppUnitTestFramework.dll" />
        <AssembliesToSign Include="$(ArtifactsDirectory)Extensions\Cpp\Microsoft.VisualStudio.TestTools.CppUnitTestFramework.Executor.dll" />
        <AssembliesToSign Include="$(ArtifactsDirectory)Extensions\Cpp\Microsoft.VisualStudio.TestTools.CppUnitTestFramework.Executor.Resources.dll" />
        <AssembliesToSign Include="$(ArtifactsDirectory)Extensions\Cpp\Microsoft.VisualStudio.TestTools.CppUnitTestFramework.Executor.x64.dll" />
        <AssembliesToSign Include="$(ArtifactsDirectory)Extensions\Cpp\Microsoft.VisualStudio.TestTools.CppUnitTestFramework.Resources.dll" />
        <AssembliesToSign Include="$(ArtifactsDirectory)Extensions\Cpp\Microsoft.VisualStudio.TestTools.CppUnitTestFramework.x64.dll" />
        <AssembliesToSign Include="$(ArtifactsDirectory)Extensions\Cpp\Microsoft.VisualStudio.TestTools.CppUnitTestFramework.Discoverer.dll" />
        <AssembliesToSign Include="$(ArtifactsDirectory)Extensions\Cpp\Microsoft.VisualStudio.TestTools.CppUnitTestFramework.TestEngine.dll" />
        
        <AssembliesToSign Include="$(ArtifactsDirectory)Extensions\V1\Microsoft.VisualStudio.QualityTools.Plugins.CodeCoverage.dll" />
        <AssembliesToSign Include="$(ArtifactsDirectory)Extensions\V1\Microsoft.VisualStudio.QualityTools.VideoRecorderEngine.dll" />
        <AssembliesToSign Include="$(ArtifactsDirectory)Extensions\V1\Microsoft.VisualStudio.TestTools.DataCollection.EventLog.dll" />
        <AssembliesToSign Include="$(ArtifactsDirectory)Extensions\V1\Microsoft.VisualStudio.TestTools.DataCollection.MediaRecorder.Model.dll" />
        <AssembliesToSign Include="$(ArtifactsDirectory)Extensions\V1\Microsoft.VisualStudio.TestTools.DataCollection.SystemInfo.dll" />
        <AssembliesToSign Include="$(ArtifactsDirectory)Extensions\V1\Microsoft.VisualStudio.TestTools.DataCollection.VideoRecorder.dll" />
        <AssembliesToSign Include="$(ArtifactsDirectory)Extensions\V1\Microsoft.VisualStudio.TraceCollector.dll" />
        <AssembliesToSign Include="$(ArtifactsDirectory)Extensions\V1\VSTestVideoRecorder.exe" />
        <AssembliesToSign Include="$(ArtifactsDirectory)Extensions\V1\x86\Microsoft.VisualStudio.Coverage.Monitor.dll" />
        <AssembliesToSign Include="$(ArtifactsDirectory)Extensions\V1\x64\Microsoft.VisualStudio.Coverage.Monitor.dll" />

        <AssembliesToSign Include="$(ArtifactsDirectory)Extensions\VideoRecorder\Microsoft.VisualStudio.QualityTools.VideoRecorderEngine.dll" />
        <AssembliesToSign Include="$(ArtifactsDirectory)Extensions\VideoRecorder\Microsoft.VisualStudio.TestTools.DataCollection.MediaRecorder.Model.dll" />
        <AssembliesToSign Include="$(ArtifactsDirectory)Extensions\VideoRecorder\VSTestVideoRecorder.exe" />
      -->

      <AssembliesToSign Include="$(ArtifactsDirectory)Extensions\Microsoft.VisualStudio.TestTools.DataCollection.MediaRecorder.Model.dll" />
      <AssembliesToSign Include="$(ArtifactsDirectory)Extensions\Microsoft.VisualStudio.TestTools.DataCollection.VideoRecorderCollector.dll" />
      <AssembliesToSign Include="$(ArtifactsDirectory)Extensions\Microsoft.VisualStudio.TestPlatform.Extensions.GenericTestAdapter.dll" />
      <AssembliesToSign Include="$(ArtifactsDirectory)Extensions\Microsoft.VisualStudio.TestPlatform.Extensions.OrderedTestAdapter.dll" />
      <AssembliesToSign Include="$(ArtifactsDirectory)Extensions\Microsoft.VisualStudio.TestPlatform.Extensions.CodedWebTestAdapter.dll" />
      <AssembliesToSign Include="$(ArtifactsDirectory)Extensions\Microsoft.VisualStudio.TestPlatform.Extensions.WebTestAdapter.dll" />
      <AssembliesToSign Include="$(ArtifactsDirectory)Extensions\Microsoft.VisualStudio.TestPlatform.Extensions.TmiAdapter.dll" />
      <AssembliesToSign Include="$(ArtifactsDirectory)Extensions\Microsoft.VisualStudio.TestPlatform.Extensions.Trx.TestLogger.dll" />
      <AssembliesToSign Include="$(ArtifactsDirectory)Extensions\Microsoft.VisualStudio.TestPlatform.Extensions.Html.TestLogger.dll" />
      <AssembliesToSign Include="$(ArtifactsDirectory)Extensions\Microsoft.VisualStudio.TestPlatform.Extensions.VSTestIntegration.dll" />
      <AssembliesToSign Include="$(ArtifactsDirectory)Extensions\Microsoft.VisualStudio.TestTools.CppUnitTestFramework.ComInterfaces.dll" />
      <AssembliesToSign Include="$(ArtifactsDirectory)Extensions\Microsoft.VisualStudio.TestTools.CppUnitTestFramework.CppUnitTestExtension.dll" />

      <!-- UWP runtime provider and dependent dlls -->
      <AssembliesToSign Include="$(ArtifactsDirectory)CoreCon\VisualStudioDatastoreConfigurationProvider.dll" />

      <!-- Qualitytools dlls -->
      <AssembliesToSign Include="$(ArtifactsDirectory)Microsoft.VisualStudio.QualityTools.AgentObject.dll" />
      <AssembliesToSign Include="$(ArtifactsDirectory)Microsoft.VisualStudio.QualityTools.AgentProcessManager.dll" />
      <AssembliesToSign Include="$(ArtifactsDirectory)Microsoft.VisualStudio.QualityTools.Common.dll" />
      <AssembliesToSign Include="$(ArtifactsDirectory)Microsoft.VisualStudio.QualityTools.ControllerObject.dll" />
      <AssembliesToSign Include="$(ArtifactsDirectory)Microsoft.VisualStudio.QualityTools.ExecutionCommon.dll" />
      <AssembliesToSign Include="$(ArtifactsDirectory)Microsoft.VisualStudio.QualityTools.LoadTest.dll" />
      <AssembliesToSign Include="$(ArtifactsDirectory)Microsoft.VisualStudio.QualityTools.LoadTestFramework.dll" />
      <AssembliesToSign Include="$(ArtifactsDirectory)Microsoft.VisualStudio.QualityTools.Resource.dll" />
      <AssembliesToSign Include="$(ArtifactsDirectory)Microsoft.VisualStudio.QualityTools.Tips.GenericTest.Adapter.dll" />
      <AssembliesToSign Include="$(ArtifactsDirectory)Microsoft.VisualStudio.QualityTools.Tips.GenericTest.ObjectModel.dll" />
      <AssembliesToSign Include="$(ArtifactsDirectory)Microsoft.VisualStudio.QualityTools.Tips.GenericTest.Tip.dll" />
      <AssembliesToSign Include="$(ArtifactsDirectory)Microsoft.VisualStudio.QualityTools.Tips.ManualTest.Adapter.dll" />
      <AssembliesToSign Include="$(ArtifactsDirectory)Microsoft.VisualStudio.QualityTools.Tips.ManualTest.ObjectModel.dll" />
      <AssembliesToSign Include="$(ArtifactsDirectory)Microsoft.VisualStudio.QualityTools.Tips.ManualTest.Tip.dll" />
      <AssembliesToSign Include="$(ArtifactsDirectory)Microsoft.VisualStudio.QualityTools.Tips.OrderedTest.Adapter.dll" />
      <AssembliesToSign Include="$(ArtifactsDirectory)Microsoft.VisualStudio.QualityTools.Tips.OrderedTest.ObjectModel.dll" />
      <AssembliesToSign Include="$(ArtifactsDirectory)Microsoft.VisualStudio.QualityTools.Tips.OrderedTest.Tip.dll" />
      <AssembliesToSign Include="$(ArtifactsDirectory)Microsoft.VisualStudio.QualityTools.Tips.UnitTest.Adapter.dll" />
      <AssembliesToSign Include="$(ArtifactsDirectory)Microsoft.VisualStudio.QualityTools.Tips.UnitTest.AssemblyResolver.dll" />
      <AssembliesToSign Include="$(ArtifactsDirectory)Microsoft.VisualStudio.QualityTools.Tips.UnitTest.ObjectModel.dll" />
      <AssembliesToSign Include="$(ArtifactsDirectory)Microsoft.VisualStudio.QualityTools.Tips.UnitTest.Tip.dll" />
      <AssembliesToSign Include="$(ArtifactsDirectory)Microsoft.VisualStudio.QualityTools.Tips.WebLoadTest.Tip.dll" />
      <AssembliesToSign Include="$(ArtifactsDirectory)Microsoft.VisualStudio.QualityTools.TMI.dll" />
      <AssembliesToSign Include="$(ArtifactsDirectory)Microsoft.VisualStudio.QualityTools.UnitTestFramework.dll" />
      <AssembliesToSign Include="$(ArtifactsDirectory)Microsoft.VisualStudio.QualityTools.WebTestFramework.dll" />
      <AssembliesToSign Include="$(ArtifactsDirectory)Microsoft.VisualStudio.QualityTools.DataCollectionAgentObject.dll" />
      <AssembliesToSign Include="$(ArtifactsDirectory)Microsoft.VisualStudio.QualityTools.HostAdapters.ASPNETAdapter.dll" />
      <AssembliesToSign Include="$(ArtifactsDirectory)Microsoft.VisualStudio.QualityTools.HostAdapters.ASPNETAgent.dll" />
      <AssembliesToSign Include="$(ArtifactsDirectory)VsWebSite.Interop.dll" />
      <AssembliesToSign Include="$(ArtifactsDirectory)QTAgent.exe" />
      <AssembliesToSign Include="$(ArtifactsDirectory)QTAgent32.exe" />
      <AssembliesToSign Include="$(ArtifactsDirectory)QTAgent32_35.exe" />
      <AssembliesToSign Include="$(ArtifactsDirectory)QTAgent32_40.exe" />
      <AssembliesToSign Include="$(ArtifactsDirectory)QTAgent_35.exe" />
      <AssembliesToSign Include="$(ArtifactsDirectory)QTAgent_40.exe" />
      <AssembliesToSign Include="$(ArtifactsDirectory)QTDCAgent.exe" />
      <AssembliesToSign Include="$(ArtifactsDirectory)QTDCAgent32.exe" />

      <!-- DataCollector related dlls -->
      <AssembliesToSign Include="$(ArtifactsDirectory)Microsoft.IntelliTrace.Core.dll" />
      <AssembliesToSign Include="$(ArtifactsDirectory)Microsoft.VisualStudio.Coverage.Analysis.dll" />
      <AssembliesToSign Include="$(ArtifactsDirectory)Microsoft.VisualStudio.Coverage.Interop.dll" />
      <AssembliesToSign Include="$(ArtifactsDirectory)Microsoft.VisualStudio.Diagnostics.Utilities.dll" />
      <AssembliesToSign Include="$(ArtifactsDirectory)Microsoft.VisualStudio.Enterprise.AspNetHelper.dll" />
      <AssembliesToSign Include="$(ArtifactsDirectory)Microsoft.VisualStudio.ArchitectureTools.PEReader.dll" />
      <AssembliesToSign Include="$(ArtifactsDirectory)Extensions\Microsoft.VisualStudio.TraceDataCollector.dll" />
      <AssembliesToSign Include="$(ArtifactsDirectory)Extensions\Microsoft.VisualStudio.Coverage.Interop.dll" />

      <!-- CUIT related dlls -->
      <AssembliesToSign Include="$(ArtifactsDirectory)Microsoft.VisualStudio.Diagnostics.Measurement.dll" />
      <AssembliesToSign Include="$(ArtifactsDirectory)Microsoft.VisualStudio.QualityTools.Sqm.dll" />
      <AssembliesToSign Include="$(ArtifactsDirectory)Microsoft.VisualStudio.OLE.Interop.dll" />
<<<<<<< HEAD
      
      <!-- These are already signed, trying to sign them again causes warnings in the build pipeline.
        <AssembliesToSign Include="$(ArtifactsDirectory)Interop.UIAutomationClient.dll" />
        <AssembliesToSign Include="$(ArtifactsDirectory)Microsoft.ShDocVw.dll" />
        <AssembliesToSign Include="$(ArtifactsDirectory)Microsoft.VisualStudio.QualityTools.CodedUITestFramework.dll" />
        <AssembliesToSign Include="$(ArtifactsDirectory)Microsoft.VisualStudio.TestTools.UITest.Extension.IE.Communication.dll" />
        <AssembliesToSign Include="$(ArtifactsDirectory)Microsoft.VisualStudio.TestTools.UITest.Extension.IE.Communication.Interop.dll" />
        <AssembliesToSign Include="$(ArtifactsDirectory)Microsoft.VisualStudio.TestTools.UITest.Common.dll" />
        <AssembliesToSign Include="$(ArtifactsDirectory)Microsoft.VisualStudio.TestTools.UITest.Extension.dll" />
        <AssembliesToSign Include="$(ArtifactsDirectory)Microsoft.VisualStudio.TestTools.UITest.Extension.MSAA.dll" />
        <AssembliesToSign Include="$(ArtifactsDirectory)Microsoft.VisualStudio.TestTools.UITest.ExtensionUtilities.dll" />
        <AssembliesToSign Include="$(ArtifactsDirectory)Microsoft.VisualStudio.TestTools.UITest.Framework.dll" />
        <AssembliesToSign Include="$(ArtifactsDirectory)Microsoft.VisualStudio.TestTools.UITest.Logging.dll" />
        <AssembliesToSign Include="$(ArtifactsDirectory)Microsoft.VisualStudio.TestTools.UITest.Playback.dll" />
        <AssembliesToSign Include="$(ArtifactsDirectory)Microsoft.VisualStudio.TestTools.UITest.Playback.Engine.dll" />
        <AssembliesToSign Include="$(ArtifactsDirectory)Microsoft.VisualStudio.TestTools.UITest.Synchronization.dll" />
        <AssembliesToSign Include="$(ArtifactsDirectory)Microsoft.VisualStudio.TestTools.UITest.WindowsStoreUtility.dll" />
        <AssembliesToSign Include="$(ArtifactsDirectory)Microsoft.VisualStudio.TestTools.UITesting.dll" />
        
        <AssembliesToSign Include="$(ArtifactsDirectory)UIAComwrapper.dll" />
        <AssembliesToSign Include="$(ArtifactsDirectory)CUITPlugins\Microsoft.VisualStudio.TestTools.UITest.Extension.CrossBrowser.dll" />
        <AssembliesToSign Include="$(ArtifactsDirectory)CUITPlugins\Microsoft.VisualStudio.TestTools.UITest.Extension.IE.Communication.dll" />
        <AssembliesToSign Include="$(ArtifactsDirectory)CUITPlugins\Microsoft.VisualStudio.TestTools.UITest.Extension.IE.Communication.Interop.dll" />
        <AssembliesToSign Include="$(ArtifactsDirectory)CUITPlugins\Microsoft.VisualStudio.TestTools.UITest.Extension.IE.dll" />
        <AssembliesToSign Include="$(ArtifactsDirectory)CUITPlugins\Microsoft.VisualStudio.TestTools.UITest.Extension.IE.EventHelper.dll" />
        <AssembliesToSign Include="$(ArtifactsDirectory)CUITPlugins\Microsoft.VisualStudio.TestTools.UITest.Extension.IE64.Communication.dll" />
        <AssembliesToSign Include="$(ArtifactsDirectory)CUITPlugins\Microsoft.VisualStudio.TestTools.UITest.Extension.IE64.EventHelper.dll" />
        <AssembliesToSign Include="$(ArtifactsDirectory)CUITPlugins\Microsoft.VisualStudio.TestTools.UITest.Extension.Uia.dll" />
        <AssembliesToSign Include="$(ArtifactsDirectory)CUITPlugins\Microsoft.VisualStudio.TestTools.UITest.Extension.UiaWidget.dll" />
        <AssembliesToSign Include="$(ArtifactsDirectory)CUITPlugins\Microsoft.VisualStudio.TestTools.UITest.Extension.UiaWidget.UIAHtmlElementUtilities.dll" />
      -->

=======
      <AssembliesToSign Include="$(ArtifactsDirectory)Microsoft.VisualStudio.QualityTools.CodedUITestFramework.dll" />
      <AssembliesToSign Include="$(ArtifactsDirectory)Microsoft.VisualStudio.TestTools.UITest.Common.dll" />
      <AssembliesToSign Include="$(ArtifactsDirectory)Microsoft.VisualStudio.TestTools.UITest.Extension.dll" />
      <AssembliesToSign Include="$(ArtifactsDirectory)Microsoft.VisualStudio.TestTools.UITest.Extension.MSAA.dll" />
      <AssembliesToSign Include="$(ArtifactsDirectory)Microsoft.VisualStudio.TestTools.UITest.ExtensionUtilities.dll" />
      <AssembliesToSign Include="$(ArtifactsDirectory)Microsoft.VisualStudio.TestTools.UITest.Framework.dll" />
      <AssembliesToSign Include="$(ArtifactsDirectory)Microsoft.VisualStudio.TestTools.UITest.Logging.dll" />
      <AssembliesToSign Include="$(ArtifactsDirectory)Microsoft.VisualStudio.TestTools.UITest.Playback.dll" />
      <AssembliesToSign Include="$(ArtifactsDirectory)Microsoft.VisualStudio.TestTools.UITest.Playback.Engine.dll" />
      <AssembliesToSign Include="$(ArtifactsDirectory)Microsoft.VisualStudio.TestTools.UITest.WindowsStoreUtility.dll" />
      <AssembliesToSign Include="$(ArtifactsDirectory)Microsoft.VisualStudio.TestTools.UITesting.dll" />
      <AssembliesToSign Include="$(ArtifactsDirectory)Microsoft.VisualStudio.TestTools.UITest.Extension.IE.Communication.dll" />
      <AssembliesToSign Include="$(ArtifactsDirectory)Microsoft.VisualStudio.TestTools.UITest.Extension.IE.Communication.Interop.dll" />
      <AssembliesToSign Include="$(ArtifactsDirectory)Microsoft.VisualStudio.TestTools.UITest.Synchronization.dll" />
      <AssembliesToSign Include="$(ArtifactsDirectory)UIAComwrapper.dll" />
      <AssembliesToSign Include="$(ArtifactsDirectory)CUITPlugins\Microsoft.VisualStudio.TestTools.UITest.Extension.CrossBrowser.dll" />
      <AssembliesToSign Include="$(ArtifactsDirectory)CUITPlugins\Microsoft.VisualStudio.TestTools.UITest.Extension.IE.dll" />
      <AssembliesToSign Include="$(ArtifactsDirectory)CUITPlugins\Microsoft.VisualStudio.TestTools.UITest.Extension.IE.EventHelper.dll" />
      <AssembliesToSign Include="$(ArtifactsDirectory)CUITPlugins\Microsoft.VisualStudio.TestTools.UITest.Extension.IE64.Communication.dll" />
      <AssembliesToSign Include="$(ArtifactsDirectory)CUITPlugins\Microsoft.VisualStudio.TestTools.UITest.Extension.IE64.EventHelper.dll" />
      <AssembliesToSign Include="$(ArtifactsDirectory)CUITPlugins\Microsoft.VisualStudio.TestTools.UITest.Extension.IE.Communication.dll" />
      <AssembliesToSign Include="$(ArtifactsDirectory)CUITPlugins\Microsoft.VisualStudio.TestTools.UITest.Extension.IE.Communication.Interop.dll" />
      <AssembliesToSign Include="$(ArtifactsDirectory)CUITPlugins\Microsoft.VisualStudio.TestTools.UITest.Extension.Uia.dll" />
      <AssembliesToSign Include="$(ArtifactsDirectory)CUITPlugins\Microsoft.VisualStudio.TestTools.UITest.Extension.UiaWidget.dll" />
      <AssembliesToSign Include="$(ArtifactsDirectory)CUITPlugins\Microsoft.VisualStudio.TestTools.UITest.Extension.UiaWidget.UIAHtmlElementUtilities.dll" />

      <!-- Third Party assemblies to sign -->
      <ThirdPartyAssembliesToSign Include="$(ArtifactsDirectory)Newtonsoft.Json.dll" />
>>>>>>> 81d3148c
    </ItemGroup>

    <!-- Sign test platform v2 assemblies for .NET 4.6-->
    <ItemGroup>
      <AssembliesToSign Include="$(ArtifactsDirectory)Microsoft.TestPlatform.CommunicationUtilities.dll" />
      <AssembliesToSign Include="$(ArtifactsDirectory)Microsoft.TestPlatform.CoreUtilities.dll" />
      <AssembliesToSign Include="$(ArtifactsDirectory)Microsoft.TestPlatform.PlatformAbstractions.dll" />
      <AssembliesToSign Include="$(ArtifactsDirectory)Microsoft.TestPlatform.CrossPlatEngine.dll" />
      <AssembliesToSign Include="$(ArtifactsDirectory)Microsoft.TestPlatform.Utilities.dll" />
      <AssembliesToSign Include="$(ArtifactsDirectory)Microsoft.TestPlatform.VsTestConsole.TranslationLayer.dll" />
      <AssembliesToSign Include="$(ArtifactsDirectory)Microsoft.VisualStudio.TestPlatform.Client.dll" />
      <AssembliesToSign Include="$(ArtifactsDirectory)Microsoft.VisualStudio.TestPlatform.Common.dll" />
      <AssembliesToSign Include="$(ArtifactsDirectory)Microsoft.VisualStudio.TestPlatform.ObjectModel.dll" />
      <AssembliesToSign Include="$(ArtifactsDirectory)datacollector.exe" />
      <AssembliesToSign Include="$(ArtifactsDirectory)vstest.console.exe" />
      <AssembliesToSign Include="$(ArtifactsDirectory)testhost.exe" />
      <AssembliesToSign Include="$(ArtifactsDirectory)testhost.x86.exe" />
      <AssembliesToSign Include="$(ArtifactsDirectory)testhost.net452.exe" />
      <AssembliesToSign Include="$(ArtifactsDirectory)testhost.net452.x86.exe" />
      <AssembliesToSign Include="$(ArtifactsDirectory)testhost.net46.exe" />
      <AssembliesToSign Include="$(ArtifactsDirectory)testhost.net46.x86.exe" />
      <AssembliesToSign Include="$(ArtifactsDirectory)testhost.net461.exe" />
      <AssembliesToSign Include="$(ArtifactsDirectory)testhost.net461.x86.exe" />
      <AssembliesToSign Include="$(ArtifactsDirectory)testhost.net462.exe" />
      <AssembliesToSign Include="$(ArtifactsDirectory)testhost.net462.x86.exe" />
      <AssembliesToSign Include="$(ArtifactsDirectory)testhost.net47.exe" />
      <AssembliesToSign Include="$(ArtifactsDirectory)testhost.net47.x86.exe" />
      <AssembliesToSign Include="$(ArtifactsDirectory)testhost.net471.exe" />
      <AssembliesToSign Include="$(ArtifactsDirectory)testhost.net471.x86.exe" />
      <AssembliesToSign Include="$(ArtifactsDirectory)testhost.net472.exe" />
      <AssembliesToSign Include="$(ArtifactsDirectory)testhost.net472.x86.exe" />
      <AssembliesToSign Include="$(ArtifactsDirectory)testhost.net48.exe" />
      <AssembliesToSign Include="$(ArtifactsDirectory)testhost.net48.x86.exe" />
	    <AssembliesToSign Include="$(ArtifactsDirectory)SettingsMigrator.exe" />

      <!-- NetFullExtensions -->
      <AssembliesToSign Include="$(ArtifactsDirectory)Extensions\Microsoft.VisualStudio.TestPlatform.Extensions.Trx.TestLogger.dll" />
      <AssembliesToSign Include="$(ArtifactsDirectory)Extensions\Microsoft.VisualStudio.TestPlatform.Extensions.Html.TestLogger.dll" />
      <AssembliesToSign Include="$(ArtifactsDirectory)Extensions\Microsoft.TestPlatform.TestHostRuntimeProvider.dll" />
      <AssembliesToSign Include="$(ArtifactsDirectory)Extensions\Microsoft.TestPlatform.Extensions.BlameDataCollector.dll" />
      <AssembliesToSign Include="$(ArtifactsDirectory)Extensions\Microsoft.TestPlatform.Extensions.EventLogCollector.dll" />

      <!-- Localized resources -->
      <AssembliesToSign Include="$(ArtifactsDirectory)%(ResxLang.Identity)\*.*" />
      <AssembliesToSign Include="$(ArtifactsDirectory)Extensions\%(ResxLang.Identity)\*.*" />

      <!-- Third Party assemblies to sign -->
      <ThirdPartyAssembliesToSign Include="$(ArtifactsDirectory)Newtonsoft.Json.dll" />
    </ItemGroup>

    <!-- Intellitrace -->
    <ItemGroup>
      <IntellitraceAssembliesToSign Include="$(ArtifactsBaseDirectory)Intellitrace\Common7\IDE\CommonExtensions\Microsoft\IntelliTrace\Microsoft.IntelliTrace.Concord.dll" />
      <IntellitraceAssembliesToSign Include="$(ArtifactsBaseDirectory)Intellitrace\Common7\IDE\CommonExtensions\Microsoft\IntelliTrace\Microsoft.IntelliTrace.ConfigUI.dll" />
      <IntellitraceAssembliesToSign Include="$(ArtifactsBaseDirectory)Intellitrace\Common7\IDE\CommonExtensions\Microsoft\IntelliTrace\Microsoft.IntelliTrace.Core.dll" />
      <IntellitraceAssembliesToSign Include="$(ArtifactsBaseDirectory)Intellitrace\Common7\IDE\CommonExtensions\Microsoft\IntelliTrace\Microsoft.IntelliTrace.Debugger.Common.dll" />
      <IntellitraceAssembliesToSign Include="$(ArtifactsBaseDirectory)Intellitrace\Common7\IDE\CommonExtensions\Microsoft\IntelliTrace\Microsoft.IntelliTrace.Debugger.dll" />
      <IntellitraceAssembliesToSign Include="$(ArtifactsBaseDirectory)Intellitrace\Common7\IDE\CommonExtensions\Microsoft\IntelliTrace\Microsoft.IntelliTrace.DebuggerMargin.dll" />
      <IntellitraceAssembliesToSign Include="$(ArtifactsBaseDirectory)Intellitrace\Common7\IDE\CommonExtensions\Microsoft\IntelliTrace\Microsoft.IntelliTrace.dll" />
      <IntellitraceAssembliesToSign Include="$(ArtifactsBaseDirectory)Intellitrace\Common7\IDE\CommonExtensions\Microsoft\IntelliTrace\Microsoft.IntelliTrace.Package.Common.dll" />
      <IntellitraceAssembliesToSign Include="$(ArtifactsBaseDirectory)Intellitrace\Common7\IDE\CommonExtensions\Microsoft\IntelliTrace\Microsoft.IntelliTrace.Package.dll" />
      <IntellitraceAssembliesToSign Include="$(ArtifactsBaseDirectory)Intellitrace\Common7\IDE\CommonExtensions\Microsoft\IntelliTrace\Microsoft.IntelliTrace.Profiler.dll" />
      <IntellitraceAssembliesToSign Include="$(ArtifactsBaseDirectory)Intellitrace\Common7\IDE\CommonExtensions\Microsoft\IntelliTrace\Microsoft.IntelliTrace.SearchMargin.dll" />
      <IntellitraceAssembliesToSign Include="$(ArtifactsBaseDirectory)Intellitrace\Common7\IDE\CommonExtensions\Microsoft\IntelliTrace\Microsoft.IntelliTrace.TelemetryObserver.Common.dll" />
      <IntellitraceAssembliesToSign Include="$(ArtifactsBaseDirectory)Intellitrace\Common7\IDE\CommonExtensions\Microsoft\IntelliTrace\Microsoft.IntelliTrace.TelemetryObserver.CoreClr.dll" />
      <IntellitraceAssembliesToSign Include="$(ArtifactsBaseDirectory)Intellitrace\Common7\IDE\CommonExtensions\Microsoft\IntelliTrace\Microsoft.IntelliTrace.TelemetryObserver.dll" />
      <IntellitraceAssembliesToSign Include="$(ArtifactsBaseDirectory)Intellitrace\Common7\IDE\CommonExtensions\Microsoft\IntelliTrace\Microsoft.VisualStudio.DefaultDataQueries.dll" />
      <IntellitraceAssembliesToSign Include="$(ArtifactsBaseDirectory)Intellitrace\Common7\IDE\CommonExtensions\Microsoft\IntelliTrace\Microsoft.VisualStudio.Diagnostics.TfsSymbolResolver.dll" />
      <IntellitraceAssembliesToSign Include="$(ArtifactsBaseDirectory)Intellitrace\Common7\IDE\CommonExtensions\Microsoft\IntelliTrace\Microsoft.VisualStudio.Diagnostics.Utilities.dll" />
      <IntellitraceAssembliesToSign Include="$(ArtifactsBaseDirectory)Intellitrace\Common7\IDE\CommonExtensions\Microsoft\IntelliTrace\Microsoft.VisualStudio.VIL.dll" />
      <IntellitraceAssembliesToSign Include="$(ArtifactsBaseDirectory)Intellitrace\Common7\IDE\CommonExtensions\Microsoft\IntelliTrace\Microsoft.VisualStudio.VIL.NotifyPointInProcHost.dll" />
      <IntellitraceAssembliesToSign Include="$(ArtifactsBaseDirectory)Intellitrace\Common7\IDE\CommonExtensions\Microsoft\IntelliTrace\1033\Microsoft.IntelliTrace.Profilerui.dll" />
      <!-- Commented out DiaSymReader.dll as it is already signed. Resigning is resulting in some issuesl -->
      <!-- <IntellitraceAssembliesToSign Include="$(ArtifactsBaseDirectory)Intellitrace\Common7\IDE\CommonExtensions\Microsoft\IntelliTrace\deps\Microsoft.DiaSymReader.dll" /> -->
      <IntellitraceAssembliesToSign Include="$(ArtifactsBaseDirectory)Intellitrace\Common7\IDE\CommonExtensions\Microsoft\IntelliTrace\deps\Microsoft.VisualStudio.Enterprise.AspNetHelper.dll" />
      <IntellitraceAssembliesToSign Include="$(ArtifactsBaseDirectory)Intellitrace\Common7\IDE\CommonExtensions\Microsoft\IntelliTrace\ProfilerProxy\amd64\concrt140.dll" />
      <IntellitraceAssembliesToSign Include="$(ArtifactsBaseDirectory)Intellitrace\Common7\IDE\CommonExtensions\Microsoft\IntelliTrace\ProfilerProxy\amd64\Microsoft.IntelliTrace.ProfilerProxy.dll" />
      <IntellitraceAssembliesToSign Include="$(ArtifactsBaseDirectory)Intellitrace\Common7\IDE\CommonExtensions\Microsoft\IntelliTrace\ProfilerProxy\amd64\msvcp140.dll" />
      <IntellitraceAssembliesToSign Include="$(ArtifactsBaseDirectory)Intellitrace\Common7\IDE\CommonExtensions\Microsoft\IntelliTrace\ProfilerProxy\amd64\vccorlib140.dll" />
      <IntellitraceAssembliesToSign Include="$(ArtifactsBaseDirectory)Intellitrace\Common7\IDE\CommonExtensions\Microsoft\IntelliTrace\ProfilerProxy\amd64\vcruntime140.dll" />
      <IntellitraceAssembliesToSign Include="$(ArtifactsBaseDirectory)Intellitrace\Common7\IDE\CommonExtensions\Microsoft\IntelliTrace\ProfilerProxy\x86\concrt140.dll" />
      <IntellitraceAssembliesToSign Include="$(ArtifactsBaseDirectory)Intellitrace\Common7\IDE\CommonExtensions\Microsoft\IntelliTrace\ProfilerProxy\x86\Microsoft.IntelliTrace.ProfilerProxy.dll" />
      <IntellitraceAssembliesToSign Include="$(ArtifactsBaseDirectory)Intellitrace\Common7\IDE\CommonExtensions\Microsoft\IntelliTrace\ProfilerProxy\x86\msvcp140.dll" />
      <IntellitraceAssembliesToSign Include="$(ArtifactsBaseDirectory)Intellitrace\Common7\IDE\CommonExtensions\Microsoft\IntelliTrace\ProfilerProxy\x86\vccorlib140.dll" />
      <IntellitraceAssembliesToSign Include="$(ArtifactsBaseDirectory)Intellitrace\Common7\IDE\CommonExtensions\Microsoft\IntelliTrace\ProfilerProxy\x86\vcruntime140.dll" />
      <IntellitraceAssembliesToSign Include="$(ArtifactsBaseDirectory)Intellitrace\Common7\IDE\CommonExtensions\Microsoft\IntelliTrace\x64\Microsoft.IntelliTrace.Profiler.dll" />
      <IntellitraceAssembliesToSign Include="$(ArtifactsBaseDirectory)Intellitrace\Common7\IDE\CommonExtensions\Microsoft\IntelliTrace\x64\1033\Microsoft.IntelliTrace.Profilerui.dll" />
      <IntellitraceAssembliesToSign Include="$(ArtifactsBaseDirectory)Intellitrace\Common7\IDE\PrivateAssemblies\Microsoft.IntelliTrace.Core.dll" />
      <IntellitraceAssembliesToSign Include="$(ArtifactsBaseDirectory)Intellitrace\Common7\IDE\PrivateAssemblies\Microsoft.IntelliTrace.ObjectModel.dll" />
      <IntellitraceAssembliesToSign Include="$(ArtifactsBaseDirectory)Intellitrace\Common7\IDE\PrivateAssemblies\Microsoft.VisualStudio.ArchitectureTools.PEReader.dll" />
      <IntellitraceAssembliesToSign Include="$(ArtifactsBaseDirectory)Intellitrace\Team Tools\Dynamic Code Coverage Tools\codecoveragemessages.dll" />
      <IntellitraceAssembliesToSign Include="$(ArtifactsBaseDirectory)Intellitrace\Team Tools\Dynamic Code Coverage Tools\covrun32.dll" />
      <IntellitraceAssembliesToSign Include="$(ArtifactsBaseDirectory)Intellitrace\Team Tools\Dynamic Code Coverage Tools\msdia140.dll" />
      <IntellitraceAssembliesToSign Include="$(ArtifactsBaseDirectory)Intellitrace\Team Tools\Dynamic Code Coverage Tools\amd64\covrun64.dll" />
      <IntellitraceAssembliesToSign Include="$(ArtifactsBaseDirectory)Intellitrace\Team Tools\Dynamic Code Coverage Tools\amd64\msdia140.dll" />
      <IntellitraceAssembliesToSign Include="$(ArtifactsBaseDirectory)Intellitrace\Common7\IDE\CommonExtensions\Microsoft\IntelliTrace\IntelliTrace.exe" />
      <IntellitraceAssembliesToSign Include="$(ArtifactsBaseDirectory)Intellitrace\Common7\IDE\CommonExtensions\Microsoft\IntelliTrace\ProcessSnapshotCleanup.exe" />
      <IntellitraceAssembliesToSign Include="$(ArtifactsBaseDirectory)Intellitrace\Common7\IDE\CommonExtensions\Microsoft\IntelliTrace\TDEnvCleanup.exe" />
      <IntellitraceAssembliesToSign Include="$(ArtifactsBaseDirectory)Intellitrace\Team Tools\Dynamic Code Coverage Tools\CodeCoverage.exe" />
      <IntellitraceAssembliesToSign Include="$(ArtifactsBaseDirectory)Intellitrace\Team Tools\Dynamic Code Coverage Tools\amd64\CodeCoverage.exe" />
      <IntellitraceAssembliesToSign Include="$(ArtifactsBaseDirectory)Intellitrace\Common7\IDE\Extensions\TestPlatform\Microsoft.VisualStudio.Telemetry.dll" />
      <IntellitraceAssembliesToSign Include="$(ArtifactsBaseDirectory)Intellitrace\Common7\IDE\Extensions\TestPlatform\Microsoft.VisualStudio.Utilities.Internal.dll" />
    </ItemGroup>

    <!-- Sign test platform v2 assemblies for .NET Core -->
    <ItemGroup>
      <CoreAssembliesToSign Include="$(ArtifactsCoreDirectory)DataCollector.dll" />
      <CoreAssembliesToSign Include="$(ArtifactsCoreDirectory)Microsoft.TestPlatform.CommunicationUtilities.dll" />
      <CoreAssembliesToSign Include="$(ArtifactsCoreDirectory)Microsoft.TestPlatform.CoreUtilities.dll" />
      <CoreAssembliesToSign Include="$(ArtifactsCoreDirectory)Microsoft.TestPlatform.PlatformAbstractions.dll" />
      <CoreAssembliesToSign Include="$(ArtifactsCoreDirectory)Microsoft.TestPlatform.CrossPlatEngine.dll" />
      <CoreAssembliesToSign Include="$(ArtifactsCoreDirectory)Microsoft.TestPlatform.Utilities.dll" />
      <CoreAssembliesToSign Include="$(ArtifactsCoreDirectory)Microsoft.TestPlatform.VsTestConsole.TranslationLayer.dll" />
      <CoreAssembliesToSign Include="$(ArtifactsCoreDirectory)Microsoft.VisualStudio.TestPlatform.Client.dll" />
      <CoreAssembliesToSign Include="$(ArtifactsCoreDirectory)Microsoft.VisualStudio.TestPlatform.Common.dll" />
      <CoreAssembliesToSign Include="$(ArtifactsCoreDirectory)Microsoft.VisualStudio.TestPlatform.ObjectModel.dll" />
      <CoreAssembliesToSign Include="$(ArtifactsCoreDirectory)vstest.console.dll" />

      <CoreAssembliesToSign Include="$(ArtifactsCoreDirectory)TestHost\Microsoft.TestPlatform.CommunicationUtilities.dll" />
      <CoreAssembliesToSign Include="$(ArtifactsCoreDirectory)TestHost\Microsoft.TestPlatform.CoreUtilities.dll" />
      <CoreAssembliesToSign Include="$(ArtifactsCoreDirectory)TestHost\Microsoft.TestPlatform.CrossPlatEngine.dll" />
      <CoreAssembliesToSign Include="$(ArtifactsCoreDirectory)TestHost\Microsoft.TestPlatform.PlatformAbstractions.dll" />
      <CoreAssembliesToSign Include="$(ArtifactsCoreDirectory)TestHost\Microsoft.TestPlatform.Utilities.dll" />
      <CoreAssembliesToSign Include="$(ArtifactsCoreDirectory)TestHost\Microsoft.VisualStudio.TestPlatform.Common.dll" />
      <CoreAssembliesToSign Include="$(ArtifactsCoreDirectory)TestHost\Microsoft.VisualStudio.TestPlatform.ObjectModel.dll" />
      <CoreAssembliesToSign Include="$(ArtifactsCoreDirectory)TestHost\testhost.exe" />
      <CoreAssembliesToSign Include="$(ArtifactsCoreDirectory)TestHost\testhost.x86.exe" />
      <CoreAssembliesToSign Include="$(ArtifactsCoreDirectory)TestHost\testhost.net452.exe" />
      <CoreAssembliesToSign Include="$(ArtifactsCoreDirectory)TestHost\testhost.net452.x86.exe" />
      <CoreAssembliesToSign Include="$(ArtifactsCoreDirectory)TestHost\testhost.net46.exe" />
      <CoreAssembliesToSign Include="$(ArtifactsCoreDirectory)TestHost\testhost.net46.x86.exe" />
      <CoreAssembliesToSign Include="$(ArtifactsCoreDirectory)TestHost\testhost.net461.exe" />
      <CoreAssembliesToSign Include="$(ArtifactsCoreDirectory)TestHost\testhost.net461.x86.exe" />
      <CoreAssembliesToSign Include="$(ArtifactsCoreDirectory)TestHost\testhost.net462.exe" />
      <CoreAssembliesToSign Include="$(ArtifactsCoreDirectory)TestHost\testhost.net462.x86.exe" />
      <CoreAssembliesToSign Include="$(ArtifactsCoreDirectory)TestHost\testhost.net47.exe" />
      <CoreAssembliesToSign Include="$(ArtifactsCoreDirectory)TestHost\testhost.net47.x86.exe" />
      <CoreAssembliesToSign Include="$(ArtifactsCoreDirectory)TestHost\testhost.net471.exe" />
      <CoreAssembliesToSign Include="$(ArtifactsCoreDirectory)TestHost\testhost.net471.x86.exe" />
      <CoreAssembliesToSign Include="$(ArtifactsCoreDirectory)TestHost\testhost.net472.exe" />
      <CoreAssembliesToSign Include="$(ArtifactsCoreDirectory)TestHost\testhost.net472.x86.exe" />
      <CoreAssembliesToSign Include="$(ArtifactsCoreDirectory)TestHost\testhost.net48.exe" />
      <CoreAssembliesToSign Include="$(ArtifactsCoreDirectory)TestHost\testhost.net48.x86.exe" />
      <CoreAssembliesToSign Include="$(ArtifactsCoreDirectory)TestHost\datacollector.exe" />

      <NetStandard10AssembliesToSign Include="$(ArtifactsNS10Directory)Microsoft.TestPlatform.PlatformAbstractions.dll" />

      <NetStandard13AssembliesToSign Include="$(ArtifactsNS13Directory)Microsoft.TestPlatform.CoreUtilities.dll" />
      <NetStandard13AssembliesToSign Include="$(ArtifactsNS13Directory)Microsoft.TestPlatform.PlatformAbstractions.dll" />
      <NetStandard13AssembliesToSign Include="$(ArtifactsNS13Directory)Microsoft.VisualStudio.TestPlatform.ObjectModel.dll" />

      <NetStandard20AssembliesToSign Include="$(ArtifactsNS20Directory)Microsoft.TestPlatform.CoreUtilities.dll" />
      <NetStandard20AssembliesToSign Include="$(ArtifactsNS20Directory)Microsoft.TestPlatform.PlatformAbstractions.dll" />
      <NetStandard20AssembliesToSign Include="$(ArtifactsNS20Directory)Microsoft.VisualStudio.TestPlatform.ObjectModel.dll" />

      <!-- NetCoreExtensions -->
      <CoreAssembliesToSign Include="$(ArtifactsCoreDirectory)Extensions\Microsoft.VisualStudio.TestPlatform.Extensions.Trx.TestLogger.dll" />
      <CoreAssembliesToSign Include="$(ArtifactsCoreDirectory)Extensions\Microsoft.VisualStudio.TestPlatform.Extensions.Html.TestLogger.dll" />
      <CoreAssembliesToSign Include="$(ArtifactsCoreDirectory)Extensions\Microsoft.TestPlatform.TestHostRuntimeProvider.dll" />
      <CoreAssembliesToSign Include="$(ArtifactsCoreDirectory)Extensions\Microsoft.TestPlatform.Extensions.BlameDataCollector.dll" />
      <CoreAssembliesToSign Include="$(ArtifactsCoreDirectory)Extensions\Microsoft.TestPlatform.Extensions.EventLogCollector.dll" />

      <!-- Localized resources -->
      <CoreAssembliesToSign Include="$(ArtifactsCoreDirectory)%(ResxLang.Identity)\*.*" />
      <NetStandard13AssembliesToSign Include="$(ArtifactsNS13Directory)%(ResxLang.Identity)\*.*" />
      <NetStandard20AssembliesToSign Include="$(ArtifactsNS20Directory)%(ResxLang.Identity)\*.*" />
      <CoreAssembliesToSign Include="$(ArtifactsCoreDirectory)Extensions\%(ResxLang.Identity)\*.*" />
      <CoreAssembliesToSign Include="$(ArtifactsCoreDirectory)TestHost\%(ResxLang.Identity)\*.*" />

      <!-- Third Party assemblies to sign -->
      <ThirdPartyAssembliesToSign Include="$(ArtifactsCoreDirectory)Newtonsoft.Json.dll" />
      <ThirdPartyAssembliesToSign Include="$(ArtifactsCoreDirectory)TestHost\Newtonsoft.Json.dll" />
    </ItemGroup>

    <!-- Sign Microsoft.TestPlatform.Build -->
    <ItemGroup>
      <BuildAssembliesToSign Include="$(ArtifactsBaseDirectory)Microsoft.TestPlatform.Build\netstandard2.0\Microsoft.TestPlatform.Build.dll" />
      <BuildAssembliesToSign Include="$(ArtifactsBaseDirectory)Microsoft.TestPlatform.Build\netstandard2.0\%(ResxLang.Identity)\*.*" />
    </ItemGroup>

    <!-- Sign Microsoft.CodeCoverage -->
    <ItemGroup>
      <CodeCoverageAssembliesToSign Include="$(ArtifactsBaseDirectory)Microsoft.CodeCoverage\Microsoft.VisualStudio.TraceDataCollector.dll" />
      <CodeCoverageAssembliesToSign Include="$(ArtifactsBaseDirectory)Microsoft.CodeCoverage\%(ResxLang.Identity)\*.*" />
      <CodeCoverageAssembliesToSign Include="$(ArtifactsBaseDirectory)Microsoft.CodeCoverage\Shim\netcoreapp1.0\Microsoft.VisualStudio.CodeCoverage.Shim.dll" />
      <CodeCoverageAssembliesToSign Include="$(ArtifactsBaseDirectory)Microsoft.CodeCoverage\Shim\net45\Microsoft.VisualStudio.CodeCoverage.Shim.dll" />
      <CodeCoverageAssembliesToSign Include="$(ArtifactsBaseDirectory)Microsoft.CodeCoverage\CodeCoverage\codecoveragemessages.dll" />
      <CodeCoverageAssembliesToSign Include="$(ArtifactsBaseDirectory)Microsoft.CodeCoverage\CodeCoverage\covrun32.dll" />
      <CodeCoverageAssembliesToSign Include="$(ArtifactsBaseDirectory)Microsoft.CodeCoverage\CodeCoverage\msdia140.dll" />
      <CodeCoverageAssembliesToSign Include="$(ArtifactsBaseDirectory)Microsoft.CodeCoverage\CodeCoverage\amd64\covrun64.dll" />
      <CodeCoverageAssembliesToSign Include="$(ArtifactsBaseDirectory)Microsoft.CodeCoverage\CodeCoverage\amd64\msdia140.dll" />
      <CodeCoverageAssembliesToSign Include="$(ArtifactsBaseDirectory)Microsoft.CodeCoverage\CodeCoverage\CodeCoverage.exe" />
    </ItemGroup>

    <!-- Sign Microsoft.TestPlatform.TestHost -->
    <ItemGroup>
      <TestHostCoreAssembliesToSign Include="$(ArtifactsBaseDirectory)Microsoft.TestPlatform.TestHost\netcoreapp1.0\testhost.dll" />
      <TestHostCoreAssembliesToSign Include="$(ArtifactsBaseDirectory)Microsoft.TestPlatform.TestHost\netcoreapp1.0\win7-x64\testhost.exe" />
      <TestHostCoreAssembliesToSign Include="$(ArtifactsBaseDirectory)Microsoft.TestPlatform.TestHost\netcoreapp1.0\win7-x64\testhost.dll" />
      <TestHostCoreAssembliesToSign Include="$(ArtifactsBaseDirectory)Microsoft.TestPlatform.TestHost\netcoreapp1.0\win7-x86\testhost.x86.exe" />
      <TestHostCoreAssembliesToSign Include="$(ArtifactsBaseDirectory)Microsoft.TestPlatform.TestHost\netcoreapp1.0\win7-x86\testhost.x86.dll" />
      <TestHostCoreAssembliesToSign Include="$(ArtifactsBaseDirectory)Microsoft.TestPlatform.TestHost\netcoreapp1.0\Microsoft.TestPlatform.CommunicationUtilities.dll" />
      <TestHostCoreAssembliesToSign Include="$(ArtifactsBaseDirectory)Microsoft.TestPlatform.TestHost\netcoreapp1.0\Microsoft.TestPlatform.CrossPlatEngine.dll" />
      <TestHostCoreAssembliesToSign Include="$(ArtifactsBaseDirectory)Microsoft.TestPlatform.TestHost\netcoreapp1.0\Microsoft.TestPlatform.PlatformAbstractions.dll" />
      <TestHostCoreAssembliesToSign Include="$(ArtifactsBaseDirectory)Microsoft.TestPlatform.TestHost\netcoreapp1.0\Microsoft.TestPlatform.Utilities.dll" />
      <TestHostCoreAssembliesToSign Include="$(ArtifactsBaseDirectory)Microsoft.TestPlatform.TestHost\netcoreapp1.0\Microsoft.VisualStudio.TestPlatform.Common.dll" />
      <TestHostCoreAssembliesToSign Include="$(ArtifactsBaseDirectory)Microsoft.TestPlatform.TestHost\netcoreapp1.0\Microsoft.VisualStudio.TestPlatform.ObjectModel.dll" />
      <TestHostCoreAssembliesToSign Include="$(ArtifactsBaseDirectory)Microsoft.TestPlatform.TestHost\netcoreapp1.0\Microsoft.TestPlatform.CoreUtilities.dll" />

      <TestHostCoreAssembliesToSign Include="$(ArtifactsBaseDirectory)Microsoft.TestPlatform.TestHost\netcoreapp2.1\testhost.dll" />
      <TestHostCoreAssembliesToSign Include="$(ArtifactsBaseDirectory)Microsoft.TestPlatform.TestHost\netcoreapp2.1\win7-x64\testhost.exe" />
      <TestHostCoreAssembliesToSign Include="$(ArtifactsBaseDirectory)Microsoft.TestPlatform.TestHost\netcoreapp2.1\win7-x64\testhost.dll" />
      <TestHostCoreAssembliesToSign Include="$(ArtifactsBaseDirectory)Microsoft.TestPlatform.TestHost\netcoreapp2.1\win7-x86\testhost.x86.exe" />
      <TestHostCoreAssembliesToSign Include="$(ArtifactsBaseDirectory)Microsoft.TestPlatform.TestHost\netcoreapp2.1\win7-x86\testhost.x86.dll" />
      <TestHostCoreAssembliesToSign Include="$(ArtifactsBaseDirectory)Microsoft.TestPlatform.TestHost\netcoreapp2.1\Microsoft.TestPlatform.CommunicationUtilities.dll" />
      <TestHostCoreAssembliesToSign Include="$(ArtifactsBaseDirectory)Microsoft.TestPlatform.TestHost\netcoreapp2.1\Microsoft.TestPlatform.CrossPlatEngine.dll" />
      <TestHostCoreAssembliesToSign Include="$(ArtifactsBaseDirectory)Microsoft.TestPlatform.TestHost\netcoreapp2.1\Microsoft.TestPlatform.PlatformAbstractions.dll" />
      <TestHostCoreAssembliesToSign Include="$(ArtifactsBaseDirectory)Microsoft.TestPlatform.TestHost\netcoreapp2.1\Microsoft.TestPlatform.Utilities.dll" />
      <TestHostCoreAssembliesToSign Include="$(ArtifactsBaseDirectory)Microsoft.TestPlatform.TestHost\netcoreapp2.1\Microsoft.VisualStudio.TestPlatform.Common.dll" />
      <TestHostCoreAssembliesToSign Include="$(ArtifactsBaseDirectory)Microsoft.TestPlatform.TestHost\netcoreapp2.1\Microsoft.VisualStudio.TestPlatform.ObjectModel.dll" />
      <TestHostCoreAssembliesToSign Include="$(ArtifactsBaseDirectory)Microsoft.TestPlatform.TestHost\netcoreapp2.1\Microsoft.TestPlatform.CoreUtilities.dll" />

      <TestHostCoreAssembliesToSign Include="$(ArtifactsBaseDirectory)Microsoft.TestPlatform.TestHost\uap10.0\testhost.dll" />	
      <TestHostCoreAssembliesToSign Include="$(ArtifactsBaseDirectory)Microsoft.TestPlatform.TestHost\uap10.0\Microsoft.TestPlatform.CommunicationUtilities.dll" />	
      <TestHostCoreAssembliesToSign Include="$(ArtifactsBaseDirectory)Microsoft.TestPlatform.TestHost\uap10.0\Microsoft.TestPlatform.CrossPlatEngine.dll" />	
      <TestHostCoreAssembliesToSign Include="$(ArtifactsBaseDirectory)Microsoft.TestPlatform.TestHost\uap10.0\Microsoft.TestPlatform.PlatformAbstractions.dll" />	
      <TestHostCoreAssembliesToSign Include="$(ArtifactsBaseDirectory)Microsoft.TestPlatform.TestHost\uap10.0\Microsoft.TestPlatform.Utilities.dll" />	
      <TestHostCoreAssembliesToSign Include="$(ArtifactsBaseDirectory)Microsoft.TestPlatform.TestHost\uap10.0\Microsoft.VisualStudio.TestPlatform.Common.dll" />	
      <TestHostCoreAssembliesToSign Include="$(ArtifactsBaseDirectory)Microsoft.TestPlatform.TestHost\uap10.0\Microsoft.VisualStudio.TestPlatform.ObjectModel.dll" />	
      <TestHostCoreAssembliesToSign Include="$(ArtifactsBaseDirectory)Microsoft.TestPlatform.TestHost\uap10.0\Microsoft.TestPlatform.CoreUtilities.dll" />

      <TestHostCoreAssembliesToSign Include="$(ArtifactsBaseDirectory)Microsoft.TestPlatform.TestHost\net451\$(TargetRuntime)\Microsoft.TestPlatform.CommunicationUtilities.dll" />
      <TestHostCoreAssembliesToSign Include="$(ArtifactsBaseDirectory)Microsoft.TestPlatform.TestHost\net451\$(TargetRuntime)\Microsoft.TestPlatform.CoreUtilities.dll" />
      <TestHostCoreAssembliesToSign Include="$(ArtifactsBaseDirectory)Microsoft.TestPlatform.TestHost\net451\$(TargetRuntime)\Microsoft.TestPlatform.CrossPlatEngine.dll" />
      <TestHostCoreAssembliesToSign Include="$(ArtifactsBaseDirectory)Microsoft.TestPlatform.TestHost\net451\$(TargetRuntime)\Microsoft.TestPlatform.PlatformAbstractions.dll" />
      <TestHostCoreAssembliesToSign Include="$(ArtifactsBaseDirectory)Microsoft.TestPlatform.TestHost\net451\$(TargetRuntime)\Microsoft.TestPlatform.Utilities.dll" />
      <TestHostCoreAssembliesToSign Include="$(ArtifactsBaseDirectory)Microsoft.TestPlatform.TestHost\net451\$(TargetRuntime)\Microsoft.VisualStudio.TestPlatform.Common.dll" />
      <TestHostCoreAssembliesToSign Include="$(ArtifactsBaseDirectory)Microsoft.TestPlatform.TestHost\net451\$(TargetRuntime)\Microsoft.VisualStudio.TestPlatform.ObjectModel.dll" />
      <TestHostCoreAssembliesToSign Include="$(ArtifactsBaseDirectory)Microsoft.TestPlatform.TestHost\net451\$(TargetRuntime)\testhost.exe" />
      <TestHostCoreAssembliesToSign Include="$(ArtifactsBaseDirectory)Microsoft.TestPlatform.TestHost\net451\$(TargetRuntime)\testhost.x86.exe" />
      <TestHostCoreAssembliesToSign Include="$(ArtifactsBaseDirectory)Microsoft.TestPlatform.TestHost\net451\$(TargetRuntime)\testhost.net452.exe" />
      <TestHostCoreAssembliesToSign Include="$(ArtifactsBaseDirectory)Microsoft.TestPlatform.TestHost\net451\$(TargetRuntime)\testhost.net452.x86.exe" />
      <TestHostCoreAssembliesToSign Include="$(ArtifactsBaseDirectory)Microsoft.TestPlatform.TestHost\net451\$(TargetRuntime)\testhost.net46.exe" />
      <TestHostCoreAssembliesToSign Include="$(ArtifactsBaseDirectory)Microsoft.TestPlatform.TestHost\net451\$(TargetRuntime)\testhost.net46.x86.exe" />
      <TestHostCoreAssembliesToSign Include="$(ArtifactsBaseDirectory)Microsoft.TestPlatform.TestHost\net451\$(TargetRuntime)\testhost.net461.exe" />
      <TestHostCoreAssembliesToSign Include="$(ArtifactsBaseDirectory)Microsoft.TestPlatform.TestHost\net451\$(TargetRuntime)\testhost.net461.x86.exe" />
      <TestHostCoreAssembliesToSign Include="$(ArtifactsBaseDirectory)Microsoft.TestPlatform.TestHost\net451\$(TargetRuntime)\testhost.net462.exe" />
      <TestHostCoreAssembliesToSign Include="$(ArtifactsBaseDirectory)Microsoft.TestPlatform.TestHost\net451\$(TargetRuntime)\testhost.net462.x86.exe" />
      <TestHostCoreAssembliesToSign Include="$(ArtifactsBaseDirectory)Microsoft.TestPlatform.TestHost\net451\$(TargetRuntime)\testhost.net47.exe" />
      <TestHostCoreAssembliesToSign Include="$(ArtifactsBaseDirectory)Microsoft.TestPlatform.TestHost\net451\$(TargetRuntime)\testhost.net47.x86.exe" />
      <TestHostCoreAssembliesToSign Include="$(ArtifactsBaseDirectory)Microsoft.TestPlatform.TestHost\net451\$(TargetRuntime)\testhost.net471.exe" />
      <TestHostCoreAssembliesToSign Include="$(ArtifactsBaseDirectory)Microsoft.TestPlatform.TestHost\net451\$(TargetRuntime)\testhost.net471.x86.exe" />
      <TestHostCoreAssembliesToSign Include="$(ArtifactsBaseDirectory)Microsoft.TestPlatform.TestHost\net451\$(TargetRuntime)\testhost.net472.exe" />
      <TestHostCoreAssembliesToSign Include="$(ArtifactsBaseDirectory)Microsoft.TestPlatform.TestHost\net451\$(TargetRuntime)\testhost.net472.x86.exe" />
      <TestHostCoreAssembliesToSign Include="$(ArtifactsBaseDirectory)Microsoft.TestPlatform.TestHost\net451\$(TargetRuntime)\testhost.net48.exe" />
      <TestHostCoreAssembliesToSign Include="$(ArtifactsBaseDirectory)Microsoft.TestPlatform.TestHost\net451\$(TargetRuntime)\testhost.net48.x86.exe" />

      <!-- Localized resources -->
      <TestHostCoreAssembliesToSign Include="$(ArtifactsBaseDirectory)Microsoft.TestPlatform.TestHost\netcoreapp1.0\%(ResxLang.Identity)\*.*" />
      <TestHostCoreAssembliesToSign Include="$(ArtifactsBaseDirectory)Microsoft.TestPlatform.TestHost\netcoreapp2.1\%(ResxLang.Identity)\*.*" />
      <TestHostCoreAssembliesToSign Include="$(ArtifactsBaseDirectory)Microsoft.TestPlatform.TestHost\net451\$(TargetRuntime)\%(ResxLang.Identity)\*.*" />
      <TestHostCoreAssembliesToSign Include="$(ArtifactsBaseDirectory)Microsoft.TestPlatform.TestHost\uap10.0\%(ResxLang.Identity)\*.*" />
      
      <!-- Third Party assemblies to sign -->
      <ThirdPartyAssembliesToSign Include="$(ArtifactsBaseDirectory)Microsoft.TestPlatform.TestHost\netcoreapp1.0\Newtonsoft.Json.dll" />
      <ThirdPartyAssembliesToSign Include="$(ArtifactsBaseDirectory)Microsoft.TestPlatform.TestHost\netcoreapp2.1\Newtonsoft.Json.dll" />
      <ThirdPartyAssembliesToSign Include="$(ArtifactsBaseDirectory)Microsoft.TestPlatform.TestHost\uap10.0\Newtonsoft.Json.dll" />
      <ThirdPartyAssembliesToSign Include="$(ArtifactsBaseDirectory)Microsoft.TestPlatform.TestHost\net451\$(TargetRuntime)\Newtonsoft.Json.dll" />
    </ItemGroup>

    <ItemGroup>
      <NetStandard10AssembliesToSign>
        <Authenticode>Microsoft402400</Authenticode>
        <StrongName>StrongName</StrongName>
      </NetStandard10AssembliesToSign>
      
      <NetStandard13AssembliesToSign>
        <Authenticode>Microsoft402400</Authenticode>
        <StrongName>StrongName</StrongName>
      </NetStandard13AssembliesToSign>
      
      <NetStandard20AssembliesToSign>
        <Authenticode>Microsoft402400</Authenticode>
        <StrongName>StrongName</StrongName>
      </NetStandard20AssembliesToSign>

      <AssembliesToSign>
        <Authenticode>Microsoft402400</Authenticode>
        <StrongName>StrongName</StrongName>
      </AssembliesToSign>

      <CoreAssembliesToSign>
        <Authenticode>Microsoft402400</Authenticode>
        <StrongName>StrongName</StrongName>
      </CoreAssembliesToSign>

      <BuildAssembliesToSign>
        <Authenticode>Microsoft402400</Authenticode>
        <StrongName>StrongName</StrongName>
      </BuildAssembliesToSign>

      <TestHostCoreAssembliesToSign>
        <Authenticode>Microsoft402400</Authenticode>
        <StrongName>StrongName</StrongName>
      </TestHostCoreAssembliesToSign>

      <IntellitraceAssembliesToSign>
        <Authenticode>Microsoft402400</Authenticode>
        <StrongName>StrongName</StrongName>
      </IntellitraceAssembliesToSign>

      <CodeCoverageAssembliesToSign>
        <Authenticode>Microsoft402400</Authenticode>
        <StrongName>StrongName</StrongName>
      </CodeCoverageAssembliesToSign>

      <ThirdPartyAssembliesToSign>
        <Authenticode>3PartySHA2</Authenticode>
      </ThirdPartyAssembliesToSign>
    </ItemGroup>

<<<<<<< HEAD
    <Message Text="Signing using authenticode certificate NetStandard10AssembliesToSign:'%(NetStandard10AssembliesToSign.Authenticode)' for @(NetStandard10AssembliesToSign)"/>
=======
    <Message Text="Signing 3rd party assemblies using authenticode certificate '%(ThirdPartyAssembliesToSign.Authenticode)' for @(CoreAssembliesToSign)"/>
    <SignFiles Files="@(ThirdPartyAssembliesToSign)"
               BinariesDirectory="$(ArtifactsBaseDirectory)"
               IntermediatesDirectory="$(IntermediatesDirectory)"
               Type="$(SignType)" />

    <Message Text="Signing using authenticode certificate '%(AssembliesToSign.Authenticode)' for @(CoreAssembliesToSign)"/>
>>>>>>> 81d3148c
    <SignFiles Files="@(NetStandard10AssembliesToSign)"
               BinariesDirectory="$(ArtifactsNS10Directory)"
               IntermediatesDirectory="$(IntermediatesDirectory)"
               Type="$(SignType)" />

    <Message Text="Signing using authenticode certificate NetStandard13AssembliesToSign:'%(NetStandard13AssembliesToSign.Authenticode)' for @(NetStandard13AssembliesToSign)"/>
    <SignFiles Files="@(NetStandard13AssembliesToSign)"
               BinariesDirectory="$(ArtifactsNS13Directory)"
               IntermediatesDirectory="$(IntermediatesDirectory)"
               Type="$(SignType)" />

    <Message Text="Signing using authenticode certificate NetStandard20AssembliesToSign:'%(NetStandard20AssembliesToSign.Authenticode)' for @(NetStandard20AssembliesToSign)"/>
    <SignFiles Files="@(NetStandard20AssembliesToSign)"
               BinariesDirectory="$(ArtifactsNS20Directory)"
               IntermediatesDirectory="$(IntermediatesDirectory)"
               Type="$(SignType)" />

    <Message Text="Signing using authenticode certificate AssembliesToSign:'%(AssembliesToSign.Authenticode)' for @(AssembliesToSign)"/>
    <SignFiles Files="@(AssembliesToSign)"
               BinariesDirectory="$(ArtifactsDirectory)"
               IntermediatesDirectory="$(IntermediatesDirectory)"
               Type="$(SignType)" />

    <Message Text="Signing using authenticode certificate CoreAssembliesToSign:'%(CoreAssembliesToSign.Authenticode)' for @(CoreAssembliesToSign)"/>
    <SignFiles Files="@(CoreAssembliesToSign)"
               BinariesDirectory="$(ArtifactsCoreDirectory)"
               IntermediatesDirectory="$(IntermediatesDirectory)"
               Type="$(SignType)" />

    <Message Text="Signing using authenticode certificate BuildAssembliesToSign:'%(BuildAssembliesToSign.Authenticode)' for @(BuildAssembliesToSign)"/>
    <SignFiles Files="@(BuildAssembliesToSign)"
               BinariesDirectory="$(ArtifactsBaseDirectory)Microsoft.TestPlatform.Build"
               IntermediatesDirectory="$(IntermediatesDirectory)"
               Type="$(SignType)" />

    <Message Text="Signing using authenticode certificate TestHostCoreAssembliesToSign:'%(TestHostCoreAssembliesToSign.Authenticode)' for @(TestHostCoreAssembliesToSign)"/>
    <SignFiles Files="@(TestHostCoreAssembliesToSign)"
               BinariesDirectory="$(ArtifactsBaseDirectory)Microsoft.TestPlatform.TestHost"
               IntermediatesDirectory="$(IntermediatesDirectory)"
               Type="$(SignType)" />

    <Message Text="Signing using authenticode certificate IntellitraceAssembliesToSign:'%(IntellitraceAssembliesToSign.Authenticode)' for @(IntellitraceAssembliesToSign)"/>
    <SignFiles Files="@(IntellitraceAssembliesToSign)"
               BinariesDirectory="$(ArtifactsBaseDirectory)Intellitrace"
               IntermediatesDirectory="$(IntermediatesDirectory)"
               Type="$(SignType)" />

    <Message Text="Signing using authenticode certificate CodeCoverageAssembliesToSign:'%(CodeCoverageAssembliesToSign.Authenticode)' for @(CodeCoverageAssembliesToSign)"/>
    <SignFiles Files="@(CodeCoverageAssembliesToSign)"
               BinariesDirectory="$(ArtifactsBaseDirectory)Microsoft.CodeCoverage"
               IntermediatesDirectory="$(IntermediatesDirectory)"
               Type="$(SignType)" />
  </Target>

  <Target Name="SignNugetPackages">
    <PropertyGroup>
      <NugetOutDir>$(ArtifactsBaseDirectory)\packages</NugetOutDir>
    </PropertyGroup>

    <ItemGroup>
      <FilesToSign Include="$(NugetOutDir)/*.nupkg">
        <Authenticode>NuGet</Authenticode>
      </FilesToSign>
    </ItemGroup>

    <Message Text="Signing using authenticode certificate '%(FilesToSign.Authenticode)' for @(FilesToSign)"/>
    <SignFiles Files="@(FilesToSign)"
               BinariesDirectory="$(NugetOutDir)"
               IntermediatesDirectory="$(IntermediatesDirectory)"
               Type="$(SignType)" />
  </Target>

  <Target Name="SignVsix">
    <PropertyGroup>
      <VsixOutDir>$(ArtifactsBaseDirectory)VSIX\</VsixOutDir>
    </PropertyGroup>

    <ItemGroup>
      <VsixToSign Include="$(VsixOutDir)TestPlatform.vsix">
        <Authenticode>VsixSHA2</Authenticode>
      </VsixToSign>
    </ItemGroup>

    <Message Text="Signing using authenticode certificate '%(VsixToSign.Authenticode)' for @(VsixToSign)"/>
    <SignFiles Files="@(VsixToSign)"
               BinariesDirectory="$(VsixOutDir)"
               IntermediatesDirectory="$(IntermediatesDirectory)"
               Type="$(SignType)" />
  </Target>
</Project><|MERGE_RESOLUTION|>--- conflicted
+++ resolved
@@ -140,7 +140,6 @@
       <AssembliesToSign Include="$(ArtifactsDirectory)Microsoft.VisualStudio.Diagnostics.Measurement.dll" />
       <AssembliesToSign Include="$(ArtifactsDirectory)Microsoft.VisualStudio.QualityTools.Sqm.dll" />
       <AssembliesToSign Include="$(ArtifactsDirectory)Microsoft.VisualStudio.OLE.Interop.dll" />
-<<<<<<< HEAD
       
       <!-- These are already signed, trying to sign them again causes warnings in the build pipeline.
         <AssembliesToSign Include="$(ArtifactsDirectory)Interop.UIAutomationClient.dll" />
@@ -173,36 +172,8 @@
         <AssembliesToSign Include="$(ArtifactsDirectory)CUITPlugins\Microsoft.VisualStudio.TestTools.UITest.Extension.UiaWidget.UIAHtmlElementUtilities.dll" />
       -->
 
-=======
-      <AssembliesToSign Include="$(ArtifactsDirectory)Microsoft.VisualStudio.QualityTools.CodedUITestFramework.dll" />
-      <AssembliesToSign Include="$(ArtifactsDirectory)Microsoft.VisualStudio.TestTools.UITest.Common.dll" />
-      <AssembliesToSign Include="$(ArtifactsDirectory)Microsoft.VisualStudio.TestTools.UITest.Extension.dll" />
-      <AssembliesToSign Include="$(ArtifactsDirectory)Microsoft.VisualStudio.TestTools.UITest.Extension.MSAA.dll" />
-      <AssembliesToSign Include="$(ArtifactsDirectory)Microsoft.VisualStudio.TestTools.UITest.ExtensionUtilities.dll" />
-      <AssembliesToSign Include="$(ArtifactsDirectory)Microsoft.VisualStudio.TestTools.UITest.Framework.dll" />
-      <AssembliesToSign Include="$(ArtifactsDirectory)Microsoft.VisualStudio.TestTools.UITest.Logging.dll" />
-      <AssembliesToSign Include="$(ArtifactsDirectory)Microsoft.VisualStudio.TestTools.UITest.Playback.dll" />
-      <AssembliesToSign Include="$(ArtifactsDirectory)Microsoft.VisualStudio.TestTools.UITest.Playback.Engine.dll" />
-      <AssembliesToSign Include="$(ArtifactsDirectory)Microsoft.VisualStudio.TestTools.UITest.WindowsStoreUtility.dll" />
-      <AssembliesToSign Include="$(ArtifactsDirectory)Microsoft.VisualStudio.TestTools.UITesting.dll" />
-      <AssembliesToSign Include="$(ArtifactsDirectory)Microsoft.VisualStudio.TestTools.UITest.Extension.IE.Communication.dll" />
-      <AssembliesToSign Include="$(ArtifactsDirectory)Microsoft.VisualStudio.TestTools.UITest.Extension.IE.Communication.Interop.dll" />
-      <AssembliesToSign Include="$(ArtifactsDirectory)Microsoft.VisualStudio.TestTools.UITest.Synchronization.dll" />
-      <AssembliesToSign Include="$(ArtifactsDirectory)UIAComwrapper.dll" />
-      <AssembliesToSign Include="$(ArtifactsDirectory)CUITPlugins\Microsoft.VisualStudio.TestTools.UITest.Extension.CrossBrowser.dll" />
-      <AssembliesToSign Include="$(ArtifactsDirectory)CUITPlugins\Microsoft.VisualStudio.TestTools.UITest.Extension.IE.dll" />
-      <AssembliesToSign Include="$(ArtifactsDirectory)CUITPlugins\Microsoft.VisualStudio.TestTools.UITest.Extension.IE.EventHelper.dll" />
-      <AssembliesToSign Include="$(ArtifactsDirectory)CUITPlugins\Microsoft.VisualStudio.TestTools.UITest.Extension.IE64.Communication.dll" />
-      <AssembliesToSign Include="$(ArtifactsDirectory)CUITPlugins\Microsoft.VisualStudio.TestTools.UITest.Extension.IE64.EventHelper.dll" />
-      <AssembliesToSign Include="$(ArtifactsDirectory)CUITPlugins\Microsoft.VisualStudio.TestTools.UITest.Extension.IE.Communication.dll" />
-      <AssembliesToSign Include="$(ArtifactsDirectory)CUITPlugins\Microsoft.VisualStudio.TestTools.UITest.Extension.IE.Communication.Interop.dll" />
-      <AssembliesToSign Include="$(ArtifactsDirectory)CUITPlugins\Microsoft.VisualStudio.TestTools.UITest.Extension.Uia.dll" />
-      <AssembliesToSign Include="$(ArtifactsDirectory)CUITPlugins\Microsoft.VisualStudio.TestTools.UITest.Extension.UiaWidget.dll" />
-      <AssembliesToSign Include="$(ArtifactsDirectory)CUITPlugins\Microsoft.VisualStudio.TestTools.UITest.Extension.UiaWidget.UIAHtmlElementUtilities.dll" />
-
       <!-- Third Party assemblies to sign -->
       <ThirdPartyAssembliesToSign Include="$(ArtifactsDirectory)Newtonsoft.Json.dll" />
->>>>>>> 81d3148c
     </ItemGroup>
 
     <!-- Sign test platform v2 assemblies for .NET 4.6-->
@@ -236,7 +207,7 @@
       <AssembliesToSign Include="$(ArtifactsDirectory)testhost.net472.x86.exe" />
       <AssembliesToSign Include="$(ArtifactsDirectory)testhost.net48.exe" />
       <AssembliesToSign Include="$(ArtifactsDirectory)testhost.net48.x86.exe" />
-	    <AssembliesToSign Include="$(ArtifactsDirectory)SettingsMigrator.exe" />
+      <AssembliesToSign Include="$(ArtifactsDirectory)SettingsMigrator.exe" />
 
       <!-- NetFullExtensions -->
       <AssembliesToSign Include="$(ArtifactsDirectory)Extensions\Microsoft.VisualStudio.TestPlatform.Extensions.Trx.TestLogger.dll" />
@@ -524,17 +495,13 @@
       </ThirdPartyAssembliesToSign>
     </ItemGroup>
 
-<<<<<<< HEAD
-    <Message Text="Signing using authenticode certificate NetStandard10AssembliesToSign:'%(NetStandard10AssembliesToSign.Authenticode)' for @(NetStandard10AssembliesToSign)"/>
-=======
-    <Message Text="Signing 3rd party assemblies using authenticode certificate '%(ThirdPartyAssembliesToSign.Authenticode)' for @(CoreAssembliesToSign)"/>
+    <Message Text="Signing 3rd party assemblies using authenticode certificate '%(ThirdPartyAssembliesToSign.Authenticode)' for @(ThirdPartyAssembliesToSign)"/>
     <SignFiles Files="@(ThirdPartyAssembliesToSign)"
                BinariesDirectory="$(ArtifactsBaseDirectory)"
                IntermediatesDirectory="$(IntermediatesDirectory)"
                Type="$(SignType)" />
 
-    <Message Text="Signing using authenticode certificate '%(AssembliesToSign.Authenticode)' for @(CoreAssembliesToSign)"/>
->>>>>>> 81d3148c
+    <Message Text="Signing using authenticode certificate '%(NetStandard10AssembliesToSign.Authenticode)' for @(NetStandard10AssembliesToSign)"/>
     <SignFiles Files="@(NetStandard10AssembliesToSign)"
                BinariesDirectory="$(ArtifactsNS10Directory)"
                IntermediatesDirectory="$(IntermediatesDirectory)"
