<Project Sdk="Microsoft.NET.Sdk">
  <PropertyGroup>
    <TestPlatformRoot Condition="$(TestPlatformRoot) == ''">../../../</TestPlatformRoot>
  </PropertyGroup>
  <Import Project="$(TestPlatformRoot)scripts/build/TestPlatform.Settings.targets" />
  <PropertyGroup>
    <TargetFrameworks>net46</TargetFrameworks>
    <AssemblyName>restore</AssemblyName>
    <RuntimeIdentifier>win7-x64</RuntimeIdentifier>
    <GenerateAssemblyConfigurationAttribute>false</GenerateAssemblyConfigurationAttribute>
    <GenerateAssemblyCompanyAttribute>false</GenerateAssemblyCompanyAttribute>
    <GenerateAssemblyProductAttribute>false</GenerateAssemblyProductAttribute>
    <GenerateAssemblyDescriptionAttribute>false</GenerateAssemblyDescriptionAttribute>
    <GenerateAssemblyFileVersionAttribute>false</GenerateAssemblyFileVersionAttribute>
    <GenerateAssemblyInformationalVersionAttribute>false</GenerateAssemblyInformationalVersionAttribute>
    <GenerateAssemblyTitleAttribute>false</GenerateAssemblyTitleAttribute>
    <GenerateAssemblyVersionAttribute>false</GenerateAssemblyVersionAttribute>
    <GenerateNeutralResourcesLanguageAttribute>false</GenerateNeutralResourcesLanguageAttribute>

    <!-- This proj file shouldn't create outputs during build or publish -->
    <CopyBuildOutputToOutputDirectory>false</CopyBuildOutputToOutputDirectory>
    <CopyOutputSymbolsToOutputDirectory>false</CopyOutputSymbolsToOutputDirectory>
    <CopyBuildOutputToPublishDirectory>false</CopyBuildOutputToPublishDirectory>
    <CopyOutputSymbolsToPublishDirectory>false</CopyOutputSymbolsToPublishDirectory>
  </PropertyGroup>
  <ItemGroup Condition=" '$(DotNetBuildFromSource)' != 'true' ">
    <!-- This csproj restore external tools required for build process -->
    <PackageReference Include="NuGet.CommandLine">
      <Version>3.4.3</Version>
      <PrivateAssets>All</PrivateAssets>
    </PackageReference>
    <PackageReference Include="fmdev.xlftool">
      <Version>0.1.3</Version>
      <PrivateAssets>All</PrivateAssets>
    </PackageReference>
    <PackageReference Include="MicroBuild.Core">
      <Version>0.2.0</Version>
      <PrivateAssets>All</PrivateAssets>
    </PackageReference>
    <PackageReference Include="Microsoft.VisualStudio.Sdk.BuildTasks.14.0">
      <Version>14.0.12-pre</Version>
      <PrivateAssets>All</PrivateAssets>
    </PackageReference>
    <PackageReference Include="vswhere">
      <Version>2.0.2</Version>
      <PrivateAssets>All</PrivateAssets>
    </PackageReference>
	<PackageReference Include="Pdb2Pdb">
      <Version>1.1.0-beta1-62316-01</Version>
      <PrivateAssets>All</PrivateAssets>
    </PackageReference>
    <PackageReference Include="Microsoft.Internal.TestPlatform.Extensions">
<<<<<<< HEAD
      <Version>$(TestPlatformExternalsVersion)</Version>
=======
      <Version>$(TestPlatformExternalsVersion)-patched7</Version>
>>>>>>> e299415a
      <PrivateAssets>All</PrivateAssets>
    </PackageReference>
    <PackageReference Include="Microsoft.VisualStudio.QualityTools">
      <Version>16.7.0-preview-3643950</Version>
      <PrivateAssets>All</PrivateAssets>
    </PackageReference>
    <PackageReference Include="Microsoft.VisualStudio.QualityTools.DataCollectors">
      <Version>$(TestPlatformExternalsVersion)</Version>
      <PrivateAssets>All</PrivateAssets>
    </PackageReference>
    <PackageReference Include="Microsoft.VisualStudio.CUIT">
      <Version>$(TestPlatformExternalsVersion)</Version>
      <PrivateAssets>All</PrivateAssets>
    </PackageReference>
    <PackageReference Include="Microsoft.Internal.Intellitrace">
      <Version>16.0.0-preview-20181010-02</Version>
      <PrivateAssets>All</PrivateAssets>
    </PackageReference>
    <PackageReference Include="Microsoft.Internal.Dia">
      <Version>14.0.0</Version>
      <PrivateAssets>All</PrivateAssets>
    </PackageReference>
    <PackageReference Include="Microsoft.VSSDK.BuildTools">
      <Version>15.8.3247</Version>
      <PrivateAssets>All</PrivateAssets>
    </PackageReference>
    <PackageReference Include="Microsoft.VisualStudio.Telemetry">
      <Version>15.6.815-master284DF69C</Version>
      <PrivateAssets>All</PrivateAssets>
    </PackageReference>
    <PackageReference Include="Microsoft.VisualStudio.TestPlatform.Fakes">
      <Version>$(MicrosoftFakesVersion)</Version>
      <PrivateAssets>All</PrivateAssets>
    </PackageReference>
    <!-- Required for resolution of desktop dependencies in non windows environment.
         We've to set to net46 since the net451 and other packages have assemblies in wrong case.
         E.g. System.XML instead of System.Xml. -->
    <PackageReference Include="Microsoft.TargetingPack.NETFramework.v4.6">
      <Version>1.0.1</Version>
      <PrivateAssets>All</PrivateAssets>
    </PackageReference>
  </ItemGroup>
  <ItemGroup>
    <Reference Include="System" />
    <Reference Include="Microsoft.CSharp" />
  </ItemGroup>
  <Import Project="$(TestPlatformRoot)scripts\build\TestPlatform.targets" />

  <Target Name="CoreCompile" />                               <!-- Prevent Csc from being called -->
</Project><|MERGE_RESOLUTION|>--- conflicted
+++ resolved
@@ -50,11 +50,7 @@
       <PrivateAssets>All</PrivateAssets>
     </PackageReference>
     <PackageReference Include="Microsoft.Internal.TestPlatform.Extensions">
-<<<<<<< HEAD
-      <Version>$(TestPlatformExternalsVersion)</Version>
-=======
       <Version>$(TestPlatformExternalsVersion)-patched7</Version>
->>>>>>> e299415a
       <PrivateAssets>All</PrivateAssets>
     </PackageReference>
     <PackageReference Include="Microsoft.VisualStudio.QualityTools">
