﻿{
  "version": "1.0.0-*",
  "buildOptions": {
    "emitEntryPoint": true,
    "copyToOutput": {
      "include": [
        "[Content_Types].xml",
        "extension.vsixmanifest",
        // Have to drop a time stamped version of testhost config because the build system does not honour the
        // users config file when building from a dependent exe. It does honor while building from testhost.x86 project though.
        "testhost.x86.exe.config",
        "testhost.exe.config",
        "TestPlatform.ObjectModel.manifest",
        "TestPlatform.ObjectModel.x86.manifest"
      ]
    }
  },

  "frameworks": {
    "net46": {
      "frameworkAssemblies": {
      },
      "dependencies": {
        "testhost": "15.0.0-*",
        "datacollector": "15.0.0-*",
        "testhost.x86": "15.0.0-*",
        "datacollector.x86": "15.0.0-*",
        "Microsoft.Internal.TestPlatform.Extensions": {
          "type": "build",
          "version": "15.0.0"
        },
<<<<<<< HEAD
        "Microsoft.Internal.Dia": {
          "type": "build",
          "version": "14.0.0"
        },
        "NuGet.CommandLine": 
        {
          "type": "build", 
          "version": "3.4.3" 
=======
        "NuGet.CommandLine": {
          "type": "build",
          "version": "3.4.3"
>>>>>>> 4fc27e01
        }
      }
    },
    "netcoreapp1.0": {
      "imports": [
        "dnxcore50",
        "netstandardapp1.0",
        "portable-net45+win8",
        "portable-net45+wp80+win8+wpa81+dnxcore50"
      ],
      "dependencies": {
        "Microsoft.NETCore.App": {
          "version": "1.0.0",
          "type": "platform"
        }
      }
    }
  },
  "dependencies": {
    "Microsoft.TestPlatform.Client": "15.0.0-*",
    "Microsoft.TestPlatform.Common": "15.0.0-*",
    "Microsoft.TestPlatform.CommunicationUtilities": "15.0.0-*",
    "Microsoft.TestPlatform.CoreUtilities": "15.0.0-*",
    "Microsoft.TestPlatform.CrossPlatEngine": "15.0.0-*",
    "Microsoft.TestPlatform.ObjectModel": "15.0.0-*",
    "vstest.console": "15.0.0-*",
    "Microsoft.TestPlatform.VsTestConsole.TranslationLayer": "15.0.0-*",
    "Microsoft.TestPlatform.Extensions.TrxLogger": "15.0.0-*"
  }
}<|MERGE_RESOLUTION|>--- conflicted
+++ resolved
@@ -29,20 +29,13 @@
           "type": "build",
           "version": "15.0.0"
         },
-<<<<<<< HEAD
         "Microsoft.Internal.Dia": {
           "type": "build",
           "version": "14.0.0"
         },
-        "NuGet.CommandLine": 
-        {
-          "type": "build", 
-          "version": "3.4.3" 
-=======
         "NuGet.CommandLine": {
           "type": "build",
           "version": "3.4.3"
->>>>>>> 4fc27e01
         }
       }
     },
