--- conflicted
+++ resolved
@@ -45,12 +45,8 @@
     </ProjectReference>
 
     <!-- CVE-2019-0657, CVE-2019-0980 and CVE-2019-0981 mitigation -->
-<<<<<<< HEAD
     <PackageReference Include="System.Private.Uri" Version="$(SystemUriVersion)" Condition="'$(DotNetBuildFromSource)' != 'true'"/>
-=======
-    <PackageReference Include="System.Private.Uri" Version="$(SystemUriVersion)" />
     <PackageReference Include="Microsoft.NETCore.Targets" Version="1.1.4" Condition=" $(TargetFramework.StartsWith('net4')) OR '$(TargetFramework)' == 'netcoreapp1.0'" />
->>>>>>> ffdb3d0b
     <!-- CVE-2019-0657, CVE-2019-0980 and CVE-2019-0981 mitigation -->
   </ItemGroup>
   <ItemGroup Condition=" $(TargetFramework.StartsWith('net4')) AND '$(OS)' != 'Windows_NT' ">
