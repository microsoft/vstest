--- conflicted
+++ resolved
@@ -47,7 +47,7 @@
         _hasher.ProcessBlock(_lastBlock, 0, _lastBlock.Length);
         _position = 0;
 
-        // We proccessed the entire string already
+        // We processed the entire string already
         if (end == bytes.Length)
         {
             return;
@@ -109,19 +109,18 @@
     /// SHA-1 Implementation as in https://tools.ietf.org/html/rfc3174
     /// </summary>
     /// <remarks>
-    /// This implementation only works with messages with a length 
+    /// This implementation only works with messages with a length
     /// that is a multiple of the size of 8-bits.
     /// </remarks>
     internal class Sha1Implementation
     {
-        /* 
-         * Many of the variable, function and parameter names in this code 
+        /*
+         * Many of the variable, function and parameter names in this code
          * were used because those were the names used in the publication.
-         * 
+         *
          * For more information please refer to https://tools.ietf.org/html/rfc3174.
          */
 
-<<<<<<< HEAD
         private int _streamSize = 0;
         private bool _messagePadded = false;
 
@@ -131,8 +130,8 @@
         }
 
         /// <summary>
-        /// A sequence of logical functions to be used in SHA-1. 
-        /// Each f(t), 0 <= t <= 79, operates on three 32-bit words B, C, D and produces a 32-bit word as output.  
+        /// A sequence of logical functions to be used in SHA-1.
+        /// Each f(t), 0 <= t <= 79, operates on three 32-bit words B, C, D and produces a 32-bit word as output.
         /// </summary>
         /// <param name="t">Function index. 0 <= t <= 79</param>
         /// <param name="b">Word B</param>
@@ -147,10 +146,6 @@
         private static uint F(int t, uint b, uint c, uint d)
         {
             if (t >= 0 && t <= 19)
-=======
-            // We processed the entire string already
-            if (end == bytes.Length)
->>>>>>> be0ee8db
             {
                 return (b & c) | (~b & d);
             }
