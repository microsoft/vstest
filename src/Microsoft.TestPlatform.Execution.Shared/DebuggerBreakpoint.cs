<<<<<<< HEAD
=======
﻿// Copyright (c) Microsoft Corporation. All rights reserved.
// Licensed under the MIT license. See LICENSE file in the project root for full license information.

>>>>>>> bcb43c5c
using Microsoft.VisualStudio.TestPlatform.PlatformAbstractions;
using Microsoft.VisualStudio.TestPlatform.Utilities;

using System;
using System.Diagnostics;
using System.IO;
#if !NETCOREAPP1_0 && DEBUG
using System.Reflection;
#endif
using System.Runtime.InteropServices;
using System.Threading;
using System.Threading.Tasks;

namespace Microsoft.VisualStudio.TestPlatform.Execution;

internal static class DebuggerBreakpoint
{
    internal static void AttachVisualStudioDebugger(string environmentVariable)
    {
#if NETCOREAPP1_0 || !DEBUG
        return;
#else
        if (string.IsNullOrWhiteSpace(environmentVariable))
        {
            throw new ArgumentException($"'{nameof(environmentVariable)}' cannot be null or whitespace.", nameof(environmentVariable));
        }

        if (Debugger.IsAttached)
            return;

        var debugEnabled = Environment.GetEnvironmentVariable(environmentVariable);
        if (!string.IsNullOrEmpty(debugEnabled) && !debugEnabled.Equals("0", StringComparison.Ordinal))
        {
            int? vsPid = null;
            if (int.TryParse(debugEnabled, out int pid))
            {
                // The option is used to both enable and disable attaching (0 and 1)
                // and providing custom vs pid (any number higher than 1)
                vsPid = pid <= 1 ? null : (int?)pid;
            }

            if (vsPid == null)
            {
                ConsoleOutput.Instance.WriteLine("Attaching Visual Studio, either a parent or the one that was started first... To specify a VS instance to use, use the PID in the option, instead of 1. No breakpoints are automatically set.", OutputLevel.Information);
            }
            else
            {
<<<<<<< HEAD
                ConsoleOutput.Instance.WriteLine($"Attaching Visual Studio with PID {vsPid}... No breakpoints are automatically set.", OutputLevel.Information);
            }

            AttachVS(Process.GetCurrentProcess(), vsPid);
=======
                ConsoleOutput.Instance.WriteLine($"Attaching Visual Studio with PID {vsPid} to the process '{Process.GetCurrentProcess().ProcessName}({Process.GetCurrentProcess().Id})'... No breakpoints are automatically set.", OutputLevel.Information);
            }

            AttachVs(Process.GetCurrentProcess(), vsPid);
>>>>>>> bcb43c5c

            Break();
        }
#endif
    }

<<<<<<< HEAD
    private static bool AttachVS(Process process, int? vsPid)
=======
    private static bool AttachVs(Process process, int? vsPid)
>>>>>>> bcb43c5c
    {
#if NETCOREAPP1_0 || !DEBUG
        return false;
#else
        // The way we attach VS is not compatible with .NET Core 2.1 and .NET Core 3.1, but works in .NET Framework and .NET.
        // We could call the library code directly here for .NET, and .NET Framework, but then we would also need to package it
        // together with testhost. So instead we always run the executable, and pass path to it using env variable.
<<<<<<< HEAD

        var env = "VSTEST_DEBUG_ATTACHVS_PATH";
        var vsAttachPath = Environment.GetEnvironmentVariable(env) ?? FindAttachVs();

        // Always set it so we propagate it to child processes even if it was not previously set.
        Environment.SetEnvironmentVariable(env, vsAttachPath);

=======

        const string env = "VSTEST_DEBUG_ATTACHVS_PATH";
        var vsAttachPath = Environment.GetEnvironmentVariable(env) ?? FindAttachVs();

        // Always set it so we propagate it to child processes even if it was not previously set.
        Environment.SetEnvironmentVariable(env, vsAttachPath);

>>>>>>> bcb43c5c
        if (vsAttachPath == null)
        {
            throw new InvalidOperationException($"Cannot find AttachVS.exe tool.");
        }

        if (!File.Exists(vsAttachPath))
<<<<<<< HEAD
        {
            throw new InvalidOperationException($"Cannot start tool, path {vsAttachPath} does not exist.");
        }
        var startInfo = new ProcessStartInfo
        {
            FileName = vsAttachPath,
            Arguments = $"{process.Id} {vsPid}",
            CreateNoWindow = true, 
            UseShellExecute = false,
        };
        var attachVsProcess = Process.Start(startInfo);
=======
        {
            throw new InvalidOperationException($"Cannot start tool, path {vsAttachPath} does not exist.");
        }
        var attachVsProcess = Process.Start(vsAttachPath, $"{process.Id} {vsPid}");
>>>>>>> bcb43c5c
        attachVsProcess.WaitForExit();

        return attachVsProcess.ExitCode == 0;
#endif
    }

    private static string FindAttachVs()
    {
<<<<<<< HEAD
# if NETCOREAPP1_0 || !DEBUG
        return null;
# else 
=======
#if NETCOREAPP1_0 || !DEBUG
        return null;
#else
>>>>>>> bcb43c5c

        var fromPath = FindOnPath("AttachVS.exe");
        if (fromPath != null)
        {
            return fromPath;
        }

        var parent = Path.GetDirectoryName(Assembly.GetExecutingAssembly().Location);
        while (parent != null)
        {
            var path = Path.Combine(parent, @"src\AttachVS\bin\Debug\net472\AttachVS.exe");
            if (File.Exists(path))
            {
                return path;
            }

            parent = Path.GetDirectoryName(parent);
        }

        return parent;
#endif
    }

    private static string FindOnPath(string exeName)
    {
        var paths = Environment.GetEnvironmentVariable("PATH").Split(';');
        foreach (var p in paths)
        {
            var path = Path.Combine(p, exeName);
            if (File.Exists(path))
            {
                return path;
            }
        }

        return null;
    }

    internal static void WaitForDebugger(string environmentVariable)
    {
        if (Debugger.IsAttached)
            return;

        if (string.IsNullOrWhiteSpace(environmentVariable))
        {
            throw new ArgumentException($"'{nameof(environmentVariable)}' cannot be null or whitespace.", nameof(environmentVariable));
        }

        var debugEnabled = Environment.GetEnvironmentVariable(environmentVariable);
        if (!string.IsNullOrEmpty(debugEnabled) && debugEnabled.Equals("1", StringComparison.Ordinal))
        {
            ConsoleOutput.Instance.WriteLine("Waiting for debugger attach...", OutputLevel.Information);

            var currentProcess = Process.GetCurrentProcess();
            ConsoleOutput.Instance.WriteLine(
                string.Format("Process Id: {0}, Name: {1}", currentProcess.Id, currentProcess.ProcessName),
                OutputLevel.Information);

            while (!Debugger.IsAttached)
            {
                Thread.Sleep(1000);
            }

            Break();
<<<<<<< HEAD
        }
    }

    internal static void WaitForNativeDebugger(string environmentVariable)
    {
        if (string.IsNullOrWhiteSpace(environmentVariable))
        {
            throw new ArgumentException($"'{nameof(environmentVariable)}' cannot be null or whitespace.", nameof(environmentVariable));
=======
>>>>>>> bcb43c5c
        }
    }

<<<<<<< HEAD
        // Check if native debugging is enabled and OS is windows.
        var nativeDebugEnabled = Environment.GetEnvironmentVariable(environmentVariable);

        if (!string.IsNullOrEmpty(nativeDebugEnabled) && nativeDebugEnabled.Equals("1", StringComparison.Ordinal)
            && new PlatformEnvironment().OperatingSystem.Equals(PlatformOperatingSystem.Windows))
        {
=======
    internal static void WaitForNativeDebugger(string environmentVariable)
    {
        if (string.IsNullOrWhiteSpace(environmentVariable))
        {
            throw new ArgumentException($"'{nameof(environmentVariable)}' cannot be null or whitespace.", nameof(environmentVariable));
        }

        // Check if native debugging is enabled and OS is windows.
        var nativeDebugEnabled = Environment.GetEnvironmentVariable(environmentVariable);

        if (!string.IsNullOrEmpty(nativeDebugEnabled) && nativeDebugEnabled.Equals("1", StringComparison.Ordinal)
                                                      && new PlatformEnvironment().OperatingSystem.Equals(PlatformOperatingSystem.Windows))
        {
>>>>>>> bcb43c5c
            while (!IsDebuggerPresent())
            {
                Task.Delay(1000).Wait();
            }

            BreakNative();
        }
    }

    private static void Break()
    {
        if (ShouldNotBreak())
        {
            return;
        }

        Debugger.Break();
    }

    private static bool ShouldNotBreak()
    {
        return Environment.GetEnvironmentVariable("VSTEST_DEBUG_NOBP")?.Equals("1") ?? false;
    }

    private static void BreakNative()
    {
        if (ShouldNotBreak())
        {
            return;
        }

        DebugBreak();
    }

    // Native APIs for enabling native debugging.
    [DllImport("kernel32.dll", SetLastError = true, CallingConvention = CallingConvention.Winapi)]
    [return: MarshalAs(UnmanagedType.Bool)]
    internal static extern bool IsDebuggerPresent();

    [DllImport("kernel32.dll", SetLastError = true, CallingConvention = CallingConvention.Winapi)]
    internal static extern void DebugBreak();
}<|MERGE_RESOLUTION|>--- conflicted
+++ resolved
@@ -1,9 +1,6 @@
-<<<<<<< HEAD
-=======
-﻿// Copyright (c) Microsoft Corporation. All rights reserved.
+// Copyright (c) Microsoft Corporation. All rights reserved.
 // Licensed under the MIT license. See LICENSE file in the project root for full license information.
 
->>>>>>> bcb43c5c
 using Microsoft.VisualStudio.TestPlatform.PlatformAbstractions;
 using Microsoft.VisualStudio.TestPlatform.Utilities;
 
@@ -51,28 +48,17 @@
             }
             else
             {
-<<<<<<< HEAD
-                ConsoleOutput.Instance.WriteLine($"Attaching Visual Studio with PID {vsPid}... No breakpoints are automatically set.", OutputLevel.Information);
-            }
-
-            AttachVS(Process.GetCurrentProcess(), vsPid);
-=======
                 ConsoleOutput.Instance.WriteLine($"Attaching Visual Studio with PID {vsPid} to the process '{Process.GetCurrentProcess().ProcessName}({Process.GetCurrentProcess().Id})'... No breakpoints are automatically set.", OutputLevel.Information);
             }
 
             AttachVs(Process.GetCurrentProcess(), vsPid);
->>>>>>> bcb43c5c
 
             Break();
         }
 #endif
     }
 
-<<<<<<< HEAD
-    private static bool AttachVS(Process process, int? vsPid)
-=======
     private static bool AttachVs(Process process, int? vsPid)
->>>>>>> bcb43c5c
     {
 #if NETCOREAPP1_0 || !DEBUG
         return false;
@@ -80,47 +66,23 @@
         // The way we attach VS is not compatible with .NET Core 2.1 and .NET Core 3.1, but works in .NET Framework and .NET.
         // We could call the library code directly here for .NET, and .NET Framework, but then we would also need to package it
         // together with testhost. So instead we always run the executable, and pass path to it using env variable.
-<<<<<<< HEAD
-
-        var env = "VSTEST_DEBUG_ATTACHVS_PATH";
+
+        const string env = "VSTEST_DEBUG_ATTACHVS_PATH";
         var vsAttachPath = Environment.GetEnvironmentVariable(env) ?? FindAttachVs();
 
         // Always set it so we propagate it to child processes even if it was not previously set.
         Environment.SetEnvironmentVariable(env, vsAttachPath);
 
-=======
-
-        const string env = "VSTEST_DEBUG_ATTACHVS_PATH";
-        var vsAttachPath = Environment.GetEnvironmentVariable(env) ?? FindAttachVs();
-
-        // Always set it so we propagate it to child processes even if it was not previously set.
-        Environment.SetEnvironmentVariable(env, vsAttachPath);
-
->>>>>>> bcb43c5c
         if (vsAttachPath == null)
         {
             throw new InvalidOperationException($"Cannot find AttachVS.exe tool.");
         }
 
         if (!File.Exists(vsAttachPath))
-<<<<<<< HEAD
         {
             throw new InvalidOperationException($"Cannot start tool, path {vsAttachPath} does not exist.");
         }
-        var startInfo = new ProcessStartInfo
-        {
-            FileName = vsAttachPath,
-            Arguments = $"{process.Id} {vsPid}",
-            CreateNoWindow = true, 
-            UseShellExecute = false,
-        };
-        var attachVsProcess = Process.Start(startInfo);
-=======
-        {
-            throw new InvalidOperationException($"Cannot start tool, path {vsAttachPath} does not exist.");
-        }
         var attachVsProcess = Process.Start(vsAttachPath, $"{process.Id} {vsPid}");
->>>>>>> bcb43c5c
         attachVsProcess.WaitForExit();
 
         return attachVsProcess.ExitCode == 0;
@@ -129,15 +91,9 @@
 
     private static string FindAttachVs()
     {
-<<<<<<< HEAD
-# if NETCOREAPP1_0 || !DEBUG
-        return null;
-# else 
-=======
 #if NETCOREAPP1_0 || !DEBUG
         return null;
 #else
->>>>>>> bcb43c5c
 
         var fromPath = FindOnPath("AttachVS.exe");
         if (fromPath != null)
@@ -202,7 +158,6 @@
             }
 
             Break();
-<<<<<<< HEAD
         }
     }
 
@@ -211,33 +166,14 @@
         if (string.IsNullOrWhiteSpace(environmentVariable))
         {
             throw new ArgumentException($"'{nameof(environmentVariable)}' cannot be null or whitespace.", nameof(environmentVariable));
-=======
->>>>>>> bcb43c5c
-        }
-    }
-
-<<<<<<< HEAD
+        }
+
         // Check if native debugging is enabled and OS is windows.
         var nativeDebugEnabled = Environment.GetEnvironmentVariable(environmentVariable);
 
         if (!string.IsNullOrEmpty(nativeDebugEnabled) && nativeDebugEnabled.Equals("1", StringComparison.Ordinal)
-            && new PlatformEnvironment().OperatingSystem.Equals(PlatformOperatingSystem.Windows))
-        {
-=======
-    internal static void WaitForNativeDebugger(string environmentVariable)
-    {
-        if (string.IsNullOrWhiteSpace(environmentVariable))
-        {
-            throw new ArgumentException($"'{nameof(environmentVariable)}' cannot be null or whitespace.", nameof(environmentVariable));
-        }
-
-        // Check if native debugging is enabled and OS is windows.
-        var nativeDebugEnabled = Environment.GetEnvironmentVariable(environmentVariable);
-
-        if (!string.IsNullOrEmpty(nativeDebugEnabled) && nativeDebugEnabled.Equals("1", StringComparison.Ordinal)
                                                       && new PlatformEnvironment().OperatingSystem.Equals(PlatformOperatingSystem.Windows))
         {
->>>>>>> bcb43c5c
             while (!IsDebuggerPresent())
             {
                 Task.Delay(1000).Wait();
