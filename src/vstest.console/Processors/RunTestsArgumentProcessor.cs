--- conflicted
+++ resolved
@@ -196,11 +196,7 @@
             // for Windows Store apps it should be false, as Windows Store apps executor should terminate after finishing the test execution.
             var keepAlive = false;
 
-<<<<<<< HEAD
-            var runRequestPayload = new TestRunRequestPayload() { Sources = this.commandLineOptions.Sources.ToList(), RunSettings = runSettings, KeepAlive = keepAlive, TestCaseFilter = this.commandLineOptions.TestCaseFilterValue };
-=======
             var runRequestPayload = new TestRunRequestPayload() { Sources = this.commandLineOptions.Sources.ToList(), RunSettings = runSettings, KeepAlive = keepAlive, TestPlatformOptions= new TestPlatformOptions() { TestCaseFilter = this.commandLineOptions.TestCaseFilterValue } };
->>>>>>> ca0bc735
             var result = this.testRequestManager.RunTests(runRequestPayload, null, this.testRunEventsRegistrar, Constants.DefaultProtocolConfig);
 
             if (EqtTrace.IsInfoEnabled)
