--- conflicted
+++ resolved
@@ -98,15 +98,9 @@
         public bool Parallel { get; set; }
 
         /// <summary>
-<<<<<<< HEAD
-        /// Specifies whether InProcess is on or off.
-        /// </summary>
-        public bool InProcess { get; set; }
-=======
         /// Specifies whether InIsolation is on or off.
         /// </summary>
         public bool InIsolation { get; set; }
->>>>>>> 3983a3c9
 
         /// <summary>
         /// Readonly collection of all available test sources
