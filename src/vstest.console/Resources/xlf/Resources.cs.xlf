--- conflicted
+++ resolved
@@ -1529,15 +1529,9 @@
         <note />
       </trans-unit>
       <trans-unit id="SuggestTestAdapterPathIfNoTestsIsFound">
-<<<<<<< HEAD
-        <source>Additionally, path to test adapters can specified using /TestAdapterPath command. Example  /TestAdapterPath:&lt;pathToCustomAdapters&gt;.</source>
-        <target state="translated">Kromě toho se dá pomocí příkazu /TestAdapterPath zadat cesta k adaptérům testů. Příklad: /TestAdapterPath:&lt;cesta_k_vlastním_adaptérům&gt;</target>
-        <note />
-=======
         <source>Additionally, path to test adapters can be specified using /TestAdapterPath command. Example  /TestAdapterPath:&lt;pathToCustomAdapters&gt;.</source>
         <target state="new">Additionally, you can point to location of test executors and discoverers by specifying &amp;apos;/TestAdapterPath&amp;apos; command. Example  /TestAdapterPath:&amp;lt;pathToCustomAdapters&amp;gt;.</target>
         <note></note>
->>>>>>> b95c288d
       </trans-unit>
       <trans-unit id="UseVsixExtensionsDeprecation">
         <source>/UseVsixExtensions is getting deprecated. Please use /TestAdapterPath instead.</source>
