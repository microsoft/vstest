﻿<?xml version="1.0" encoding="utf-8"?>
<xliff xmlns="urn:oasis:names:tc:xliff:document:1.2" xmlns:xsi="http://www.w3.org/2001/XMLSchema-instance" version="1.2" xsi:schemaLocation="urn:oasis:names:tc:xliff:document:1.2 xliff-core-1.2-transitional.xsd">
  <file datatype="xml" source-language="en" target-language="ru" original="../Resources.resx" build-num="1010338294">
    <header>
      <count-group name="BlackBox wordcount">
        <count count-type="x-wordCount">1766</count>
        <count count-type="x-adjWordCount">1498.1</count>
        <count count-type="x-curAdjWordCount">1498.1</count>
        <count count-type="x-repeatAdjWordCount">1.25</count>
        <count count-type="x-termWordCount">0</count>
      </count-group>
      <count-group name="BlackBox wordcount analysis">
        <count count-type="x-match102%">0</count>
        <count count-type="x-match101%">0</count>
        <count count-type="x-match100%">0</count>
        <count count-type="x-match99-90%">0</count>
        <count count-type="x-match89-75%">0</count>
        <count count-type="x-mt">1761</count>
        <count count-type="repetition">5</count>
      </count-group>
    </header>
    <body>
      <trans-unit id="DuplicateSource">
        <source>Duplicate source {0} specified.</source>
        <target state="translated">Указан повторяющийся источник {0}.</target>
        <note />
        <alt-trans match-quality="100%" tool="BlackBox/MSR MT">
          <target state-qualifier="mt-suggestion">Дублировать указан источник {0}.</target>
        </alt-trans>
        <note from="bb-metadata">fuzzyMatch="15" wordcount="4" adjWordcount="3.4" curWordcount="3.4"</note>
      </trans-unit>
      <trans-unit id="FileNotFound">
        <source>'{0}' not found.</source>
        <target state="translated">"{0}": не найдено.</target>
        <note />
        <alt-trans match-quality="100%" tool="BlackBox/MSR MT">
          <target state-qualifier="mt-suggestion">«{0}» не найден.</target>
        </alt-trans>
        <note from="bb-metadata">fuzzyMatch="15" wordcount="3" adjWordcount="2.55" curWordcount="2.55"</note>
      </trans-unit>
      <trans-unit id="AvailableDiscoverersHeaderMessage">
        <source>The following Test Discovery Add-Ins are available:</source>
        <target state="translated">Доступны следующие надстройки обнаружения тестов:</target>
        <note />
        <alt-trans match-quality="100%" tool="BlackBox/MSR MT">
          <target state-qualifier="mt-suggestion">Следующий тест обнаружения надстроек доступны:</target>
        </alt-trans>
        <note from="bb-metadata">fuzzyMatch="15" wordcount="7" adjWordcount="5.95" curWordcount="5.95"</note>
      </trans-unit>
      <trans-unit id="AvailableExecutorsHeaderMessage">
        <source>The following Test Execution Add-Ins are available:</source>
        <target state="translated">Доступны следующие надстройки выполнения тестов:</target>
        <note />
        <alt-trans match-quality="100%" tool="BlackBox/MSR MT">
          <target state-qualifier="mt-suggestion">Доступны следующие проверки выполнения надстройки.</target>
        </alt-trans>
        <note from="bb-metadata">fuzzyMatch="15" wordcount="7" adjWordcount="5.95" curWordcount="5.95"</note>
      </trans-unit>
      <trans-unit id="AvailableExtensionFormat">
        <source>    {0}</source>
        <target state="translated">    {0}</target>
        <note>{Locked}</note>
        <alt-trans match-quality="100%" tool="BlackBox/MSR MT">
          <target state-qualifier="mt-suggestion">{0}</target>
        </alt-trans>
        <note from="bb-metadata">fuzzyMatch="15" wordcount="1" adjWordcount="0.85" curWordcount="0.85"</note>
      </trans-unit>
      <trans-unit id="AvailableExtensionsMetadataFormat">
        <source>        {0}: {1}</source>
        <target state="translated">        {0}: {1}</target>
        <note />
        <alt-trans match-quality="100%" tool="BlackBox/MSR MT">
          <target state-qualifier="mt-suggestion">{0}: {1}</target>
        </alt-trans>
        <note from="bb-metadata">fuzzyMatch="15" wordcount="2" adjWordcount="1.7" curWordcount="1.7"</note>
      </trans-unit>
      <trans-unit id="AvailableLoggersHeaderMessage">
        <source>The following Test Logger Add-Ins are available:</source>
        <target state="translated">Доступны следующие надстройки средства ведения журнала тестирования:</target>
        <note />
        <alt-trans match-quality="100%" tool="BlackBox/MSR MT">
          <target state-qualifier="mt-suggestion">Доступны следующие тестовые средства ведения журнала надстройки:</target>
        </alt-trans>
        <note from="bb-metadata">fuzzyMatch="15" wordcount="7" adjWordcount="5.95" curWordcount="5.95"</note>
      </trans-unit>
      <trans-unit id="AvailableTestsFormat">
        <source>    {0}</source>
        <target state="translated">    {0}</target>
        <note>{Locked}</note>
        <alt-trans match-quality="100%" tool="BlackBox/MSR MT">
          <target state-qualifier="mt-suggestion">{0}</target>
        </alt-trans>
        <note from="bb-metadata">fuzzyMatch="15" wordcount="1" adjWordcount="0.25" curWordcount="0.25"</note>
      </trans-unit>
      <trans-unit id="CommandLineError">
        <source>Error: {0}</source>
        <target state="translated">Ошибка: {0}</target>
        <note />
        <alt-trans match-quality="100%" tool="BlackBox/MSR MT">
          <target state-qualifier="mt-suggestion">Ошибка: {0}</target>
        </alt-trans>
        <note from="bb-metadata">fuzzyMatch="15" wordcount="2" adjWordcount="1.7" curWordcount="1.7"</note>
      </trans-unit>
      <trans-unit id="CommaSeparatedFormat">
        <source>, {0}</source>
        <target state="translated">, {0}</target>
        <note>Format used to comma separate a list of values.</note>
        <alt-trans match-quality="100%" tool="BlackBox/MSR MT">
          <target state-qualifier="mt-suggestion">, {0}</target>
        </alt-trans>
        <note from="bb-metadata">fuzzyMatch="15" wordcount="1" adjWordcount="0.85" curWordcount="0.85"</note>
      </trans-unit>
      <trans-unit id="DuplicateArgumentError">
        <source>The parameter "{0}" should be provided only once.</source>
        <target state="translated">Параметр "{0}" должен быть указан только один раз.</target>
        <note />
        <alt-trans match-quality="100%" tool="BlackBox/MSR MT">
          <target state-qualifier="mt-suggestion">Параметр «{0}» должны быть предоставлены только один раз.</target>
        </alt-trans>
        <note from="bb-metadata">fuzzyMatch="15" wordcount="8" adjWordcount="6.8" curWordcount="6.8"</note>
      </trans-unit>
      <trans-unit id="ExceptionFromExtension">
        <source>Exception occurred when instantiating extension '{0}': {1}</source>
        <target state="translated">При создании экземпляра расширения "{0}" возникло исключение: {1}</target>
        <note />
        <alt-trans match-quality="100%" tool="BlackBox/MSR MT">
          <target state-qualifier="mt-suggestion">При создании экземпляра расширения '{0}» возникло исключение: {1}</target>
        </alt-trans>
        <note from="bb-metadata">fuzzyMatch="15" wordcount="7" adjWordcount="5.95" curWordcount="5.95"</note>
      </trans-unit>
      <trans-unit id="ListTestsHeaderMessage">
        <source>The following Tests are available:</source>
        <target state="translated">Доступны следующие тесты:</target>
        <note />
        <alt-trans match-quality="100%" tool="BlackBox/MSR MT">
          <target state-qualifier="mt-suggestion">Доступны следующие тесты:</target>
        </alt-trans>
        <note from="bb-metadata">fuzzyMatch="15" wordcount="5" adjWordcount="4.25" curWordcount="4.25"</note>
      </trans-unit>
      <trans-unit id="NoArgumentProcessorFound">
        <source>Unrecognized parameter "{0}".</source>
        <target state="translated">Нераспознанный параметр "{0}".</target>
        <note />
        <alt-trans match-quality="100%" tool="BlackBox/MSR MT">
          <target state-qualifier="mt-suggestion">Нераспознанный параметр «{0}».</target>
        </alt-trans>
        <note from="bb-metadata">fuzzyMatch="15" wordcount="3" adjWordcount="2.55" curWordcount="2.55"</note>
      </trans-unit>
      <trans-unit id="TestSourceFileNotFound">
        <source>The test source file "{0}" provided was not found.</source>
        <target state="translated">Указанный исходный файл теста "{0}" не найден.</target>
        <note />
        <alt-trans match-quality="100%" tool="BlackBox/MSR MT">
          <target state-qualifier="mt-suggestion">Не найден исходный файл «{0}» указано.</target>
        </alt-trans>
        <note from="bb-metadata">fuzzyMatch="15" wordcount="9" adjWordcount="7.65" curWordcount="7.65"</note>
      </trans-unit>
      <trans-unit id="LoggerUriInvalid">
        <source>The Test Logger URI '{0}' is not valid.  The Test Logger will be ignored.</source>
        <target state="translated">URI средства ведения журнала тестирования "{0}" недопустимо. Это средство ведения журнала тестирования будет игнорироваться.</target>
        <note />
        <alt-trans match-quality="100%" tool="BlackBox/MSR MT">
          <target state-qualifier="mt-suggestion">Средство ведения журнала тестирования URI «{0}» не является допустимым.  Средство ведения журнала тестирования будет игнорироваться.</target>
        </alt-trans>
        <note from="bb-metadata">fuzzyMatch="15" wordcount="14" adjWordcount="11.9" curWordcount="11.9"</note>
      </trans-unit>
      <trans-unit id="CommandLineInformational">
        <source>Information: {0}</source>
        <target state="translated">Сведения: {0}</target>
        <note />
        <alt-trans match-quality="100%" tool="BlackBox/MSR MT">
          <target state-qualifier="mt-suggestion">Сведения: {0}</target>
        </alt-trans>
        <note from="bb-metadata">fuzzyMatch="15" wordcount="2" adjWordcount="1.7" curWordcount="1.7"</note>
      </trans-unit>
      <trans-unit id="CommandLineWarning">
        <source>Warning: {0}</source>
        <target state="translated">Предупреждение: {0}</target>
        <note />
        <alt-trans match-quality="100%" tool="BlackBox/MSR MT">
          <target state-qualifier="mt-suggestion">Предупреждение: {0}</target>
        </alt-trans>
        <note from="bb-metadata">fuzzyMatch="15" wordcount="2" adjWordcount="1.7" curWordcount="1.7"</note>
      </trans-unit>
      <trans-unit id="HelpArgumentHelp">
        <source>-?|--Help|/?|/Help
      Display this usage message.</source>
        <target state="translated">-?|--Help|/?|/Help
      Отображение этого сообщения об использовании.</target>
        <note />
        <alt-trans match-quality="100%" tool="BlackBox/MSR MT">
          <target state-qualifier="mt-suggestion">-?| --Справка | /? | / Help
      Отображение этого сообщения об использовании.</target>
        </alt-trans>
        <note from="bb-metadata">fuzzyMatch="15" wordcount="8" adjWordcount="6.8" curWordcount="6.8"</note>
      </trans-unit>
      <trans-unit id="CopyrightCommandLineTitle">
        <source>Copyright (c) Microsoft Corporation.  All rights reserved.</source>
        <target state="translated">(с) Корпорация Майкрософт (Microsoft Corporation). Все права защищены.</target>
        <note />
        <alt-trans match-quality="100%" tool="BlackBox/MSR MT">
          <target state-qualifier="mt-suggestion">(C) Корпорация Майкрософт.  Все права защищены.</target>
        </alt-trans>
        <note from="bb-metadata">fuzzyMatch="15" wordcount="7" adjWordcount="5.95" curWordcount="5.95"</note>
      </trans-unit>
      <trans-unit id="MicrosoftCommandLineTitle">
        <source>Microsoft (R) Test Execution Command Line Tool Version {0}</source>
        <target state="translated">Программа Microsoft (R) Test Execution Command Line Tool версии {0}</target>
        <note />
        <alt-trans match-quality="100%" tool="BlackBox/MSR MT">
          <target state-qualifier="mt-suggestion">Microsoft (R) тест выполнения командной строки средство версии {0}</target>
        </alt-trans>
        <note from="bb-metadata">fuzzyMatch="15" wordcount="9" adjWordcount="7.65" curWordcount="7.65"</note>
      </trans-unit>
      <trans-unit id="EnableLoggersArgumentHelp">
        <source>--logger|/logger:&lt;Logger Uri/FriendlyName&gt;
      Specify a logger for test results.  For example, to log results into a 
      Visual Studio Test Results File (TRX) use /logger:trx [;LogFileName=&lt;Defaults to unique file name&gt;]
      Creates file in TestResults directory with given LogFileName.

      Change the verbosity level for console logger. Allowed values for verbosity: quiet, minimal and normal.
      Example: /logger:console;verbosity=&lt;Defaults to "minimal"&gt;

      To publish test results to Team Foundation Server, use TfsPublisher as shown below
      Example: /logger:TfsPublisher;
                Collection=&lt;team project collection url&gt;;
                BuildName=&lt;build name&gt;;
                TeamProject=&lt;team project name&gt;
                [;Platform=&lt;Defaults to "Any CPU"&gt;]
                [;Flavor=&lt;Defaults to "Debug"&gt;]
                [;RunTitle=&lt;title&gt;]</source>
        <target state="translated">--logger|/logger:&lt;URI или понятное имя средства ведения журналов&gt;
      Укажите средство ведения журналов для результатов тестирования. Например, для записи результатов
      в файл результатов теста Visual Studio (TRX) используйте /logger:trx [;LogFileName=&lt;по умолчанию: уникальное имя файла&gt;].
      Создает файл в каталоге TestResults с указанным LogFileName.

      Измените уровень детализации для консольного средства ведения журналов. Разрешенные значения для детализации: quiet (отсутствует), minimal (минимальный) и normal (обычный).

      Пример: /logger:console;verbosity=&lt;по умолчанию: "minimal" (минимальный)&gt;

      Для публикации результатов тестов на Team Foundation Server используйте TfsPublisher, как показано ниже.
      Пример: /logger:TfsPublisher;
                Collection=&lt;URL-адрес коллекции командных проектов&gt;;
                BuildName=&lt;название сборки&gt;;
                TeamProject=&lt;название командного проекта&gt;;
                [;Platform=&lt;по умолчанию используется значение Any CPU (Любой ЦП)&gt;];
                [;Flavor=&lt;по умолчанию имеет значение Debug (Отладка)&gt;];
                [;RunTitle=&lt;заголовок&gt;].</target>
        <note />
        <alt-trans match-quality="100%" tool="BlackBox/MSR MT">
          <target state-qualifier="mt-suggestion">--средства ведения журнала | / logger: &lt; Uri средство ведения журнала и FriendlyName &gt;
      Укажите средство ведения журнала для результатов тестов.  Например для регистрации результатов в Visual Studio теста результаты файла (TRX) используется /logger:trx.
      Для публикации результатов тестов на Team Foundation Server, используйте TfsPublisher, как показано ниже
      Пример: /logger:TfsPublisher;
                Коллекция = &lt; командного проекта URL-адрес коллекции &gt;;
                BuildName = &lt; имя &gt;;
                Командный_проект = &lt; имя командного проекта &gt;
                [; Платформа = &lt; по умолчанию используется значение «Любой ЦП» &gt;]
                [; Разновидность = &lt; по умолчанию имеет значение «Debug» &gt;]
                [; RunTitle = &lt; title &gt;]</target>
        </alt-trans>
        <note from="bb-metadata">fuzzyMatch="15" wordcount="63" adjWordcount="53.55" curWordcount="53.55"</note>
      </trans-unit>
      <trans-unit id="HelpDescriptionText">
        <source>Description: Runs tests from the specified files.</source>
        <target state="translated">Описание: выполняет тесты из указанных файлов.</target>
        <note />
        <alt-trans match-quality="100%" tool="BlackBox/MSR MT">
          <target state-qualifier="mt-suggestion">Описание: Выполняет тесты из указанных файлов.</target>
        </alt-trans>
        <note from="bb-metadata">fuzzyMatch="15" wordcount="7" adjWordcount="5.95" curWordcount="5.95"</note>
      </trans-unit>
      <trans-unit id="HelpOptionsText">
        <source>Options:</source>
        <target state="translated">Параметры:</target>
        <note>Section Header for subsequent command help listing</note>
        <alt-trans match-quality="100%" tool="BlackBox/MSR MT">
          <target state-qualifier="mt-suggestion">Параметры:</target>
        </alt-trans>
        <note from="bb-metadata">fuzzyMatch="15" wordcount="1" adjWordcount="0.85" curWordcount="0.85"</note>
      </trans-unit>
      <trans-unit id="HelpUsageText">
        <source>Usage: vstest.console.exe [Arguments] [Options] [[--] &lt;RunSettings arguments&gt;...]]</source>
        <target state="translated">Использование: vstest.console.exe [аргументы] [параметры] [[--] &lt;аргументы RunSettings&gt;...]]</target>
        <note />
        <alt-trans match-quality="100%" tool="BlackBox/MSR MT">
          <target state-qualifier="mt-suggestion">Использование: vstest.console.exe [параметры] [аргументы]</target>
        </alt-trans>
        <note from="bb-metadata">fuzzyMatch="15" wordcount="4" adjWordcount="3.4" curWordcount="3.4"</note>
      </trans-unit>
      <trans-unit id="MissingTestSourceFile">
        <source>No test source files were specified.</source>
        <target state="translated">Исходные файлы тестов не указаны.</target>
        <note />
        <alt-trans match-quality="100%" tool="BlackBox/MSR MT">
          <target state-qualifier="mt-suggestion">Были указаны без проверки исходных файлов.</target>
        </alt-trans>
        <note from="bb-metadata">fuzzyMatch="15" wordcount="6" adjWordcount="5.1" curWordcount="5.1"</note>
      </trans-unit>
      <trans-unit id="NoArgumentsProvided">
        <source>No arguments were specified.</source>
        <target state="translated">Аргументы не указаны.</target>
        <note />
        <alt-trans match-quality="100%" tool="BlackBox/MSR MT">
          <target state-qualifier="mt-suggestion">Аргументы не указаны.</target>
        </alt-trans>
        <note from="bb-metadata">fuzzyMatch="15" wordcount="4" adjWordcount="3.4" curWordcount="3.4"</note>
      </trans-unit>
      <trans-unit id="RunTestsArgumentHelp">
        <source>[TestFileNames]
      Run tests from the specified files. Separate multiple test file names
      by spaces.
      Examples: mytestproject.dll
                mytestproject.dll myothertestproject.exe</source>
        <target state="translated">[TestFileNames]
      Выполнение тестов из указанных файлов. При вводе нескольких имен файла теста они разделяются
      пробелами.
      Примеры: mytestproject.dll
                mytestproject.dll myothertestproject.exe</target>
        <note />
        <alt-trans match-quality="100%" tool="BlackBox/MSR MT">
          <target state-qualifier="mt-suggestion">[TestFileNames]
      Выполнение тестов из указанных файлов. При вводе нескольких имен файла теста
      пробелами.
      Примеры: mytestproject.dll
                MyTestProject.dll myothertestproject.exe</target>
        </alt-trans>
        <note from="bb-metadata">fuzzyMatch="15" wordcount="18" adjWordcount="15.3" curWordcount="15.3"</note>
      </trans-unit>
      <trans-unit id="AvailableSettingsProvidersHeaderMessage">
        <source>The following Settings Providers Add-Ins are available:</source>
        <target state="translated">Доступны следующие надстройки поставщиков параметров:</target>
        <note />
        <alt-trans match-quality="100%" tool="BlackBox/MSR MT">
          <target state-qualifier="mt-suggestion">Доступны следующие параметры поставщиков надстроек:</target>
        </alt-trans>
        <note from="bb-metadata">fuzzyMatch="15" wordcount="7" adjWordcount="5.95" curWordcount="5.95"</note>
      </trans-unit>
      <trans-unit id="RunSettingsArgumentHelp">
        <source>--Settings|/Settings:&lt;Settings File&gt;
      Settings to use when running tests.</source>
        <target state="translated">--Settings|/Settings:&lt;файл параметров&gt;
      Параметры для использования при запуске тестов.</target>
        <note />
        <alt-trans match-quality="100%" tool="BlackBox/MSR MT">
          <target state-qualifier="mt-suggestion">--Параметры | / параметры: &lt; файл &gt;
      Параметры для использования при запуске тестов.</target>
        </alt-trans>
        <note from="bb-metadata">fuzzyMatch="15" wordcount="10" adjWordcount="8.5" curWordcount="8.5"</note>
      </trans-unit>
      <trans-unit id="RunSettingsRequired">
        <source>The /Settings parameter requires a settings file to be provided.</source>
        <target state="translated">Для параметра /Settings требуется указать файл параметров.</target>
        <note />
        <alt-trans match-quality="100%" tool="BlackBox/MSR MT">
          <target state-qualifier="mt-suggestion">Параметр/Settings требуется файл настройки должны быть предоставлены.</target>
        </alt-trans>
        <note from="bb-metadata">fuzzyMatch="15" wordcount="10" adjWordcount="8.5" curWordcount="8.5"</note>
      </trans-unit>
      <trans-unit id="RunSettingsFileNotFound">
        <source>The Settings file '{0}' could not be found.</source>
        <target state="translated">Не удалось найти файл параметров "{0}".</target>
        <note />
        <alt-trans match-quality="100%" tool="BlackBox/MSR MT">
          <target state-qualifier="mt-suggestion">Файл параметров «{0}» не найден.</target>
        </alt-trans>
        <note from="bb-metadata">fuzzyMatch="15" wordcount="8" adjWordcount="6.8" curWordcount="6.8"</note>
      </trans-unit>
      <trans-unit id="TestRunFailed">
        <source>Test Run Failed.</source>
        <target state="translated">Сбой тестового запуска.</target>
        <note />
        <alt-trans match-quality="100%" tool="BlackBox/MSR MT">
          <target state-qualifier="mt-suggestion">Тестовый запуск не удался.</target>
        </alt-trans>
        <note from="bb-metadata">fuzzyMatch="15" wordcount="3" adjWordcount="2.55" curWordcount="2.55"</note>
      </trans-unit>
      <trans-unit id="TestRunSuccessful">
        <source>Test Run Successful.</source>
        <target state="translated">Тестовый запуск выполнен.</target>
        <note />
        <alt-trans match-quality="100%" tool="BlackBox/MSR MT">
          <target state-qualifier="mt-suggestion">Успешное выполнение теста.</target>
        </alt-trans>
        <note from="bb-metadata">fuzzyMatch="15" wordcount="3" adjWordcount="2.55" curWordcount="2.55"</note>
      </trans-unit>
      <trans-unit id="InvalidInIsolationCommand">
        <source>Argument {0} is not expected in the 'InIsolation' command. Specify the command without the argument (Example: vstest.console.exe myTests.dll /InIsolation) and try again.</source>
        <target state="translated">Аргумент {0} не ожидается в команде InIsolation. Укажите команду без аргумента (например, vstest.console.exe myTests.dll /InIsolation) и повторите попытку.</target>
        <note />
        <alt-trans match-quality="100%" tool="BlackBox/MSR MT">
          <target state-qualifier="mt-suggestion">Аргумент {0} не ожидается в команде «InIsolation». Укажите команды без аргумента (пример: vstest.console.exe myTests.dll /InIsolation) и повторите попытку.</target>
        </alt-trans>
        <note from="bb-metadata">fuzzyMatch="15" wordcount="22" adjWordcount="18.7" curWordcount="18.7"</note>
      </trans-unit>
      <trans-unit id="UseVsixExtensionsValueRequired">
        <source>The /UseVsixExtensions parameter requires a value. If 'true', the installed VSIX extensions (if any) will be used in the test run. If false, they will be ignored.   Example:  /UseVsixExtensions:true</source>
        <target state="translated">Для параметра /UseVsixExtensions требуется значение. Если задано значение true, установленные расширения VSIX (при наличии) будут использоваться в тестовом запуске. Если задано значение false, то они будут игнорироваться. Пример: /UseVsixExtensions:true</target>
        <note />
        <alt-trans match-quality="100%" tool="BlackBox/MSR MT">
          <target state-qualifier="mt-suggestion">Значение параметра /UseVsixExtensions должно быть. При значении 'true', установленных расширений VSIX (при наличии) будет использоваться в тестовом запуске. Если false, то они будут игнорироваться.   Пример: /UseVsixExtensions:true</target>
        </alt-trans>
        <note from="bb-metadata">fuzzyMatch="15" wordcount="29" adjWordcount="24.65" curWordcount="24.65"</note>
      </trans-unit>
      <trans-unit id="InvalidUseVsixExtensionsCommand">
        <source>Argument {0} is not expected in the 'UseVsixExtensions' command. Specify the command indicating whether the vsix extensions should be used or skipped (Example: vstest.console.exe myTests.dll /UseVsixExtensions:true) and try again.</source>
        <target state="translated">Аргумент {0} не ожидается в команде UseVsixExtensions. Укажите команду, определяющую, требуется ли использовать или игнорировать расширения VSIX (например, vstest.console.exe myTests.dll /UseVsixExtensions:true), и повторите попытку.</target>
        <note />
        <alt-trans match-quality="100%" tool="BlackBox/MSR MT">
          <target state-qualifier="mt-suggestion">Аргумент {0} не ожидается в команде «UseVsixExtensions». Укажите команду, отражающее используется или пропущенных расширений vsix (пример: vstest.console.exe myTests.dll /UseVsixExtensions:true) и повторите попытку.</target>
        </alt-trans>
        <note from="bb-metadata">fuzzyMatch="15" wordcount="29" adjWordcount="24.65" curWordcount="24.65"</note>
      </trans-unit>
      <trans-unit id="InIsolationHelp">
        <source>--InIsolation|/InIsolation
      Runs the tests in an isolated process. This makes vstest.console.exe 
      process less likely to be stopped on an error in the tests, but tests 
      may run slower.</source>
        <target state="translated">--InIsolation|/InIsolation
      Запуск тестов в изолированном процессе. Это снижает вероятность
      остановки процесса vstest.console.exe из-за ошибки в тестах, но
      тесты могут выполняться медленнее.</target>
        <note />
        <alt-trans match-quality="100%" tool="BlackBox/MSR MT">
          <target state-qualifier="mt-suggestion">/ InIsolation
      Тесты выполняются в изолированном процессе. Это делает процесс vstest.console.exe менее вероятно, что остановлена на ошибки в тестах, но тесты могут работать медленнее.</target>
        </alt-trans>
        <note from="bb-metadata">fuzzyMatch="15" wordcount="28" adjWordcount="23.8" curWordcount="23.8"</note>
      </trans-unit>
      <trans-unit id="UseVsixExtensionsHelp">
        <source>/UseVsixExtensions
      This makes vstest.console.exe process use or skip the VSIX extensions 
      installed(if any) in the test run. 
      Example  /UseVsixExtensions:true</source>
        <target state="translated">/UseVsixExtensions
      Определяет использование или пропуск процессом vstest.console.exe
      установленных расширений VSIX (при наличии) в тестовом запуске. 
      Пример: /UseVsixExtensions:true</target>
        <note />
        <alt-trans match-quality="100%" tool="BlackBox/MSR MT">
          <target state-qualifier="mt-suggestion">/ UseVsixExtensions
      Это делает процесс vstest.console.exe использовать или пропустить расширения VSIX установлен (если есть) в тестовом запуске. 
      Пример /UseVsixExtensions:true</target>
        </alt-trans>
        <note from="bb-metadata">fuzzyMatch="15" wordcount="19" adjWordcount="16.15" curWordcount="16.15"</note>
      </trans-unit>
      <trans-unit id="BatchSizeRequired">
        <source>The /BatchSize argument requires the size of the batch.  Example:  /BatchSize:10</source>
        <target state="translated">Для аргумента /BatchSize требуется указать размер пакета. Пример: /BatchSize:10</target>
        <note />
        <alt-trans match-quality="100%" tool="BlackBox/MSR MT">
          <target state-qualifier="mt-suggestion">Аргумент /BatchSize требует размер пакета.  Пример: /BatchSize:10</target>
        </alt-trans>
        <note from="bb-metadata">fuzzyMatch="15" wordcount="11" adjWordcount="9.35" curWordcount="9.35"</note>
      </trans-unit>
      <trans-unit id="InvalidBatchSize">
        <source>Invalid batch size {0}. The batch size should be greater than zero. Example:  /BatchSize:10</source>
        <target state="translated">Недопустимый размер пакета {0}. Размер пакета должен быть больше нуля. Пример: /BatchSize:10</target>
        <note />
        <alt-trans match-quality="100%" tool="BlackBox/MSR MT">
          <target state-qualifier="mt-suggestion">Недопустимый размер пакета {0}. Размер пакета должно быть больше нуля. Пример: /BatchSize:10</target>
        </alt-trans>
        <note from="bb-metadata">fuzzyMatch="15" wordcount="14" adjWordcount="11.9" curWordcount="11.9"</note>
      </trans-unit>
      <trans-unit id="Examples">
        <source>  To run tests:
    &gt;vstest.console.exe tests.dll 
  To run tests with additional settings such as  data collectors:
    &gt;vstest.console.exe  tests.dll /Settings:Local.RunSettings</source>
        <target state="translated">  Для запуска тестов:
    &gt;vstest.console.exe tests.dll 
  Для запуска тестов с дополнительными параметрами, например со сборщиками данных:
    &gt;vstest.console.exe  tests.dll /Settings:Local.RunSettings</target>
        <note />
        <alt-trans match-quality="100%" tool="BlackBox/MSR MT">
          <target state-qualifier="mt-suggestion">Для выполнения тестов в том же процессе:
    &gt; tests.dll vstest.console.exe для выполнения тестов в отдельном процессе:
    &gt; vstest.console.exe /inIsolation tests.dll
  Для выполнения тестов с Дополнительные параметры, например сборщиков данных:
    &gt; vstest.console.exe tests.dll /Settings:Local.RunSettings</target>
        </alt-trans>
        <note from="bb-metadata">fuzzyMatch="15" wordcount="35" adjWordcount="29.75" curWordcount="29.75"</note>
      </trans-unit>
      <trans-unit id="ListDiscoverersHelp">
        <source>/ListDiscoverers
      Lists installed test discoverers.</source>
        <target state="translated">/ListDiscoverers
      Список установленных средств обнаружения тестов.</target>
        <note />
        <alt-trans match-quality="100%" tool="BlackBox/MSR MT">
          <target state-qualifier="mt-suggestion">/ ListDiscoverers
      Список установленных discoverers теста.</target>
        </alt-trans>
        <note from="bb-metadata">fuzzyMatch="15" wordcount="5" adjWordcount="4.25" curWordcount="4.25"</note>
      </trans-unit>
      <trans-unit id="ListExecutorsHelp">
        <source>/ListExecutors
      Lists installed test executors.</source>
        <target state="translated">/ListExecutors
      Список установленных исполнителей тестов.</target>
        <note />
        <alt-trans match-quality="100%" tool="BlackBox/MSR MT">
          <target state-qualifier="mt-suggestion">/ ListExecutors
      Список установленных исполнители теста.</target>
        </alt-trans>
        <note from="bb-metadata">fuzzyMatch="15" wordcount="5" adjWordcount="4.25" curWordcount="4.25"</note>
      </trans-unit>
      <trans-unit id="ListLoggersHelp">
        <source>/ListLoggers
      Lists installed test loggers.</source>
        <target state="translated">/ListLoggers
      Список установленных средств ведения журналов тестирования.</target>
        <note />
        <alt-trans match-quality="100%" tool="BlackBox/MSR MT">
          <target state-qualifier="mt-suggestion">/ ListLoggers
      Список установленных средств ведения журнала тестирования.</target>
        </alt-trans>
        <note from="bb-metadata">fuzzyMatch="15" wordcount="5" adjWordcount="4.25" curWordcount="4.25"</note>
      </trans-unit>
      <trans-unit id="ListSettingsProvidersHelp">
        <source>/ListSettingsProviders
      Lists installed test settings providers.</source>
        <target state="translated">/ListSettingsProviders
      Список установленных поставщиков параметров тестирования.</target>
        <note />
        <alt-trans match-quality="100%" tool="BlackBox/MSR MT">
          <target state-qualifier="mt-suggestion">/ ListSettingsProviders
      Список установленных поставщиков параметров тестирования.</target>
        </alt-trans>
        <note from="bb-metadata">fuzzyMatch="15" wordcount="6" adjWordcount="5.1" curWordcount="5.1"</note>
      </trans-unit>
      <trans-unit id="ListTestsHelp">
        <source>-lt|--ListTests|/lt|/ListTests:&lt;File Name&gt;
      Lists discovered tests from the given test container.</source>
        <target state="translated">-lt|--ListTests|/lt|/ListTests:&lt;имя файла&gt;
      Список обнаруженных тестов из заданного контейнера тестов.</target>
        <note />
        <alt-trans match-quality="100%" tool="BlackBox/MSR MT">
          <target state-qualifier="mt-suggestion">-lt |-ListTests | / lt | / ListTests: &lt; имя файла &gt;
      Список обнаруженных тестов в заданном тестовом контейнере.</target>
        </alt-trans>
        <note from="bb-metadata">fuzzyMatch="15" wordcount="14" adjWordcount="11.9" curWordcount="11.9"</note>
      </trans-unit>
      <trans-unit id="TimeElapsed">
        <source>Time elapsed :</source>
        <target state="translated">Прошло времени:</target>
        <note />
        <alt-trans match-quality="100%" tool="BlackBox/MSR MT">
          <target state-qualifier="mt-suggestion">Прошло времени:</target>
        </alt-trans>
        <note from="bb-metadata">fuzzyMatch="15" wordcount="2" adjWordcount="1.7" curWordcount="1.7"</note>
      </trans-unit>
      <trans-unit id="SpecificTestsRequired">
        <source>The /Tests argument requires one or more specific test names or their substrings.
       Examples: /Tests:TestsMethod1, /Tests:TestMethod1,method2 </source>
        <target state="translated">Для аргумента /Tests требуется указать один или несколько конкретных имен тестов или их подстрок.
       Примеры: /Tests:TestsMethod1, /Tests:TestMethod1, method2 </target>
        <note />
        <alt-trans match-quality="100%" tool="BlackBox/MSR MT">
          <target state-qualifier="mt-suggestion">Аргумент /Tests требуется одно или несколько имен определенного теста или их подстрок.
       Примеры: /Tests:TestsMethod1, /Tests:TestMethod1, метод2</target>
        </alt-trans>
        <note from="bb-metadata">fuzzyMatch="15" wordcount="17" adjWordcount="14.45" curWordcount="14.45"</note>
      </trans-unit>
      <trans-unit id="NoTestsAvailableAfterFiltering">
        <source>A total of {0} tests were discovered but no test matches the specified selection criteria({1}). Use right value(s) and try again.</source>
        <target state="translated">Всего обнаружено тестов: {0}, но тесты не соответствуют указанному условию выбора ({1}). Задайте правильные значения и повторите попытку.</target>
        <note />
        <alt-trans match-quality="100%" tool="BlackBox/MSR MT">
          <target state-qualifier="mt-suggestion">Всего {0} тесты были обнаружены, но тесты не соответствует criteria({1}) указанного выделения. Использование вправо значения и повторите попытку.</target>
        </alt-trans>
        <note from="bb-metadata">fuzzyMatch="15" wordcount="21" adjWordcount="17.85" curWordcount="17.85"</note>
      </trans-unit>
      <trans-unit id="SearchStringDelimiter">
        <source>,</source>
        <target state="translated">,</target>
        <note />
        <alt-trans match-quality="0%" tool="BlackBox/MSR MT">
          <source />
          <target state-qualifier="tm-suggestion">,</target>
        </alt-trans>
        <note from="bb-metadata">fuzzyMatch="0" wordcount="0" adjWordcount="0" curWordcount="0"</note>
      </trans-unit>
      <trans-unit id="RunSpecificTestsHelp">
        <source>--Tests|/Tests:&lt;Test Names&gt;
      Run tests with names that match the provided values. To provide multiple
      values, separate them by commas.
      Examples: /Tests:TestMethod1
                /Tests:TestMethod1,testMethod2</source>
        <target state="translated">--Tests|/Tests:&lt;имена тестов&gt;
      Выполнение тестов, имена которых соответствуют указанным значениям. Чтобы указать несколько
      значений, разделяйте их запятыми.
      Примеры: /Tests:TestMethod1
                /Tests:TestMethod1, testMethod2</target>
        <note>Please verify if the console output looks good after modifiaction. </note>
        <alt-trans match-quality="100%" tool="BlackBox/MSR MT">
          <target state-qualifier="mt-suggestion">--Проверка | "/" тесты: &lt; проверять имена &gt;
      Выполнение тестов, имена которых совпадают с предоставленными значениями. Чтобы указать несколько
      значения, разделяйте их запятыми.
      Примеры: /Tests:TestMethod1
                /Tests:TestMethod1, testMethod2</target>
        </alt-trans>
        <note from="bb-metadata">fuzzyMatch="15" wordcount="25" adjWordcount="21.25" curWordcount="21.25"</note>
      </trans-unit>
      <trans-unit id="SwitchToNoIsolation">
        <source>Using Isolation mode to run the tests as diagnostic data adapters were enabled in the runsettings. Use the /inIsolation parameter to suppress this warning.</source>
        <target state="translated">Используется режим изоляции для запуска тестов, так как в параметрах запуска включены адаптеры диагностических данных. Используйте параметр /InIsolation, чтобы отключить это предупреждение.</target>
        <note />
        <alt-trans match-quality="100%" tool="BlackBox/MSR MT">
          <target state-qualifier="mt-suggestion">В режиме изоляции для выполнения тестов как адаптеры диагностических данных были включены в runsettings. Параметр /inIsolation используется для подавления этого предупреждения.</target>
        </alt-trans>
        <note from="bb-metadata">fuzzyMatch="15" wordcount="24" adjWordcount="20.4" curWordcount="20.4"</note>
      </trans-unit>
      <trans-unit id="SwitchToIsolationInAppContainerMode">
        <source>Using Isolation mode to run unit tests for Windows Store apps. Use the /InIsolation parameter to suppress this warning.</source>
        <target state="translated">Использование режима изоляции для запуска модульных тестов приложений для Магазина Windows. Используйте параметр /InIsolation, чтобы отключить это предупреждение.</target>
        <note />
        <alt-trans match-quality="100%" tool="BlackBox/MSR MT">
          <target state-qualifier="mt-suggestion">Использование режима изоляции выполнение модульных тестов для приложений для магазина Windows. Параметр /InIsolation используется для подавления этого предупреждения.</target>
        </alt-trans>
        <note from="bb-metadata">fuzzyMatch="15" wordcount="19" adjWordcount="16.15" curWordcount="16.15"</note>
      </trans-unit>
      <trans-unit id="DisablingDataCollectionInAppContainerTestExecution">
        <source>Diagnostic data adapters are not supported when running unit tests for Windows Store apps. Remove diagnostic data adapters settings from settings.</source>
        <target state="translated">Адаптеры диагностических данных не поддерживаются при запуске модульных тестов для приложений для Магазина Windows. Удалите параметры адаптеров диагностических данных из параметров.</target>
        <note />
        <alt-trans match-quality="100%" tool="BlackBox/MSR MT">
          <target state-qualifier="mt-suggestion">Адаптеры диагностических данных не поддерживаются при запуске модульных тестов для приложений для магазина Windows. Удалите настройки адаптеров диагностических данных с параметрами.</target>
        </alt-trans>
        <note from="bb-metadata">fuzzyMatch="15" wordcount="21" adjWordcount="17.85" curWordcount="17.85"</note>
      </trans-unit>
      <trans-unit id="LoggerFriendlyNameFormat">
        <source>        FriendlyName: {0}</source>
        <target state="translated">        Понятное имя: {0}</target>
        <note />
        <alt-trans match-quality="100%" tool="BlackBox/MSR MT">
          <target state-qualifier="mt-suggestion">FriendlyName: {0}</target>
        </alt-trans>
        <note from="bb-metadata">fuzzyMatch="15" wordcount="2" adjWordcount="1.7" curWordcount="1.7"</note>
      </trans-unit>
      <trans-unit id="ExtensionUriFormat">
        <source>        Uri: {0}</source>
        <target state="translated">        URI: {0}</target>
        <note />
        <alt-trans match-quality="100%" tool="BlackBox/MSR MT">
          <target state-qualifier="mt-suggestion">URI: {0}</target>
        </alt-trans>
        <note from="bb-metadata">fuzzyMatch="15" wordcount="2" adjWordcount="1.7" curWordcount="1.7"</note>
      </trans-unit>
      <trans-unit id="SettingFormat">
        <source>        SettingName: {0}</source>
        <target state="translated">        Имя параметра: {0}</target>
        <note />
        <alt-trans match-quality="100%" tool="BlackBox/MSR MT">
          <target state-qualifier="mt-suggestion">SettingName: {0}</target>
        </alt-trans>
        <note from="bb-metadata">fuzzyMatch="15" wordcount="2" adjWordcount="1.7" curWordcount="1.7"</note>
      </trans-unit>
      <trans-unit id="SupportedFileTypesIndicator">
        <source>        Supported File Types:</source>
        <target state="translated">        Поддерживаемые типы файлов:</target>
        <note />
        <alt-trans match-quality="100%" tool="BlackBox/MSR MT">
          <target state-qualifier="mt-suggestion">Поддерживаемые типы файлов:</target>
        </alt-trans>
        <note from="bb-metadata">fuzzyMatch="15" wordcount="3" adjWordcount="2.55" curWordcount="2.55"</note>
      </trans-unit>
      <trans-unit id="SupportedFileWithoutSeparator">
        <source> {0}</source>
        <target state="translated"> {0}</target>
        <note />
        <alt-trans match-quality="100%" tool="BlackBox/MSR MT">
          <target state-qualifier="mt-suggestion">{0}</target>
        </alt-trans>
        <note from="bb-metadata">fuzzyMatch="15" wordcount="1" adjWordcount="0.25" curWordcount="0.25"</note>
      </trans-unit>
      <trans-unit id="SupportedFileWithSeparator">
        <source> {0},</source>
        <target state="translated"> {0},</target>
        <note />
        <alt-trans match-quality="100%" tool="BlackBox/MSR MT">
          <target state-qualifier="mt-suggestion">{0},</target>
        </alt-trans>
        <note from="bb-metadata">fuzzyMatch="15" wordcount="1" adjWordcount="0.85" curWordcount="0.85"</note>
      </trans-unit>
      <trans-unit id="UriOfDefaultExecutor">
        <source>        Default Executor Uri: {0}</source>
        <target state="translated">        URI исполнителя по умолчанию: {0}</target>
        <note />
        <alt-trans match-quality="100%" tool="BlackBox/MSR MT">
          <target state-qualifier="mt-suggestion">По умолчанию исполнитель Uri: {0}</target>
        </alt-trans>
        <note from="bb-metadata">fuzzyMatch="15" wordcount="4" adjWordcount="3.4" curWordcount="3.4"</note>
      </trans-unit>
      <trans-unit id="LoggerUriFormat">
        <source>        Uri: {0}</source>
        <target state="translated">        URI: {0}</target>
        <note />
        <alt-trans match-quality="100%" tool="BlackBox/MSR MT">
          <target state-qualifier="mt-suggestion">URI: {0}</target>
        </alt-trans>
        <note from="bb-metadata">fuzzyMatch="15" wordcount="2" adjWordcount="0.5" curWordcount="0.5"</note>
      </trans-unit>
      <trans-unit id="InvalidPlatformType">
        <source>Invalid platform type:{0}. Valid platform types are x86, x64 and Arm.</source>
        <target state="translated">Неверный тип платформы: {0}. Допустимые типы платформы: x86, x64 и Arm.</target>
        <note />
        <alt-trans match-quality="100%" tool="BlackBox/MSR MT">
          <target state-qualifier="mt-suggestion">Неверный тип: {0}. типы допустимых платформы, x86, x64 и Arm.</target>
        </alt-trans>
        <note from="bb-metadata">fuzzyMatch="15" wordcount="11" adjWordcount="9.35" curWordcount="9.35"</note>
      </trans-unit>
      <trans-unit id="PlatformTypeRequired">
        <source>The /Platform argument requires the target platform type for the test run to be provided.   Example:  /Platform:x86</source>
        <target state="translated">Для аргумента /Platform требуется указать тип целевой платформы для тестового запуска. Пример: /Platform:x 86</target>
        <note />
        <alt-trans match-quality="100%" tool="BlackBox/MSR MT">
          <target state-qualifier="mt-suggestion">Аргумент/Platform требует тип целевой платформы для выполнения теста должны быть предоставлены.   Пример: /Platform:x 86</target>
        </alt-trans>
        <note from="bb-metadata">fuzzyMatch="15" wordcount="17" adjWordcount="14.45" curWordcount="14.45"</note>
      </trans-unit>
      <trans-unit id="PlatformArgumentHelp">
        <source>--Platform|/Platform:&lt;Platform type&gt;
      Target platform architecture to be used for test execution. 
      Valid values are x86, x64 and ARM.</source>
        <target state="translated">--Platform|/Platform:&lt;тип платформы&gt;
      Архитектура целевой платформы для выполнения теста. 
      Допустимые значения: x86, x64 и ARM.</target>
        <note />
        <alt-trans match-quality="100%" tool="BlackBox/MSR MT">
          <target state-qualifier="mt-suggestion">--Платформа | / Platform: &lt; тип &gt;
      Целевая архитектура платформы для выполнения теста. 
      Допустимые значения: x86, x64 и ARM.</target>
        </alt-trans>
        <note from="bb-metadata">fuzzyMatch="15" wordcount="20" adjWordcount="17" curWordcount="17"</note>
      </trans-unit>
      <trans-unit id="SwitchToIsolationInMultiTargetingMode">
        <source>Using Isolation mode to run tests as required by effective Platform:{0} and .Net Framework:{1} settings for test run. Use the /inIsolation parameter to suppress this warning.</source>
        <target state="translated">Для запуска тестов используется изолированный режим в соответствии с параметрами Platform:{0} и .Net Framework:{1} для тестового запуска. Используйте параметр /InIsolation, чтобы отключить это предупреждение.</target>
        <note />
        <alt-trans match-quality="100%" tool="BlackBox/MSR MT">
          <target state-qualifier="mt-suggestion">В режиме изоляции для выполнения тестов, как того требует платформа: {0} и .net Framework: {1} параметры для тестового запуска. Параметр /inIsolation используется для подавления этого предупреждения.</target>
        </alt-trans>
        <note from="bb-metadata">fuzzyMatch="15" wordcount="26" adjWordcount="22.1" curWordcount="22.1"</note>
      </trans-unit>
      <trans-unit id="FrameworkArgumentHelp">
        <source>--Framework|/Framework:&lt;Framework Version&gt;
      Target .Net Framework version to be used for test execution. 
      Valid values are ".NETFramework,Version=v4.5.1", ".NETCoreApp,Version=v1.0" etc.
      Other supported values are Framework35, Framework40, Framework45 and FrameworkCore10.</source>
        <target state="translated">--Framework|/Framework:&lt;версия платформы&gt;
      Целевая версия .NET Framework для выполнения тестов. 
      Допустимые значения: ".NETFramework,Version=v4.5.1", ".NETCoreApp,Version=v1.0" и т. д.
      Другие поддерживаемые значения: Framework35, Framework40, Framework45 и FrameworkCore10.</target>
        <note />
        <alt-trans match-quality="100%" tool="BlackBox/MSR MT">
          <target state-qualifier="mt-suggestion">--Framework | / Framework: &lt; Framework версии &gt;
      Целевой .net Framework версии, используемый для выполнения теста. 
      Допустимыми значениями являются «. NETFramework, версия = v4.6 «,». NETCoreApp, версия = версия 1.0» и т.д.
      Другие поддерживаемые значения: Framework35, Framework40, Framework45 и FrameworkCore10.</target>
        </alt-trans>
        <note from="bb-metadata">fuzzyMatch="15" wordcount="31" adjWordcount="26.35" curWordcount="26.35"</note>
      </trans-unit>
      <trans-unit id="FrameworkVersionRequired">
        <source>The /Framework argument requires the target .Net Framework version for the test run.   Example:  /Framework:".NETFramework,Version=v4.5.1"</source>
        <target state="translated">Аргумент /Framework требует указать целевую версию .NET Framework для тестового запуска. Пример: /Framework:".NETFramework,Version=v4.5.1"</target>
        <note />
        <alt-trans match-quality="100%" tool="BlackBox/MSR MT">
          <target state-qualifier="mt-suggestion">Аргумент /Framework требует целевой .net Framework версии для тестового запуска.   Пример: /Framework:». NETFramework, версия = v4.6»</target>
        </alt-trans>
        <note from="bb-metadata">fuzzyMatch="15" wordcount="16" adjWordcount="13.6" curWordcount="13.6"</note>
      </trans-unit>
      <trans-unit id="InvalidFrameworkVersion">
        <source>Invalid .Net Framework version:{0}. Please give the fullname of the TargetFramework. Other supported .Net Framework versions are Framework35, Framework40, Framework45 and FrameworkCore10.</source>
        <target state="translated">Недопустимая версия .NET Framework: {0}. Укажите полное имя целевой платформы. Другие поддерживаемые версии .NET Framework: Framework35, Framework40, Framework45 и FrameworkCore10.</target>
        <note />
        <alt-trans match-quality="100%" tool="BlackBox/MSR MT">
          <target state-qualifier="mt-suggestion">Недопустимый .net Framework версии: {0}. Укажите имя fullname TargetFramework. Другие поддерживаемые .net Framework версии, Framework35, Framework40 и Framework45.</target>
        </alt-trans>
        <note from="bb-metadata">fuzzyMatch="15" wordcount="21" adjWordcount="17.85" curWordcount="17.85"</note>
      </trans-unit>
      <trans-unit id="AppContainerTestPrerequisiteFail">
        <source>Could not start test run for unit tests for Windows Store app: {0}.</source>
        <target state="translated">Не удалось запустить тестовый запуск для модульных тестов приложений для Магазина Windows: {0}.</target>
        <note />
        <alt-trans match-quality="100%" tool="BlackBox/MSR MT">
          <target state-qualifier="mt-suggestion">Не удалось запустить тестовый запуск для модульных тестов для приложений для магазина Windows: {0}.</target>
        </alt-trans>
        <note from="bb-metadata">fuzzyMatch="15" wordcount="13" adjWordcount="11.05" curWordcount="11.05"</note>
      </trans-unit>
      <trans-unit id="TestCaseFilterArgumentHelp">
        <source>--TestCaseFilter|/TestCaseFilter:&lt;Expression&gt;
      Run tests that match the given expression.
      &lt;Expression&gt; is of the format &lt;property&gt;Operator&lt;value&gt;[|&amp;&lt;Expression&gt;]
         where Operator is one of =, != or ~  (Operator ~ has 'contains'
         semantics and is applicable for string properties like DisplayName).
         Parenthesis () can be used to group sub-expressions.
      Examples: /TestCaseFilter:"Priority=1"
                /TestCaseFilter:"(FullyQualifiedName~Nightly
                                  |Name=MyTestMethod)"</source>
        <target state="translated">--TestCaseFilter|/TestCaseFilter:&lt;выражение&gt;
      Запуск тестов, соответствующих заданному выражению.
      &lt;Выражение&gt; имеет формат &lt;свойство&gt;оператор&lt;значение&gt;[|&amp;&lt;выражение&gt;],
          где в качестве оператора может использоваться =, != или ~ (оператор ~ имеет семантику
         "содержит" и применим к строковым свойствам, таким как DisplayName).
          Вложенные выражения можно группировать с помощью скобок.
      Примеры: /TestCaseFilter:"Priority=1"
                /TestCaseFilter:"(FullyQualifiedName~Nightly
                                  |Name=MyTestMethod)"</target>
        <note />
        <alt-trans match-quality="100%" tool="BlackBox/MSR MT">
          <target state-qualifier="mt-suggestion">--TestCaseFilter | / TestCaseFilter: &lt; выражение &gt;
      Запустите тесты, соответствующие данному выражению.
      &lt; выражение &gt; имеет формат &lt; свойство &gt; оператор &lt; значение &gt; [| &amp; &lt; выражение &gt;]
         Если оператор является одним из =,! = или ~ (оператор ~ имеет «содержит»
         семантика и применяется для свойства строки, такие как DisplayName).
         Круглая скобка () может использоваться для вложенных выражений группы.
      Примеры: /TestCaseFilter: "приоритет = 1»
                /TestCaseFilter:"(FullyQualifiedName~Nightly
                                  | Name=MyTestMethod)»</target>
        </alt-trans>
        <note from="bb-metadata">fuzzyMatch="15" wordcount="57" adjWordcount="48.45" curWordcount="48.45"</note>
      </trans-unit>
      <trans-unit id="TestCaseFilterValueRequired">
        <source>The /TestCaseFilter argument requires the filter value.
        Filter value can be &lt;property&gt;=&lt;value&gt; type.
        Examples: "Priority=1", "TestCategory=Nightly"</source>
        <target state="translated">Для аргумента /TestCaseFilter требуется указать значение фильтра.
         Значение фильтра можно задать в формате &lt;свойство&gt;=&lt;значение&gt;.
        Примеры: "Priority=1", "TestCategory=Nightly"</target>
        <note />
        <alt-trans match-quality="100%" tool="BlackBox/MSR MT">
          <target state-qualifier="mt-suggestion">Аргумент /TestCaseFilter требует значение фильтра.
        Значение фильтра может быть &lt; свойство &gt; = &lt; значение &gt; тип.
        Примеры: «приоритет = 1», «TestCategory = ночью»</target>
        </alt-trans>
        <note from="bb-metadata">fuzzyMatch="15" wordcount="19" adjWordcount="16.15" curWordcount="16.15"</note>
      </trans-unit>
      <trans-unit id="InvalidTestCaseFilterValueForSpecificTests">
        <source>The /TestCaseFilter argument cannot be specified with /Tests. Filtering of test cases is not applicable when tests are specified.</source>
        <target state="translated">Аргумент /TestCaseFilter нельзя указывать при использовании аргумента /Tests. Если указываются тесты, фильтрация тестовых случаев не применяется.</target>
        <note />
        <alt-trans match-quality="100%" tool="BlackBox/MSR MT">
          <target state-qualifier="mt-suggestion">Аргумент /TestCaseFilter не может указываться с /Tests. Фильтрация тестовых случаев, не применяется при указании тестов.</target>
        </alt-trans>
        <note from="bb-metadata">fuzzyMatch="15" wordcount="19" adjWordcount="16.15" curWordcount="16.15"</note>
      </trans-unit>
      <trans-unit id="NonDefaultFrameworkAndOrArchDetected">
        <source>{0} is built for {1}/{2}. The test assemblies specified in a run should have a common target .Net framework and platform.</source>
        <target state="translated">Сборка {0} выполняется для {1}/{2}. Заданные в запуске тестовые сборки должны иметь одинаковые значения целевой среды .NET Framework и платформы.</target>
        <note />
        <alt-trans match-quality="100%" tool="BlackBox/MSR MT">
          <target state-qualifier="mt-suggestion">построения {0} {1} / {2}. Тестовых сборок, указанных в сеансе должны иметь общие цели .net framework и платформы.</target>
        </alt-trans>
        <note from="bb-metadata">fuzzyMatch="15" wordcount="21" adjWordcount="17.85" curWordcount="17.85"</note>
      </trans-unit>
      <trans-unit id="RunSingleAppContainerSource">
        <source>Only one app package (.appx file) can be specified for running tests.</source>
        <target state="translated">Для выполнения тестов можно указать только один пакет приложения (APPX-файл).</target>
        <note />
        <alt-trans match-quality="100%" tool="BlackBox/MSR MT">
          <target state-qualifier="mt-suggestion">Может быть указан только один app пакет (файл .appx) для выполнения тестов.</target>
        </alt-trans>
        <note from="bb-metadata">fuzzyMatch="15" wordcount="12" adjWordcount="10.2" curWordcount="10.2"</note>
      </trans-unit>
      <trans-unit id="StartingDiscovery">
        <source>Starting test discovery, please wait...</source>
        <target state="translated">Запуск обнаружения тестов; подождите...</target>
        <note />
        <alt-trans match-quality="100%" tool="BlackBox/MSR MT">
          <target state-qualifier="mt-suggestion">Запуск обнаружения тестов, пожалуйста, подождите...</target>
        </alt-trans>
        <note from="bb-metadata">fuzzyMatch="15" wordcount="5" adjWordcount="4.25" curWordcount="4.25"</note>
      </trans-unit>
      <trans-unit id="StartingExecution">
        <source>Starting test execution, please wait...</source>
        <target state="translated">Запуск выполнения тестов; подождите...</target>
        <note />
        <alt-trans match-quality="100%" tool="BlackBox/MSR MT">
          <target state-qualifier="mt-suggestion">Запуск выполнения теста, пожалуйста, подождите...</target>
        </alt-trans>
        <note from="bb-metadata">fuzzyMatch="15" wordcount="5" adjWordcount="4.25" curWordcount="4.25"</note>
      </trans-unit>
      <trans-unit id="DisablingDCOnExceptionWhileParsingDCInfo">
        <source>Reading diagnostic data adapter settings threw an running '{0}'. All diagnostic data adapters will be skipped in this run.</source>
        <target state="translated">При чтении параметров адаптера диагностических данных возникло выполнение "{0}". Все адаптеры диагностических данных будут пропущены в этом запуске.</target>
        <note />
        <alt-trans match-quality="100%" tool="BlackBox/MSR MT">
          <target state-qualifier="mt-suggestion">Чтение параметров адаптера диагностических данных вызвал запуск «{0}». В этом сеансе будут пропущены все адаптеры диагностических данных.</target>
        </alt-trans>
        <note from="bb-metadata">fuzzyMatch="15" wordcount="19" adjWordcount="16.15" curWordcount="16.15"</note>
      </trans-unit>
      <trans-unit id="EnableCodeCoverageArgumentProcessorHelp">
        <source>/EnableCodeCoverage
      Enables data collector 'CodeCoverage' for the test run.</source>
        <target state="translated">/EnableCodeCoverage
      Включает сборщик данных "CodeCoverage" для тестового запуска.</target>
        <note />
        <alt-trans match-quality="100%" tool="BlackBox/MSR MT">
          <target state-qualifier="mt-suggestion">/ EnableCodeCoverage
      Позволяет адаптера диагностических данных «CodeCoverage» в тестовом запуске. Параметры по умолчанию используются, если не указана с помощью файла параметров.</target>
        </alt-trans>
        <note from="bb-metadata">fuzzyMatch="15" wordcount="20" adjWordcount="17" curWordcount="17"</note>
      </trans-unit>
      <trans-unit id="InvalidEnableCodeCoverageCommand">
        <source>Argument {0} is not expected in the 'EnableCodeCoverage' command. Specify the command without the argument (Example: vstest.console.exe myTests.dll /EnableCodeCoverage) and try again.</source>
        <target state="translated">Аргумент {0} не ожидается в команде EnableCodeCoverage. Укажите команду без аргумента (например, vstest.console.exe myTests.dll /EnableCodeCoverage) и повторите попытку.</target>
        <note />
        <alt-trans match-quality="100%" tool="BlackBox/MSR MT">
          <target state-qualifier="mt-suggestion">Аргумент {0} не ожидается в команде «EnableCodeCoverage». Укажите команды без аргумента (пример: vstest.console.exe myTests.dll /EnableCodeCoverage) и повторите попытку.</target>
        </alt-trans>
        <note from="bb-metadata">fuzzyMatch="15" wordcount="22" adjWordcount="18.7" curWordcount="18.7"</note>
      </trans-unit>
      <trans-unit id="NoTestEntryPoint">
        <source>App package '{0}' does not has test executor entry point. For running unit tests for Windows Store apps, create app package using Windows Store app Unit Test Library project.</source>
        <target state="translated">У пакета приложения "{0}" нет точки входа исполнителя тестов. Для запуска модульных тестов приложений для Магазина Windows создайте пакет приложения с помощью проекта библиотеки модульных тестов приложений для Магазина Windows.</target>
        <note />
        <alt-trans match-quality="100%" tool="BlackBox/MSR MT">
          <target state-qualifier="mt-suggestion">Пакет приложения «{0}» не имеет точки входа исполнителя теста. Для запуска модульных тестов для приложений для магазина Windows, создайте пакет приложения с помощью проекта библиотеки модульного тестирования приложений магазина Windows.</target>
        </alt-trans>
        <note from="bb-metadata">fuzzyMatch="15" wordcount="29" adjWordcount="24.65" curWordcount="24.65"</note>
      </trans-unit>
      <trans-unit id="DisablingCodeCoverageInAppContainerTestExecution">
        <source>Code coverage is not available for Windows Store apps. Code coverage analysis skipped for this test run.</source>
        <target state="translated">Покрытие кода недоступно для приложений для Магазина Windows. Анализ покрытия кода пропущен для этого тестового запуска.</target>
        <note />
        <alt-trans match-quality="100%" tool="BlackBox/MSR MT">
          <target state-qualifier="mt-suggestion">Покрытие кода не доступен для приложений для магазина Windows. Пропущен анализа покрытия кода для данного тестового запуска.</target>
        </alt-trans>
        <note from="bb-metadata">fuzzyMatch="15" wordcount="17" adjWordcount="14.45" curWordcount="14.45"</note>
      </trans-unit>
      <trans-unit id="SomeTestsUnavailableAfterFiltering">
        <source>A total of {0} tests were discovered but some tests do not match the specified selection criteria({1}). Use right value(s) and try again.</source>
        <target state="translated">Всего обнаружено тестов: {0}, но некоторые тесты не соответствуют указанному условию выбора ({1}). Задайте правильные значения и повторите попытку.</target>
        <note />
        <alt-trans match-quality="100%" tool="BlackBox/MSR MT">
          <target state-qualifier="mt-suggestion">Общее количество тестов {0} были обнаружены, но некоторые тесты не соответствуют criteria({1}) указанного выделения. Использование вправо значения и повторите попытку.</target>
        </alt-trans>
        <note from="bb-metadata">fuzzyMatch="15" wordcount="23" adjWordcount="19.55" curWordcount="19.55"</note>
      </trans-unit>
      <trans-unit id="TestAdapterPathHelp">
        <source>--TestAdapterPath|/TestAdapterPath
      This makes vstest.console.exe process use custom test adapters
      from a given path (if any) in the test run. 
      Example  /TestAdapterPath:&lt;pathToCustomAdapters&gt;</source>
        <target state="translated">--TestAdapterPath|/TestAdapterPath
      Определяет использование процессом vstest.console.exe пользовательских адаптеров тестов
       по заданному пути (если имеется) в тестовом запуске. 
      Пример:  /TestAdapterPath:&lt;путь_к_пользовательским_адаптерам&gt;</target>
        <note />
        <alt-trans match-quality="100%" tool="BlackBox/MSR MT">
          <target state-qualifier="mt-suggestion">--TestAdapterPath | / TestAdapterPath
      Это делает процесс vstest.console.exe используется пользовательскими адаптерами теста
      из указанного пути (если есть) в тестовом запуске. 
      /TestAdapterPath пример: &lt; pathToCustomAdapters &gt;</target>
        </alt-trans>
        <note from="bb-metadata">fuzzyMatch="15" wordcount="23" adjWordcount="19.55" curWordcount="19.55"</note>
      </trans-unit>
      <trans-unit id="TestAdapterPathValueRequired">
        <source>The /TestAdapterPath parameter requires a value, which is path of a location containing custom test adapters. Example:  /TestAdapterPath:c:\MyCustomAdapters</source>
        <target state="translated">Для параметра /TestAdapterPath требуется значение, представляющее собой путь к расположению с пользовательскими адаптерами тестов. Пример: /TestAdapterPath:c:\MyCustomAdapters</target>
        <note />
        <alt-trans match-quality="100%" tool="BlackBox/MSR MT">
          <target state-qualifier="mt-suggestion">Параметр /TestAdapterPath требуется значение, являющееся путь с пользовательскими адаптерами теста. Пример: /TestAdapterPath:c:\MyCustomAdapters</target>
        </alt-trans>
        <note from="bb-metadata">fuzzyMatch="15" wordcount="18" adjWordcount="15.3" curWordcount="15.3"</note>
      </trans-unit>
      <trans-unit id="InvalidTestAdapterPathCommand">
        <source>The path '{0}' specified in the 'TestAdapterPath' is invalid. Error: {1}</source>
        <target state="translated">Путь {0}, заданный в параметре TestAdapterPath, недопустим. Ошибка: {1}</target>
        <note />
        <alt-trans match-quality="100%" tool="BlackBox/MSR MT">
          <target state-qualifier="mt-suggestion">Недопустимый путь «{0}», указанный в «TestAdapterPath». Ошибка: {1}</target>
        </alt-trans>
        <note from="bb-metadata">fuzzyMatch="15" wordcount="11" adjWordcount="9.35" curWordcount="9.35"</note>
      </trans-unit>
      <trans-unit id="TestAdapterPathDoesNotExist">
        <source>The custom test adapter search path provided was not found, provide a valid path and try again.</source>
        <target state="translated">Указанный путь поиска пользовательского адаптера теста не найден. Укажите допустимый путь и повторите попытку.</target>
        <note />
        <alt-trans match-quality="100%" tool="BlackBox/MSR MT">
          <target state-qualifier="mt-suggestion">Предоставленный путь поиска адаптер пользовательского теста не найден, укажите правильный путь и повторите попытку.</target>
        </alt-trans>
        <note from="bb-metadata">fuzzyMatch="15" wordcount="17" adjWordcount="14.45" curWordcount="14.45"</note>
      </trans-unit>
      <trans-unit id="NoAdaptersFoundInTestAdapterPath">
        <source>The path '{0}' specified in the 'TestAdapterPath' does not contain any test adapters, provide a valid path and try again.</source>
        <target state="translated">Путь "{0}", заданный в параметре TestAdapterPath, не содержит адаптеров тестов. Укажите допустимый путь и повторите попытку.</target>
        <note />
        <alt-trans match-quality="100%" tool="BlackBox/MSR MT">
          <target state-qualifier="mt-suggestion">Путь «{0}», указанный в «TestAdapterPath» не содержат все адаптеры тестов, укажите правильный путь и повторите попытку.</target>
        </alt-trans>
        <note from="bb-metadata">fuzzyMatch="15" wordcount="20" adjWordcount="17" curWordcount="17"</note>
      </trans-unit>
      <trans-unit id="PhoneAppContainerTestPrerequisiteFail">
        <source>Could not start test run for the tests for Windows Phone app: {0}.</source>
        <target state="translated">Не удалось запустить тестовый запуск для тестов приложений Windows Phone: {0}.</target>
        <note />
        <alt-trans match-quality="100%" tool="BlackBox/MSR MT">
          <target state-qualifier="mt-suggestion">Не удалось запустить тестовый запуск тестов для приложений Windows Phone: {0}.</target>
        </alt-trans>
        <note from="bb-metadata">fuzzyMatch="15" wordcount="13" adjWordcount="11.05" curWordcount="11.05"</note>
      </trans-unit>
      <trans-unit id="SwitchToIsolationInPhoneAppContainerMode">
        <source>Using Isolation mode to run unit tests for Windows Phone apps. Use the /InIsolation parameter to suppress this warning.</source>
        <target state="translated">Использование режима изоляции для запуска модульных тестов приложений Windows Phone. Используйте параметр /InIsolation, чтобы отключить это предупреждение.</target>
        <note />
        <alt-trans match-quality="100%" tool="BlackBox/MSR MT">
          <target state-qualifier="mt-suggestion">Использование режима изоляции выполнение модульных тестов для приложений Windows Phone. Параметр /InIsolation используется для подавления этого предупреждения.</target>
        </alt-trans>
        <note from="bb-metadata">fuzzyMatch="15" wordcount="19" adjWordcount="16.15" curWordcount="16.15"</note>
      </trans-unit>
      <trans-unit id="DisablingCodeCoverageInPhoneAppContainerTestExecution">
        <source>Code coverage is not available for Windows Phone apps. Code coverage analysis skipped for this test run.</source>
        <target state="translated">Покрытие кода недоступно для приложений Windows Phone. Анализ покрытия кода пропущен для этого тестового запуска.</target>
        <note />
        <alt-trans match-quality="100%" tool="BlackBox/MSR MT">
          <target state-qualifier="mt-suggestion">Покрытие кода не доступен для приложений Windows Phone. Пропущен анализа покрытия кода для данного тестового запуска.</target>
        </alt-trans>
        <note from="bb-metadata">fuzzyMatch="15" wordcount="17" adjWordcount="14.45" curWordcount="14.45"</note>
      </trans-unit>
      <trans-unit id="DisablingDataCollectionInPhoneAppContainerTestExecution">
        <source>Diagnostic data adapters are not supported when running unit tests for Windows Phone apps. Remove diagnostic data adapters settings from settings.</source>
        <target state="translated">Адаптеры диагностических данных не поддерживаются при запуске модульных тестов для приложений Windows Phone. Удалите параметры адаптеров диагностических данных из параметров.</target>
        <note />
        <alt-trans match-quality="100%" tool="BlackBox/MSR MT">
          <target state-qualifier="mt-suggestion">Адаптеры диагностических данных не поддерживаются при запуске модульных тестов для приложений Windows Phone. Удалите настройки адаптеров диагностических данных с параметрами.</target>
        </alt-trans>
        <note from="bb-metadata">fuzzyMatch="15" wordcount="21" adjWordcount="17.85" curWordcount="17.85"</note>
      </trans-unit>
      <trans-unit id="PhoneNoTestEntryPoint">
        <source>App package '{0}' does not has test executor entry point. For running unit tests for Windows Phone apps, create app package using Windows Phone Unit Test App project.</source>
        <target state="translated">У пакета приложения "{0}" нет точки входа исполнителя тестов. Для запуска модульных тестов приложений Windows Phone создайте пакет приложения с помощью проекта приложения модульного тестирования Windows Phone.</target>
        <note />
        <alt-trans match-quality="100%" tool="BlackBox/MSR MT">
          <target state-qualifier="mt-suggestion">Пакет приложения «{0}» не имеет точки входа исполнителя теста. Для выполнения модульных тестов для приложений Windows Phone, создайте проект приложения Windows Phone модульного тестирования с помощью пакета приложения.</target>
        </alt-trans>
        <note from="bb-metadata">fuzzyMatch="15" wordcount="28" adjWordcount="23.8" curWordcount="23.8"</note>
      </trans-unit>
      <trans-unit id="TestSettingsFrameworkMismatch">
        <source>Using framework {0} to run the tests. Specify /Framework:{1} to suppress this warning.</source>
        <target state="translated">Использование платформы {0} для запуска тестов. Укажите /Framework:{1}, чтобы отключить это предупреждение.</target>
        <note />
        <alt-trans match-quality="100%" tool="BlackBox/MSR MT">
          <target state-qualifier="mt-suggestion">Для выполнения тестов с помощью framework {0}. Укажите /Framework: {1} для подавления этого предупреждения.</target>
        </alt-trans>
        <note from="bb-metadata">fuzzyMatch="15" wordcount="13" adjWordcount="11.05" curWordcount="11.05"</note>
      </trans-unit>
      <trans-unit id="AppxBundleSourceWarning">
        <source>No test found in the specified test containers. Additionally, Microsoft Windows Store Unit test adapter does not support .appxbundle files. Create an appx (set Generate App bundle option to Never) when creating App Package and try again.</source>
        <target state="translated">В указанных контейнерах тестов тесты не найдены. Кроме того, адаптер модульных тестов для Магазина Windows (Майкрософт) не поддерживает APPXBUNDLE-файлы. Создайте APPX-файл (установите значение "Никогда" для параметра "Создать набор приложений") при создании пакета приложения и повторите попытку.</target>
        <note />
        <alt-trans match-quality="100%" tool="BlackBox/MSR MT">
          <target state-qualifier="mt-suggestion">Тест не найден в указанном тестовых контейнерах. Кроме того адаптер Microsoft Windows Store модульного теста не поддерживает файлы .appxbundle. Создание appx (создать приложение комплект для параметра никогда не) при создании пакета приложения и повторите попытку.</target>
        </alt-trans>
        <note from="bb-metadata">fuzzyMatch="15" wordcount="37" adjWordcount="31.45" curWordcount="31.45"</note>
      </trans-unit>
      <trans-unit id="ParallelArgumentProcessorHelp">
        <source>--Parallel|/Parallel
      Specifies that the tests be executed in parallel. By default up
      to all available cores on the machine may be used.
      The number of cores to use may be configured using a settings file.</source>
        <target state="translated">--Parallel|/Parallel
      Указывает, что тесты должны выполняться параллельно. По умолчанию
      можно использовать любое имеющееся число ядер на компьютере.
      Число используемых ядер можно настроить с помощью файла параметров.</target>
        <note />
        <alt-trans match-quality="100%" tool="BlackBox/MSR MT">
          <target state-qualifier="mt-suggestion">--Параллельно | / параллельный
      Указывает, что тесты выполняться параллельно. По умолчанию вверх
      может использоваться для всех доступных ядер на компьютере.
      Число ядер для использования могут быть настроены с помощью файла параметров.</target>
        </alt-trans>
        <note from="bb-metadata">fuzzyMatch="15" wordcount="36" adjWordcount="30.6" curWordcount="30.6"</note>
      </trans-unit>
      <trans-unit id="InvalidParallelCommand">
        <source>Argument {0} is not expected in the 'Parallel' command. Specify the command without the argument (Example: vstest.console.exe myTests.dll /Parallel) and try again.</source>
        <target state="translated">Аргумент {0} не ожидается в команде Parallel. Укажите команду без аргумента (например, vstest.console.exe myTests.dll /Parallel) и повторите попытку.</target>
        <note />
        <alt-trans match-quality="100%" tool="BlackBox/MSR MT">
          <target state-qualifier="mt-suggestion">Аргумент {0} не ожидается в команде «Параллельный». Укажите команды без аргумента (пример: vstest.console.exe myTests.dll /Parallel) и повторите попытку.</target>
        </alt-trans>
        <note from="bb-metadata">fuzzyMatch="15" wordcount="22" adjWordcount="18.7" curWordcount="18.7"</note>
      </trans-unit>
      <trans-unit id="CannotBeNullOrEmpty">
        <source>Cannot be null or empty</source>
        <target state="translated">Неопределенное или отсутствующее значение недопустимо.</target>
        <note />
        <alt-trans match-quality="100%" tool="BlackBox/MSR MT">
          <target state-qualifier="mt-suggestion">Не может быть неопределенным или пустым</target>
        </alt-trans>
        <note from="bb-metadata">fuzzyMatch="15" wordcount="5" adjWordcount="4.25" curWordcount="4.25"</note>
      </trans-unit>
      <trans-unit id="PortArgumentHelp">
        <source>--Port|/Port:&lt;Port&gt;
      The Port for socket connection and receiving the event messages.</source>
        <target state="translated">--Port|/Port:&lt;порт&gt;
      Порт для подключения через сокет и получения событий сообщений.</target>
        <note />
        <alt-trans match-quality="100%" tool="BlackBox/MSR MT">
          <target state-qualifier="mt-suggestion">--Порта | / порт: &lt; порт &gt;
      Порт для подключения сокета и прием сообщений о событиях.</target>
        </alt-trans>
        <note from="bb-metadata">fuzzyMatch="15" wordcount="13" adjWordcount="11.05" curWordcount="11.05"</note>
      </trans-unit>
      <trans-unit id="InvalidPortArgument">
        <source>The --Port|/Port argument requires the port number which is an integer. Specify the port for socket connection and receiving the event messages.</source>
        <target state="translated">Для аргумента --Port|/Port требуется указать номер порта, который должен быть целым числом. Укажите порт для подключения через сокет и получения событий сообщений.</target>
        <note />
        <alt-trans match-quality="100%" tool="BlackBox/MSR MT">
          <target state-qualifier="mt-suggestion">Порта | / требует аргумент порта номер порта, который представляет собой целое число. Укажите порт для подключения сокета и прием сообщений о событиях.</target>
        </alt-trans>
        <note from="bb-metadata">fuzzyMatch="15" wordcount="23" adjWordcount="19.55" curWordcount="19.55"</note>
      </trans-unit>
      <trans-unit id="AssemblyPathInvalid">
        <source>Unable to find the assembly under test. Please make sure that the project is built.</source>
        <target state="translated">Не удается найти тестируемую сборку. Убедитесь, что проект создан.</target>
        <note />
        <alt-trans match-quality="100%" tool="BlackBox/MSR MT">
          <target state-qualifier="mt-suggestion">Не удается найти сборки в ходе теста. Убедитесь, что проект создан.</target>
        </alt-trans>
        <note from="bb-metadata">fuzzyMatch="15" wordcount="15" adjWordcount="12.75" curWordcount="12.75"</note>
      </trans-unit>
      <trans-unit id="ProjectPathNotFound">
        <source>The Path {0} does not exist.</source>
        <target state="translated">Путь {0} не существует.</target>
        <note />
        <alt-trans match-quality="100%" tool="BlackBox/MSR MT">
          <target state-qualifier="mt-suggestion">Путь {0} не существует.</target>
        </alt-trans>
        <note from="bb-metadata">fuzzyMatch="15" wordcount="6" adjWordcount="5.1" curWordcount="5.1"</note>
      </trans-unit>
      <trans-unit id="BuildBasePathArgumentHelp">
        <source>--BuildBasePath|/BuildBasePath:&lt;BuildBasePath&gt;
      The directory containing the temporary outputs.</source>
        <target state="translated">--BuildBasePath|/BuildBasePath:&lt;базовый_путь_к_сборке&gt;
      Каталог, содержащий временные выходные данные.</target>
        <note />
        <alt-trans match-quality="100%" tool="BlackBox/MSR MT">
          <target state-qualifier="mt-suggestion">--BuildBasePath | / BuildBasePath: &lt; BuildBasePath &gt;
      Каталог, содержащий временные выходные данные.</target>
        </alt-trans>
        <note from="bb-metadata">fuzzyMatch="15" wordcount="9" adjWordcount="7.65" curWordcount="7.65"</note>
      </trans-unit>
      <trans-unit id="ConfigurationArgumentHelp">
        <source>-c|--Configuration|/c|/Configuration:&lt;Configuration&gt;
      The configuration the project is built for i.e. Debug/Release</source>
        <target state="translated">-c|--Configuration|/c|/Configuration:&lt;конфигурация&gt;
      Конфигурация, для которой предназначен проект, например Debug/Release.</target>
        <note />
        <alt-trans match-quality="100%" tool="BlackBox/MSR MT">
          <target state-qualifier="mt-suggestion">-c |--конфигурации | / c | / конфигурации: &lt; конфигурации &gt;
      Построение конфигурации проекта для отладки и выпуска т. е.</target>
        </alt-trans>
        <note from="bb-metadata">fuzzyMatch="15" wordcount="14" adjWordcount="11.9" curWordcount="11.9"</note>
      </trans-unit>
      <trans-unit id="InvalidConfiguration">
        <source>The given configuration is invalid.</source>
        <target state="translated">Данная конфигурация недопустима.</target>
        <note />
        <alt-trans match-quality="100%" tool="BlackBox/MSR MT">
          <target state-qualifier="mt-suggestion">Данной конфигурации является недопустимым.</target>
        </alt-trans>
        <note from="bb-metadata">fuzzyMatch="15" wordcount="5" adjWordcount="4.25" curWordcount="4.25"</note>
      </trans-unit>
      <trans-unit id="OutputArgumentHelp">
        <source>-o|--Output|/o|/Output:&lt;Output&gt;
      The directory containing the binaries to run.</source>
        <target state="translated">-o|--Output|/o|/Output:&lt;выходные данные&gt;
      Каталог, содержащий двоичные файлы для запуска.</target>
        <note />
        <alt-trans match-quality="100%" tool="BlackBox/MSR MT">
          <target state-qualifier="mt-suggestion">-o |--вывод | / o | / Output: &lt; выход &gt;
      Каталог, содержащий двоичные файлы для запуска.</target>
        </alt-trans>
        <note from="bb-metadata">fuzzyMatch="15" wordcount="12" adjWordcount="10.2" curWordcount="10.2"</note>
      </trans-unit>
      <trans-unit id="BuildBasePathNotFound">
        <source>The BuildBasePath was not found, provide a valid path and try again.</source>
        <target state="translated">Базовый путь к сборке не найден, укажите допустимый путь и повторите попытку.</target>
        <note />
        <alt-trans match-quality="100%" tool="BlackBox/MSR MT">
          <target state-qualifier="mt-suggestion">BuildBasePath не найден, укажите правильный путь и повторите попытку.</target>
        </alt-trans>
        <note from="bb-metadata">fuzzyMatch="15" wordcount="12" adjWordcount="10.2" curWordcount="10.2"</note>
      </trans-unit>
      <trans-unit id="OutputPathNotFound">
        <source>The Output path was not found, provide a valid path and try again.</source>
        <target state="translated">Выходной путь не найден, укажите допустимый путь и повторите попытку.</target>
        <note />
        <alt-trans match-quality="100%" tool="BlackBox/MSR MT">
          <target state-qualifier="mt-suggestion">Выходной путь не найден, и укажите правильный путь и повторите попытку.</target>
        </alt-trans>
        <note from="bb-metadata">fuzzyMatch="15" wordcount="13" adjWordcount="11.05" curWordcount="11.05"</note>
      </trans-unit>
      <trans-unit id="AddnlInfoMessagesBanner">
        <source>Additional Information Messages:</source>
        <target state="translated">Дополнительные информационные сообщения:</target>
        <note />
        <alt-trans match-quality="100%" tool="BlackBox/MSR MT">
          <target state-qualifier="mt-suggestion">Дополнительные информационные сообщения:</target>
        </alt-trans>
        <note from="bb-metadata">fuzzyMatch="15" wordcount="3" adjWordcount="2.55" curWordcount="2.55"</note>
      </trans-unit>
      <trans-unit id="Days">
        <source>Days</source>
        <target state="translated">Дни</target>
        <note />
        <alt-trans match-quality="100%" tool="BlackBox/MSR MT">
          <target state-qualifier="mt-suggestion">Дней</target>
        </alt-trans>
        <note from="bb-metadata">fuzzyMatch="15" wordcount="1" adjWordcount="0.85" curWordcount="0.85"</note>
      </trans-unit>
      <trans-unit id="ErrorMessageBanner">
        <source>Error Message:</source>
        <target state="translated">Сообщение об ошибке:</target>
        <note />
        <alt-trans match-quality="100%" tool="BlackBox/MSR MT">
          <target state-qualifier="mt-suggestion">Сообщение об ошибке:</target>
        </alt-trans>
        <note from="bb-metadata">fuzzyMatch="15" wordcount="2" adjWordcount="1.7" curWordcount="1.7"</note>
      </trans-unit>
      <trans-unit id="ExecutionTimeFormatString">
        <source>Test execution time: {0:0.0000} {1}</source>
        <target state="translated">Время выполнения теста: {0:0.0000} {1}</target>
        <note />
        <alt-trans match-quality="100%" tool="BlackBox/MSR MT">
          <target state-qualifier="mt-suggestion">Проверки времени выполнения: {1} {0:0.0000}</target>
        </alt-trans>
        <note from="bb-metadata">fuzzyMatch="15" wordcount="5" adjWordcount="4.25" curWordcount="4.25"</note>
      </trans-unit>
      <trans-unit id="Hours">
        <source>Hours</source>
        <target state="translated">Часы</target>
        <note />
        <alt-trans match-quality="100%" tool="BlackBox/MSR MT">
          <target state-qualifier="mt-suggestion">Часы</target>
        </alt-trans>
        <note from="bb-metadata">fuzzyMatch="15" wordcount="1" adjWordcount="0.85" curWordcount="0.85"</note>
      </trans-unit>
      <trans-unit id="LoggerNotFound">
        <source>Could not find a test logger with URI or FriendlyName '{0}'.</source>
        <target state="translated">Не удалось найти средство ведения журнала тестирования с URI или понятным именем "{0}".</target>
        <note />
        <alt-trans match-quality="100%" tool="BlackBox/MSR MT">
          <target state-qualifier="mt-suggestion">Не удалось найти средство ведения журнала тестирования с URI или FriendlyName «{0}».</target>
        </alt-trans>
        <note from="bb-metadata">fuzzyMatch="15" wordcount="11" adjWordcount="9.35" curWordcount="9.35"</note>
      </trans-unit>
      <trans-unit id="Minutes">
        <source>Minutes</source>
        <target state="translated">Минуты</target>
        <note />
        <alt-trans match-quality="100%" tool="BlackBox/MSR MT">
          <target state-qualifier="mt-suggestion">Минут</target>
        </alt-trans>
        <note from="bb-metadata">fuzzyMatch="15" wordcount="1" adjWordcount="0.85" curWordcount="0.85"</note>
      </trans-unit>
      <trans-unit id="Seconds">
        <source>Seconds</source>
        <target state="translated">Секунды</target>
        <note />
        <alt-trans match-quality="100%" tool="BlackBox/MSR MT">
          <target state-qualifier="mt-suggestion">Секунд</target>
        </alt-trans>
        <note from="bb-metadata">fuzzyMatch="15" wordcount="1" adjWordcount="0.85" curWordcount="0.85"</note>
      </trans-unit>
      <trans-unit id="StacktraceBanner">
        <source>Stack Trace:</source>
        <target state="translated">Трассировка стека:</target>
        <note />
        <alt-trans match-quality="100%" tool="BlackBox/MSR MT">
          <target state-qualifier="mt-suggestion">Трассировка стека:</target>
        </alt-trans>
        <note from="bb-metadata">fuzzyMatch="15" wordcount="2" adjWordcount="1.7" curWordcount="1.7"</note>
      </trans-unit>
      <trans-unit id="StdErrMessagesBanner">
        <source>Standard Error Messages:</source>
        <target state="translated">Стандартные сообщения об ошибке:</target>
        <note />
        <alt-trans match-quality="100%" tool="BlackBox/MSR MT">
          <target state-qualifier="mt-suggestion">Стандартная ошибка сообщения:</target>
        </alt-trans>
        <note from="bb-metadata">fuzzyMatch="15" wordcount="3" adjWordcount="2.55" curWordcount="2.55"</note>
      </trans-unit>
      <trans-unit id="StdOutMessagesBanner">
        <source>Standard Output Messages:</source>
        <target state="translated">Стандартные выходные сообщения:</target>
        <note />
        <alt-trans match-quality="100%" tool="BlackBox/MSR MT">
          <target state-qualifier="mt-suggestion">Стандартный вывод сообщения:</target>
        </alt-trans>
        <note from="bb-metadata">fuzzyMatch="15" wordcount="3" adjWordcount="2.55" curWordcount="2.55"</note>
      </trans-unit>
      <trans-unit id="AttachmentsBanner">
        <source>Attachments:</source>
        <target state="translated">Вложения:</target>
        <note />
        <alt-trans match-quality="100%" tool="BlackBox/MSR MT">
          <target state-qualifier="mt-suggestion">Вложения:</target>
        </alt-trans>
        <note from="bb-metadata">fuzzyMatch="15" wordcount="1" adjWordcount="0.85" curWordcount="0.85"</note>
      </trans-unit>
      <trans-unit id="AttachmentOutputFormat">
        <source>  {0}</source>
        <target state="translated">  {0}</target>
        <note />
        <alt-trans match-quality="100%" tool="BlackBox/MSR MT">
          <target state-qualifier="mt-suggestion">{0}</target>
        </alt-trans>
        <note from="bb-metadata">fuzzyMatch="15" wordcount="1" adjWordcount="0.25" curWordcount="0.25"</note>
      </trans-unit>
      <trans-unit id="NoTestsAvailableInSources">
        <source>No test is available in {0}. Make sure that installed test discoverers &amp; executors, platform &amp; framework version settings are appropriate and try again.</source>
        <target state="translated">В {0} нет доступных тестов. Проверьте правильность параметров установленных средств обнаружения и выполнения тестов, а также платформы и версии среды, и повторите попытку.</target>
        <note />
        <alt-trans match-quality="100%" tool="BlackBox/MSR MT">
          <target state-qualifier="mt-suggestion">Тесты не доступна в {0}. Убедитесь, что установленный тестирования discoverers &amp; исполнители, параметры платформы &amp; framework версии и повторите попытку.</target>
        </alt-trans>
        <note from="bb-metadata">fuzzyMatch="15" wordcount="24" adjWordcount="20.4" curWordcount="20.4"</note>
      </trans-unit>
      <trans-unit id="FailedTestIndicator">
        <source>Failed   {0}</source>
        <target state="translated">Не пройдено:  {0}</target>
        <note>Message which is written to the console when a test fails.</note>
        <alt-trans match-quality="100%" tool="BlackBox/MSR MT">
          <target state-qualifier="mt-suggestion">Сбой {0}</target>
        </alt-trans>
        <note from="bb-metadata">fuzzyMatch="15" wordcount="2" adjWordcount="1.7" curWordcount="1.7"</note>
      </trans-unit>
      <trans-unit id="PassedTestIndicator">
        <source>Passed   {0}</source>
        <target state="translated">Пройдено:  {0}</target>
        <note>Message which is written to the console when a test passes.</note>
        <alt-trans match-quality="100%" tool="BlackBox/MSR MT">
          <target state-qualifier="mt-suggestion">Переданный {0}</target>
        </alt-trans>
        <note from="bb-metadata">fuzzyMatch="15" wordcount="2" adjWordcount="1.7" curWordcount="1.7"</note>
      </trans-unit>
      <trans-unit id="SkippedTestIndicator">
        <source>Skipped  {0}</source>
        <target state="translated">Пропущено:  {0}</target>
        <note />
        <alt-trans match-quality="100%" tool="BlackBox/MSR MT">
          <target state-qualifier="mt-suggestion">Пропущенные {0}</target>
        </alt-trans>
        <note from="bb-metadata">fuzzyMatch="15" wordcount="2" adjWordcount="1.7" curWordcount="1.7"</note>
      </trans-unit>
      <trans-unit id="TestRunSummary">
        <source>Total tests: {0}. Passed: {1}. Failed: {2}. Skipped: {3}.</source>
        <target state="translated">Всего тестов: {0}. Пройдено: {1}. Не пройдено: {2}. Пропущено: {3}.</target>
        <note />
        <alt-trans match-quality="100%" tool="BlackBox/MSR MT">
          <target state-qualifier="mt-suggestion">Общее число тестов: {0}. пройден: {1}. Ошибка: {2}. пропущено: {3}.</target>
        </alt-trans>
        <note from="bb-metadata">fuzzyMatch="15" wordcount="9" adjWordcount="7.65" curWordcount="7.65"</note>
      </trans-unit>
      <trans-unit id="DiscoveryFailed">
        <source>Discovery failed for given sources. Exception : {0}</source>
        <target state="translated">Не удалось выполнить обнаружение для заданных источников. Исключение: {0}</target>
        <note />
        <alt-trans match-quality="100%" tool="BlackBox/MSR MT">
          <target state-qualifier="mt-suggestion">Не удалось выполнить обнаружение для заданной источников. Исключение: {0}</target>
        </alt-trans>
        <note from="bb-metadata">fuzzyMatch="15" wordcount="7" adjWordcount="5.95" curWordcount="5.95"</note>
      </trans-unit>
      <trans-unit id="ParentProcessIdArgumentHelp">
        <source>--ParentProcessId|/ParentProcessId:&lt;ParentProcessId&gt;
      Process Id of the Parent Process responsible for launching current process.</source>
        <target state="translated">--ParentProcessId|/ParentProcessId:&lt;ИД_родительского_процесса&gt;
      Идентификатор родительского процесса, ответственного за запуск текущего процесса.</target>
        <note />
        <alt-trans match-quality="100%" tool="BlackBox/MSR MT">
          <target state-qualifier="mt-suggestion">--ParentProcessId | / ParentProcessId: &lt; ParentProcessId &gt;
      Идентификатор процесса родительского процесса, ответственного за запуск текущего процесса.</target>
        </alt-trans>
        <note from="bb-metadata">fuzzyMatch="15" wordcount="14" adjWordcount="11.9" curWordcount="11.9"</note>
      </trans-unit>
      <trans-unit id="InvalidParentProcessIdArgument">
        <source>The --ParentProcessId|/ParentProcessId argument requires the process id which is an integer. Specify the process id of the parent process that launched this process.</source>
        <target state="translated">Для аргумента --ParentProcessId|/ParentProcessId требуется указать ИД процесса, который должен быть целым числом. Укажите идентификатор родительского процесса, ответственного за запуск текущего процесса.</target>
        <note />
        <alt-trans match-quality="100%" tool="BlackBox/MSR MT">
          <target state-qualifier="mt-suggestion">--ParentProcessId | / ParentProcessId аргумент необходим идентификатор процесса, который представляет собой целое число. Задайте идентификатор процесса родительского процесса, который запущен этот процесс.</target>
        </alt-trans>
        <note from="bb-metadata">fuzzyMatch="15" wordcount="24" adjWordcount="20.4" curWordcount="20.4"</note>
      </trans-unit>
      <trans-unit id="HelpArgumentsText">
        <source>Arguments:</source>
        <target state="translated">Аргументы:</target>
        <note />
        <alt-trans match-quality="100%" tool="BlackBox/MSR MT">
          <target state-qualifier="mt-suggestion">Аргументы:</target>
        </alt-trans>
        <note from="bb-metadata">fuzzyMatch="15" wordcount="1" adjWordcount="0.85" curWordcount="0.85"</note>
      </trans-unit>
      <trans-unit id="EnableDiagUsage">
        <source>--Diag|/Diag:&lt;Path to log file&gt;
      Enable verbose logs for test platform.
      Logs are written to the provided file.</source>
        <target state="translated">--Diag|/Diag:&lt;путь к файлу журнала&gt;
      Включение подробных журналов для платформы тестирования.
      Журналы записываются в указанный файл.</target>
        <note />
        <alt-trans match-quality="100%" tool="BlackBox/MSR MT">
          <target state-qualifier="mt-suggestion">--Diag | / Diag: &lt; путь к файлу журнала &gt;
      Включение подробных журналов для тестовой платформы.
      Журналы записываются в указанный файл.</target>
        </alt-trans>
        <note from="bb-metadata">fuzzyMatch="15" wordcount="19" adjWordcount="16.15" curWordcount="16.15"</note>
      </trans-unit>
      <trans-unit id="LoggerFileIsReadOnly">
        <source>The file {0} provided is read only</source>
        <target state="translated">Указанный файл {0} доступен только для чтения.</target>
        <note />
        <alt-trans match-quality="100%" tool="BlackBox/MSR MT">
          <target state-qualifier="mt-suggestion">Предоставленный файл {0} доступен только для чтения</target>
        </alt-trans>
        <note from="bb-metadata">fuzzyMatch="15" wordcount="7" adjWordcount="5.95" curWordcount="5.95"</note>
      </trans-unit>
      <trans-unit id="DesignModeClientTimeoutError">
        <source>Timeout to connect or process request for DesignModeClient on port: {0}</source>
        <target state="translated">Время ожидания установления подключения или обработки запроса для DesignModeClient на порту {0} истекло.</target>
        <note />
      </trans-unit>
      <trans-unit id="CLIRunSettingsArgumentHelp">
        <source>RunSettings arguments:
      Arguments to pass runsettings configurations through commandline. Arguments may be specified as name-value pair of the form [name]=[value] after "-- ". Note the space after --. 
      Use a space to separate multiple [name]=[value].
      More info on RunSettings arguments support: https://aka.ms/vstest-runsettings-arguments</source>
        <target state="translated">Аргументы RunSettings:
      Аргументы для передачи конфигураций runsettings через командную строку. Аргументы могут быть указаны как пара "имя-значение" в формате [имя]=[значение] после "-- ". Обратите внимание на пробел после --. 
      Используйте пробел для разделения нескольких пар [имя]=[значение].
      Дополнительные сведения о поддержке аргументов RunSettings: https://aka.ms/vstest-runsettings-arguments</target>
        <note />
      </trans-unit>
      <trans-unit id="MalformedRunSettingsKey">
        <source>One or more runsettings provided contain invalid token</source>
        <target state="translated">Один параметр запуска (или несколько) включает в себя недопустимый токен.</target>
        <note />
      </trans-unit>
      <trans-unit id="ResultsDirectoryArgumentHelp">
        <source>--ResultsDirectory|/ResultsDirectory
      Test results directory will be created in specified path if not exists.
      Example  /ResultsDirectory:&lt;pathToResultsDirectory&gt;</source>
        <target state="translated">--ResultsDirectory|/ResultsDirectory
      По указанному пути будет создан каталог с результатами тестирования, если он не существует.
      Пример: /ResultsDirectory:&lt;pathToResultsDirectory&gt;</target>
        <note />
      </trans-unit>
      <trans-unit id="ResultsDirectoryValueRequired">
        <source>The /ResultsDirectory parameter requires a value, where the test results should be saved. Example:  /ResultsDirectory:c:\MyTestResultsDirectory</source>
        <target state="translated">Для параметра /ResultsDirectory требуется значение, в котором сохраняются результаты тестирования. Пример:  /ResultsDirectory:c:\MyTestResultsDirectory</target>
        <note />
      </trans-unit>
      <trans-unit id="InvalidResultsDirectoryPathCommand">
        <source>The path '{0}' specified in the 'ResultsDirectory' is invalid. Error: {1}</source>
        <target state="translated">Путь "{0}", указанный в "ResultsDirectory", недопустим. Ошибка: {1}</target>
        <note />
      </trans-unit>
      <trans-unit id="InIsolationDeprecated">
        <source>The /InIsolation flag is deprecated. The tests are always run in a separate process</source>
        <target state="translated">Флаг /InIsolation использовать не рекомендуется. Тесты всегда запускаются в отдельном процессе</target>
        <note />
      </trans-unit>
      <trans-unit id="NotRunTestIndicator">
        <source>Not Run  {0}</source>
        <target state="translated">Не запущен {0}</target>
        <note />
      </trans-unit>
      <trans-unit id="VstestDiagLogOutputPath">
        <source>Logging Vstest Diagnostics in file: {0}</source>
        <target state="translated">Ведение журналов диагностики Vstest в файле: {0}</target>
        <note />
      </trans-unit>
      <trans-unit id="CollectArgumentHelp">
        <source>--Collect|/Collect:&lt;DataCollector FriendlyName&gt;
      Enables data collector for the test run. More info here : https://aka.ms/vstest-collect</source>
        <target state="translated">--Collect|/Collect:&lt;DataCollector FriendlyName&gt;
      Включает сборщик тестов для тестового запуска. Дополнительные сведения: https://aka.ms/vstest-collect</target>
        <note />
      </trans-unit>
      <trans-unit id="DataCollectorFriendlyNameInvalid">
        <source>The Data Collector friendly name '{0}' is not valid.  The Data Collector will be ignored.</source>
        <target state="translated">Понятное имя сборщика данных "{0}" недопустимо. Сборщик данных будет пропущен.</target>
        <note />
      </trans-unit>
      <trans-unit id="DbgTrcMessagesBanner">
        <source>Debug Traces Messages:</source>
        <target state="translated">Сообщения трассировок отладки:</target>
        <note />
      </trans-unit>
      <trans-unit id="EnableBlameUsage">
        <source>--Blame|/Blame
      Runs the test in blame mode. This option is helpful in isolating the problematic test causing test host crash. It creates an output file in the current directory as "Sequence.xml", that captures the order of execution of test before the crash.</source>
        <target state="translated">--Blame|/Blame
      Запускает тест в режиме обвинения. Этот параметр нужен, чтобы изолировать проблемный тест, вызывающий сбой хоста для тестов. Он создает файл выходных данных в текущем каталоге (Sequence.xml), в котором записывается порядок выполнения теста перед сбоем.</target>
        <note />
      </trans-unit>
      <trans-unit id="TestRunAborted">
        <source>Test Run Aborted.</source>
        <target state="translated">Тестовый запуск прерван.</target>
        <note />
      </trans-unit>
      <trans-unit id="TestRunCanceled">
        <source>Test Run Canceled.</source>
        <target state="translated">Тестовый запуск отменен.</target>
        <note />
      </trans-unit>
      <trans-unit id="OpenResponseFileError">
        <source>Error opening response file '{0}'</source>
        <target state="translated">Произошла ошибка при открытии файла ответа "{0}"</target>
        <note />
      </trans-unit>
      <trans-unit id="ResponseFileArgumentHelp">
        <source>@&lt;file&gt;
      Read response file for more options.</source>
        <target state="translated">@&lt;file&gt;
      Считать дополнительные параметры из файла ответа.</target>
        <note />
      </trans-unit>
      <trans-unit id="TestRunSummaryForCanceledOrAbortedRun">
        <source>Total tests: Unknown. Passed: {0}. Failed: {1}. Skipped: {2}.</source>
        <target state="translated">Всего тестов: неизвестно. Пройдено: {0}. Не пройдено: {1}. Пропущено: {2}.</target>
        <note />
      </trans-unit>
      <trans-unit id="StringFormatToJoinTwoStrings">
        <source>{0} {1}</source>
        <target state="translated">{0} {1}</target>
        <note />
      </trans-unit>
      <trans-unit id="SuggestTestAdapterPathIfNoTestsIsFound">
<<<<<<< HEAD
        <source>Additionally, path to test adapters can specified using /TestAdapterPath command. Example  /TestAdapterPath:&lt;pathToCustomAdapters&gt;.</source>
        <target state="translated">Кроме того, путь к адаптерам теста можно указать с помощью команды /TestAdapterPath. Пример: /TestAdapterPath:&lt;путь_к_пользовательским_адаптерам&gt;.</target>
        <note />
=======
        <source>Additionally, path to test adapters can be specified using /TestAdapterPath command. Example  /TestAdapterPath:&lt;pathToCustomAdapters&gt;.</source>
        <target state="new">Additionally, you can point to location of test executors and discoverers by specifying &amp;apos;/TestAdapterPath&amp;apos; command. Example  /TestAdapterPath:&amp;lt;pathToCustomAdapters&amp;gt;.</target>
        <note></note>
>>>>>>> b95c288d
      </trans-unit>
      <trans-unit id="UseVsixExtensionsDeprecation">
        <source>/UseVsixExtensions is getting deprecated. Please use /TestAdapterPath instead.</source>
        <target state="translated">Параметр /UseVsixExtensions устарел. Используйте /TestAdapterPath.</target>
        <note />
      </trans-unit>
      <trans-unit id="DisableAutoFakesUsage">
        <source>--DisableAutoFakes|/DisableAutoFakes:&lt;true/false&gt;
     Example: /DisableAutoFakes:true</source>
        <target state="new">--DisableAutoFakes|/DisableAutoFakes:&lt;true/false&gt;
     Example: /DisableAutoFakes:true</target>
        <note></note>
      </trans-unit>
    </body>
  </file>
</xliff><|MERGE_RESOLUTION|>--- conflicted
+++ resolved
@@ -1530,15 +1530,9 @@
         <note />
       </trans-unit>
       <trans-unit id="SuggestTestAdapterPathIfNoTestsIsFound">
-<<<<<<< HEAD
-        <source>Additionally, path to test adapters can specified using /TestAdapterPath command. Example  /TestAdapterPath:&lt;pathToCustomAdapters&gt;.</source>
-        <target state="translated">Кроме того, путь к адаптерам теста можно указать с помощью команды /TestAdapterPath. Пример: /TestAdapterPath:&lt;путь_к_пользовательским_адаптерам&gt;.</target>
-        <note />
-=======
         <source>Additionally, path to test adapters can be specified using /TestAdapterPath command. Example  /TestAdapterPath:&lt;pathToCustomAdapters&gt;.</source>
         <target state="new">Additionally, you can point to location of test executors and discoverers by specifying &amp;apos;/TestAdapterPath&amp;apos; command. Example  /TestAdapterPath:&amp;lt;pathToCustomAdapters&amp;gt;.</target>
         <note></note>
->>>>>>> b95c288d
       </trans-unit>
       <trans-unit id="UseVsixExtensionsDeprecation">
         <source>/UseVsixExtensions is getting deprecated. Please use /TestAdapterPath instead.</source>
