﻿<?xml version="1.0" encoding="utf-8"?>
<root>
  <!-- 
    Microsoft ResX Schema 
    
    Version 2.0
    
    The primary goals of this format is to allow a simple XML format 
    that is mostly human readable. The generation and parsing of the 
    various data types are done through the TypeConverter classes 
    associated with the data types.
    
    Example:
    
    ... ado.net/XML headers & schema ...
    <resheader name="resmimetype">text/microsoft-resx</resheader>
    <resheader name="version">2.0</resheader>
    <resheader name="reader">System.Resources.ResXResourceReader, System.Windows.Forms, ...</resheader>
    <resheader name="writer">System.Resources.ResXResourceWriter, System.Windows.Forms, ...</resheader>
    <data name="Name1"><value>this is my long string</value><comment>this is a comment</comment></data>
    <data name="Color1" type="System.Drawing.Color, System.Drawing">Blue</data>
    <data name="Bitmap1" mimetype="application/x-microsoft.net.object.binary.base64">
        <value>[base64 mime encoded serialized .NET Framework object]</value>
    </data>
    <data name="Icon1" type="System.Drawing.Icon, System.Drawing" mimetype="application/x-microsoft.net.object.bytearray.base64">
        <value>[base64 mime encoded string representing a byte array form of the .NET Framework object]</value>
        <comment>This is a comment</comment>
    </data>
                
    There are any number of "resheader" rows that contain simple 
    name/value pairs.
    
    Each data row contains a name, and value. The row also contains a 
    type or mimetype. Type corresponds to a .NET class that support 
    text/value conversion through the TypeConverter architecture. 
    Classes that don't support this are serialized and stored with the 
    mimetype set.
    
    The mimetype is used for serialized objects, and tells the 
    ResXResourceReader how to depersist the object. This is currently not 
    extensible. For a given mimetype the value must be set accordingly:
    
    Note - application/x-microsoft.net.object.binary.base64 is the format 
    that the ResXResourceWriter will generate, however the reader can 
    read any of the formats listed below.
    
    mimetype: application/x-microsoft.net.object.binary.base64
    value   : The object must be serialized with 
            : System.Runtime.Serialization.Formatters.Binary.BinaryFormatter
            : and then encoded with base64 encoding.
    
    mimetype: application/x-microsoft.net.object.soap.base64
    value   : The object must be serialized with 
            : System.Runtime.Serialization.Formatters.Soap.SoapFormatter
            : and then encoded with base64 encoding.

    mimetype: application/x-microsoft.net.object.bytearray.base64
    value   : The object must be serialized into a byte array 
            : using a System.ComponentModel.TypeConverter
            : and then encoded with base64 encoding.
    -->
  <xsd:schema id="root" xmlns="" xmlns:xsd="http://www.w3.org/2001/XMLSchema" xmlns:msdata="urn:schemas-microsoft-com:xml-msdata">
    <xsd:import namespace="http://www.w3.org/XML/1998/namespace" />
    <xsd:element name="root" msdata:IsDataSet="true">
      <xsd:complexType>
        <xsd:choice maxOccurs="unbounded">
          <xsd:element name="metadata">
            <xsd:complexType>
              <xsd:sequence>
                <xsd:element name="value" type="xsd:string" minOccurs="0" />
              </xsd:sequence>
              <xsd:attribute name="name" use="required" type="xsd:string" />
              <xsd:attribute name="type" type="xsd:string" />
              <xsd:attribute name="mimetype" type="xsd:string" />
              <xsd:attribute ref="xml:space" />
            </xsd:complexType>
          </xsd:element>
          <xsd:element name="assembly">
            <xsd:complexType>
              <xsd:attribute name="alias" type="xsd:string" />
              <xsd:attribute name="name" type="xsd:string" />
            </xsd:complexType>
          </xsd:element>
          <xsd:element name="data">
            <xsd:complexType>
              <xsd:sequence>
                <xsd:element name="value" type="xsd:string" minOccurs="0" msdata:Ordinal="1" />
                <xsd:element name="comment" type="xsd:string" minOccurs="0" msdata:Ordinal="2" />
              </xsd:sequence>
              <xsd:attribute name="name" type="xsd:string" use="required" msdata:Ordinal="1" />
              <xsd:attribute name="type" type="xsd:string" msdata:Ordinal="3" />
              <xsd:attribute name="mimetype" type="xsd:string" msdata:Ordinal="4" />
              <xsd:attribute ref="xml:space" />
            </xsd:complexType>
          </xsd:element>
          <xsd:element name="resheader">
            <xsd:complexType>
              <xsd:sequence>
                <xsd:element name="value" type="xsd:string" minOccurs="0" msdata:Ordinal="1" />
              </xsd:sequence>
              <xsd:attribute name="name" type="xsd:string" use="required" />
            </xsd:complexType>
          </xsd:element>
        </xsd:choice>
      </xsd:complexType>
    </xsd:element>
  </xsd:schema>
  <resheader name="resmimetype">
    <value>text/microsoft-resx</value>
  </resheader>
  <resheader name="version">
    <value>2.0</value>
  </resheader>
  <resheader name="reader">
    <value>System.Resources.ResXResourceReader, System.Windows.Forms, Version=4.0.0.0, Culture=neutral, PublicKeyToken=b77a5c561934e089</value>
  </resheader>
  <resheader name="writer">
    <value>System.Resources.ResXResourceWriter, System.Windows.Forms, Version=4.0.0.0, Culture=neutral, PublicKeyToken=b77a5c561934e089</value>
  </resheader>
  <data name="AddnlInfoMessagesBanner" xml:space="preserve">
    <value>Additional Information Messages:</value>
  </data>
  <data name="AppContainerTestPrerequisiteFail" xml:space="preserve">
    <value>Could not start test run for unit tests for Windows Store app: {0}.</value>
  </data>
  <data name="AppxBundleSourceWarning" xml:space="preserve">
    <value>No test found in the specified test containers. Additionally, Microsoft Windows Store Unit test adapter does not support .appxbundle files. Create an appx (set Generate App bundle option to Never) when creating App Package and try again.</value>
  </data>
  <data name="AssemblyPathInvalid" xml:space="preserve">
    <value>Unable to find the assembly under test. Please make sure that the project is built.</value>
  </data>
  <data name="AttachmentOutputFormat" xml:space="preserve">
    <value>  {0}</value>
  </data>
  <data name="AttachmentsBanner" xml:space="preserve">
    <value>Attachments:</value>
  </data>
  <data name="AvailableDiscoverersHeaderMessage" xml:space="preserve">
    <value>The following Test Discovery Add-Ins are available:</value>
  </data>
  <data name="AvailableExecutorsHeaderMessage" xml:space="preserve">
    <value>The following Test Execution Add-Ins are available:</value>
  </data>
  <data name="AvailableExtensionFormat" xml:space="preserve">
    <value>    {0}</value>
    <comment>{Locked}</comment>
  </data>
  <data name="AvailableExtensionsMetadataFormat" xml:space="preserve">
    <value>        {0}: {1}</value>
  </data>
  <data name="AvailableLoggersHeaderMessage" xml:space="preserve">
    <value>The following Test Logger Add-Ins are available:</value>
  </data>
  <data name="AvailableSettingsProvidersHeaderMessage" xml:space="preserve">
    <value>The following Settings Providers Add-Ins are available:</value>
  </data>
  <data name="AvailableTestsFormat" xml:space="preserve">
    <value>    {0}</value>
    <comment>{Locked}</comment>
  </data>
  <data name="BatchSizeRequired" xml:space="preserve">
    <value>The /BatchSize argument requires the size of the batch.  Example:  /BatchSize:10</value>
  </data>
  <data name="BlameCollectDumpNotSupportedForPlatform" xml:space="preserve">
    <value>Collecting crash dumps by option CollectDump for Blame is not supported for this platform.</value>
  </data>
  <data name="BuildBasePathArgumentHelp" xml:space="preserve">
    <value>--BuildBasePath|/BuildBasePath:&lt;BuildBasePath&gt;
      The directory containing the temporary outputs.</value>
  </data>
  <data name="BuildBasePathNotFound" xml:space="preserve">
    <value>The BuildBasePath was not found, provide a valid path and try again.</value>
  </data>
  <data name="CannotBeNullOrEmpty" xml:space="preserve">
    <value>Cannot be null or empty</value>
  </data>
  <data name="CommandLineError" xml:space="preserve">
    <value>Error: {0}</value>
  </data>
  <data name="CommandLineInformational" xml:space="preserve">
    <value>Information: {0}</value>
  </data>
  <data name="CommandLineWarning" xml:space="preserve">
    <value>Warning: {0}</value>
  </data>
  <data name="CommaSeparatedFormat" xml:space="preserve">
    <value>, {0}</value>
    <comment>Format used to comma separate a list of values.</comment>
  </data>
  <data name="ConfigurationArgumentHelp" xml:space="preserve">
    <value>-c|--Configuration|/c|/Configuration:&lt;Configuration&gt;
      The configuration the project is built for i.e. Debug/Release</value>
  </data>
  <data name="CopyrightCommandLineTitle" xml:space="preserve">
    <value>Copyright (c) Microsoft Corporation.  All rights reserved.</value>
  </data>
  <data name="Days" xml:space="preserve">
    <value>Days</value>
  </data>
  <data name="DesignModeClientTimeoutError" xml:space="preserve">
    <value>Timeout to connect or process request for DesignModeClient on port: {0}</value>
  </data>
  <data name="DisablingCodeCoverageInAppContainerTestExecution" xml:space="preserve">
    <value>Code coverage is not available for Windows Store apps. Code coverage analysis skipped for this test run.</value>
  </data>
  <data name="DisablingCodeCoverageInPhoneAppContainerTestExecution" xml:space="preserve">
    <value>Code coverage is not available for Windows Phone apps. Code coverage analysis skipped for this test run.</value>
  </data>
  <data name="DisablingDataCollectionInAppContainerTestExecution" xml:space="preserve">
    <value>Diagnostic data adapters are not supported when running unit tests for Windows Store apps. Remove diagnostic data adapters settings from settings.</value>
  </data>
  <data name="DisablingDataCollectionInPhoneAppContainerTestExecution" xml:space="preserve">
    <value>Diagnostic data adapters are not supported when running unit tests for Windows Phone apps. Remove diagnostic data adapters settings from settings.</value>
  </data>
  <data name="DisablingDCOnExceptionWhileParsingDCInfo" xml:space="preserve">
    <value>Reading diagnostic data adapter settings threw an running '{0}'. All diagnostic data adapters will be skipped in this run.</value>
  </data>
  <data name="DiscoveryFailed" xml:space="preserve">
    <value>Discovery failed for given sources. Exception : {0}</value>
  </data>
  <data name="DuplicateArgumentError" xml:space="preserve">
    <value>The parameter "{0}" should be provided only once.</value>
  </data>
  <data name="EnableCodeCoverageArgumentProcessorHelp" xml:space="preserve">
    <value>/EnableCodeCoverage
      Enables data collector 'CodeCoverage' for the test run.</value>
  </data>
  <data name="EnableDiagUsage" xml:space="preserve">
    <value>--Diag|/Diag:&lt;Path to log file&gt;
      Enable logs for test platform.
      Logs are written to the provided file.

      Change the trace level for logs as shown below
      Example: /Diag:&lt;Path to log file&gt;;tracelevel=&lt;Defaults to "verbose"&gt;
      Allowed values for tracelevel: off, error, warning, info and verbose.</value>
  </data>
  <data name="EnableLoggersArgumentHelp" xml:space="preserve">
    <value>--logger|/logger:&lt;Logger Uri/FriendlyName&gt;
      Specify a logger for test results. For example, to log results into a 
      Visual Studio Test Results File (TRX) use /logger:trx[;LogFileName=&lt;Defaults to unique file name&gt;]
      Creates file in TestResults directory with given LogFileName.

      Change the verbosity level in log messages for console logger as shown below
      Example: /logger:console;verbosity=&lt;Defaults to "normal"&gt;
      Allowed values for verbosity: quiet, minimal, normal and detailed.

      Change the diagnostic level prefix for console logger as shown below
      Example: /logger:console;prefix=&lt;Defaults to "false"&gt;
      More info on Console Logger here : https://aka.ms/console-logger</value>
  </data>
  <data name="ErrorMessageBanner" xml:space="preserve">
    <value>Error Message:</value>
  </data>
  <data name="Examples" xml:space="preserve">
    <value>  To run tests:
    &gt;vstest.console.exe tests.dll 
  To run tests with additional settings such as  data collectors:
    &gt;vstest.console.exe  tests.dll /Settings:Local.RunSettings</value>
  </data>
  <data name="ExceptionFromExtension" xml:space="preserve">
    <value>Exception occurred when instantiating extension '{0}': {1}</value>
  </data>
  <data name="ExecutionTimeFormatString" xml:space="preserve">
    <value> Total time: {0:0.0000} {1}</value>
  </data>
  <data name="ExtensionUriFormat" xml:space="preserve">
    <value>        Uri: {0}</value>
  </data>
  <data name="FailedTestIndicator" xml:space="preserve">
    <value>Failed</value>
    <comment>Message which is written to the console when a test fails.</comment>
  </data>
  <data name="FileNotFound" xml:space="preserve">
    <value>'{0}' not found.</value>
  </data>
  <data name="Framework35NotSupported" xml:space="preserve">
    <value>Framework35 is not supported. For projects targeting .Net Framework 3.5, test will run in CLR 4.0 "compatibility mode".</value>
  </data>
  <data name="FrameworkArgumentHelp" xml:space="preserve">
    <value>--Framework|/Framework:&lt;Framework Version&gt;
      Target .Net Framework version to be used for test execution. 
      Valid values are ".NETFramework,Version=v4.5.1", ".NETCoreApp,Version=v1.0" etc.
      Other supported values are Framework40, Framework45, FrameworkCore10 and FrameworkUap10.</value>
  </data>
  <data name="FrameworkVersionRequired" xml:space="preserve">
    <value>The /Framework argument requires the target .Net Framework version for the test run.   Example:  /Framework:".NETFramework,Version=v4.5.1"</value>
  </data>
  <data name="HelpArgumentHelp" xml:space="preserve">
    <value>-?|--Help|/?|/Help
      Display this usage message.</value>
  </data>
  <data name="HelpArgumentsText" xml:space="preserve">
    <value>Arguments:</value>
  </data>
  <data name="HelpDescriptionText" xml:space="preserve">
    <value>Description: Runs tests from the specified files.</value>
  </data>
  <data name="HelpOptionsText" xml:space="preserve">
    <value>Options:</value>
    <comment>Section Header for subsequent command help listing</comment>
  </data>
  <data name="HelpUsageText" xml:space="preserve">
    <value>Usage: vstest.console.exe [Arguments] [Options] [[--] &lt;RunSettings arguments&gt;...]]</value>
  </data>
  <data name="Hours" xml:space="preserve">
    <value>Hours</value>
  </data>
  <data name="InIsolationHelp" xml:space="preserve">
    <value>--InIsolation|/InIsolation
      Runs the tests in an isolated process. This makes vstest.console.exe 
      process less likely to be stopped on an error in the tests, but tests 
      may run slower.</value>
  </data>
  <data name="InvalidBatchSize" xml:space="preserve">
    <value>Invalid batch size {0}. The batch size should be greater than zero. Example:  /BatchSize:10</value>
  </data>
  <data name="InvalidConfiguration" xml:space="preserve">
    <value>The given configuration is invalid.</value>
  </data>
  <data name="InvalidEnableCodeCoverageCommand" xml:space="preserve">
    <value>Argument {0} is not expected in the 'EnableCodeCoverage' command. Specify the command without the argument (Example: vstest.console.exe myTests.dll /EnableCodeCoverage) and try again.</value>
  </data>
  <data name="InvalidFrameworkVersion" xml:space="preserve">
    <value>Invalid .Net Framework version:{0}. Please give the fullname of the TargetFramework(Example: .NETCoreApp,Version=v2.0). Other supported .Net Framework versions are Framework40, Framework45, FrameworkCore10 and FrameworkUap10.</value>
  </data>
  <data name="InvalidInIsolationCommand" xml:space="preserve">
    <value>Argument {0} is not expected in the 'InIsolation' command. Specify the command without the argument (Example: vstest.console.exe myTests.dll /InIsolation) and try again.</value>
  </data>
  <data name="InvalidParallelCommand" xml:space="preserve">
    <value>Argument {0} is not expected in the 'Parallel' command. Specify the command without the argument (Example: vstest.console.exe myTests.dll /Parallel) and try again.</value>
  </data>
  <data name="InvalidParentProcessIdArgument" xml:space="preserve">
    <value>The --ParentProcessId|/ParentProcessId argument requires the process id which is an integer. Specify the process id of the parent process that launched this process.</value>
  </data>
  <data name="InvalidPlatformType" xml:space="preserve">
    <value>Invalid platform type:{0}. Valid platform types are x86, x64 and Arm.</value>
  </data>
  <data name="InvalidPortArgument" xml:space="preserve">
    <value>The --Port|/Port argument requires the port number which is an integer. Specify the port for socket connection and receiving the event messages.</value>
  </data>
  <data name="InvalidTestAdapterPathCommand" xml:space="preserve">
    <value>The path '{0}' specified in the 'TestAdapterPath' is invalid. Error: {1}</value>
  </data>
  <data name="InvalidTestCaseFilterValueForSpecificTests" xml:space="preserve">
    <value>The /TestCaseFilter argument cannot be specified with /Tests. Filtering of test cases is not applicable when tests are specified.</value>
  </data>
  <data name="InvalidUseVsixExtensionsCommand" xml:space="preserve">
    <value>Argument {0} is not expected in the 'UseVsixExtensions' command. Specify the command indicating whether the vsix extensions should be used or skipped (Example: vstest.console.exe myTests.dll /UseVsixExtensions:true) and try again.</value>
  </data>
  <data name="ListDiscoverersHelp" xml:space="preserve">
    <value>/ListDiscoverers
      Lists installed test discoverers.</value>
  </data>
  <data name="ListExecutorsHelp" xml:space="preserve">
    <value>/ListExecutors
      Lists installed test executors.</value>
  </data>
  <data name="ListLoggersHelp" xml:space="preserve">
    <value>/ListLoggers
      Lists installed test loggers.</value>
  </data>
  <data name="ListSettingsProvidersHelp" xml:space="preserve">
    <value>/ListSettingsProviders
      Lists installed test settings providers.</value>
  </data>
  <data name="ListTestsHeaderMessage" xml:space="preserve">
    <value>The following Tests are available:</value>
  </data>
  <data name="ListTestsHelp" xml:space="preserve">
    <value>-lt|--ListTests|/lt|/ListTests:&lt;File Name&gt;
      Lists all discovered tests from the given test container.</value>
  </data>
  <data name="LoggerFileIsReadOnly" xml:space="preserve">
    <value>The file {0} provided is read only</value>
  </data>
  <data name="LoggerFriendlyNameFormat" xml:space="preserve">
    <value>        FriendlyName: {0}</value>
  </data>
  <data name="LoggerNotFound" xml:space="preserve">
    <value>Could not find a test logger with URI or FriendlyName '{0}'.</value>
  </data>
  <data name="LoggerUriFormat" xml:space="preserve">
    <value>        Uri: {0}</value>
  </data>
  <data name="LoggerUriInvalid" xml:space="preserve">
    <value>The Test Logger URI '{0}' is not valid.  The Test Logger will be ignored.</value>
  </data>
  <data name="MicrosoftCommandLineTitle" xml:space="preserve">
    <value>Microsoft (R) Test Execution Command Line Tool Version {0}</value>
  </data>
  <data name="Minutes" xml:space="preserve">
    <value>Minutes</value>
  </data>
  <data name="MissingTestSourceFile" xml:space="preserve">
    <value>No test source files were specified.</value>
  </data>
  <data name="NoAdaptersFoundInTestAdapterPath" xml:space="preserve">
    <value>The path '{0}' specified in the 'TestAdapterPath' does not contain any test adapters, provide a valid path and try again.</value>
  </data>
  <data name="NoArgumentProcessorFound" xml:space="preserve">
    <value>Unrecognized parameter "{0}".</value>
  </data>
  <data name="NoArgumentsProvided" xml:space="preserve">
    <value>No arguments were specified.</value>
  </data>
  <data name="NonDefaultFrameworkAndOrArchDetected" xml:space="preserve">
    <value>{0} is built for {1}/{2}. The test assemblies specified in a run should have a common target .Net framework and platform.</value>
  </data>
  <data name="NoTestEntryPoint" xml:space="preserve">
    <value>App package '{0}' does not has test executor entry point. For running unit tests for Windows Store apps, create app package using Windows Store app Unit Test Library project.</value>
  </data>
  <data name="NoTestsAvailableAfterFiltering" xml:space="preserve">
    <value>A total of {0} tests were discovered but no test matches the specified selection criteria({1}). Use right value(s) and try again.</value>
  </data>
  <data name="NoTestsAvailableInSources" xml:space="preserve">
    <value>No test is available in {0}. Make sure that installed test discoverers &amp; executors, platform &amp; framework version settings are appropriate and try again.</value>
  </data>
  <data name="StringFormatToJoinTwoStrings" xml:space="preserve">
    <value>{0} {1}</value>
  </data>
  <data name="OutputArgumentHelp" xml:space="preserve">
    <value>-o|--Output|/o|/Output:&lt;Output&gt;
      The directory containing the binaries to run.</value>
  </data>
  <data name="OutputPathNotFound" xml:space="preserve">
    <value>The Output path was not found, provide a valid path and try again.</value>
  </data>
  <data name="ParallelArgumentProcessorHelp" xml:space="preserve">
    <value>--Parallel|/Parallel
      Specifies that the tests be executed in parallel. By default up
      to all available cores on the machine may be used.
      The number of cores to use may be configured using a settings file.</value>
  </data>
  <data name="ParentProcessIdArgumentHelp" xml:space="preserve">
    <value>--ParentProcessId|/ParentProcessId:&lt;ParentProcessId&gt;
      Process Id of the Parent Process responsible for launching current process.</value>
  </data>
  <data name="PassedTestIndicator" xml:space="preserve">
    <value>Passed</value>
    <comment>Message which is written to the console when a test passes.</comment>
  </data>
  <data name="PhoneAppContainerTestPrerequisiteFail" xml:space="preserve">
    <value>Could not start test run for the tests for Windows Phone app: {0}.</value>
  </data>
  <data name="PhoneNoTestEntryPoint" xml:space="preserve">
    <value>App package '{0}' does not has test executor entry point. For running unit tests for Windows Phone apps, create app package using Windows Phone Unit Test App project.</value>
  </data>
  <data name="PlatformArgumentHelp" xml:space="preserve">
    <value>--Platform|/Platform:&lt;Platform type&gt;
      Target platform architecture to be used for test execution. 
      Valid values are x86, x64 and ARM.</value>
  </data>
  <data name="PlatformTypeRequired" xml:space="preserve">
    <value>The /Platform argument requires the target platform type for the test run to be provided.   Example:  /Platform:x86</value>
  </data>
  <data name="PortArgumentHelp" xml:space="preserve">
    <value>--Port|/Port:&lt;Port&gt;
      The Port for socket connection and receiving the event messages.</value>
  </data>
  <data name="ProjectPathNotFound" xml:space="preserve">
    <value>The Path {0} does not exist.</value>
  </data>
  <data name="RunSettingsArgumentHelp" xml:space="preserve">
    <value>--Settings|/Settings:&lt;Settings File&gt;
      Settings to use when running tests.</value>
  </data>
  <data name="RunSettingsFileNotFound" xml:space="preserve">
    <value>The Settings file '{0}' could not be found.</value>
  </data>
  <data name="RunSettingsRequired" xml:space="preserve">
    <value>The /Settings parameter requires a settings file to be provided.</value>
  </data>
  <data name="RunSingleAppContainerSource" xml:space="preserve">
    <value>Only one app package (.appx file) can be specified for running tests.</value>
  </data>
  <data name="RunSpecificTestsHelp" xml:space="preserve">
    <value>--Tests|/Tests:&lt;Test Names&gt;
      Run tests with names that match the provided values. To provide multiple
      values, separate them by commas.
      Examples: /Tests:TestMethod1
                /Tests:TestMethod1,testMethod2</value>
    <comment>Please verify if the console output looks good after modifiaction. </comment>
  </data>
  <data name="RunTestsArgumentHelp" xml:space="preserve">
    <value>[TestFileNames]
      Run tests from the specified files or wild card pattern. Separate multiple test file names or pattern
      by spaces. Set console logger verbosity to detailed to view matched test files.
      Examples: mytestproject.dll
                mytestproject.dll myothertestproject.exe
                testproject*.dll my*project.dll</value>
  </data>
  <data name="SearchStringDelimiter" xml:space="preserve">
    <value>,</value>
  </data>
  <data name="Seconds" xml:space="preserve">
    <value>Seconds</value>
  </data>
  <data name="SettingFormat" xml:space="preserve">
    <value>        SettingName: {0}</value>
  </data>
  <data name="SkippedTestIndicator" xml:space="preserve">
    <value>Skipped</value>
  </data>
  <data name="SomeTestsUnavailableAfterFiltering" xml:space="preserve">
    <value>A total of {0} tests were discovered but some tests do not match the specified selection criteria({1}). Use right value(s) and try again.</value>
  </data>
  <data name="SpecificTestsRequired" xml:space="preserve">
    <value>The /Tests argument requires one or more specific test names or their substrings.
       Examples: /Tests:TestsMethod1, /Tests:TestMethod1,method2 </value>
  </data>
  <data name="StacktraceBanner" xml:space="preserve">
    <value>Stack Trace:</value>
  </data>
  <data name="StartingDiscovery" xml:space="preserve">
    <value>Starting test discovery, please wait...</value>
  </data>
  <data name="StartingExecution" xml:space="preserve">
    <value>Starting test execution, please wait...</value>
  </data>
  <data name="StdErrMessagesBanner" xml:space="preserve">
    <value>Standard Error Messages:</value>
  </data>
  <data name="StdOutMessagesBanner" xml:space="preserve">
    <value>Standard Output Messages:</value>
  </data>
  <data name="SuggestTestAdapterPathIfNoTestsIsFound" xml:space="preserve">
    <value>Additionally, path to test adapters can be specified using /TestAdapterPath command. Example  /TestAdapterPath:&lt;pathToCustomAdapters&gt;.</value>
  </data>
  <data name="SupportedFileTypesIndicator" xml:space="preserve">
    <value>        Supported File Types:</value>
  </data>
  <data name="SupportedFileWithoutSeparator" xml:space="preserve">
    <value> {0}</value>
  </data>
  <data name="SupportedFileWithSeparator" xml:space="preserve">
    <value> {0},</value>
  </data>
  <data name="SwitchToIsolationInAppContainerMode" xml:space="preserve">
    <value>Using Isolation mode to run unit tests for Windows Store apps. Use the /InIsolation parameter to suppress this warning.</value>
  </data>
  <data name="SwitchToIsolationInMultiTargetingMode" xml:space="preserve">
    <value>Using Isolation mode to run tests as required by effective Platform:{0} and .Net Framework:{1} settings for test run. Use the /inIsolation parameter to suppress this warning.</value>
  </data>
  <data name="SwitchToIsolationInPhoneAppContainerMode" xml:space="preserve">
    <value>Using Isolation mode to run unit tests for Windows Phone apps. Use the /InIsolation parameter to suppress this warning.</value>
  </data>
  <data name="SwitchToNoIsolation" xml:space="preserve">
    <value>Using Isolation mode to run the tests as diagnostic data adapters were enabled in the runsettings. Use the /inIsolation parameter to suppress this warning.</value>
  </data>
  <data name="TestAdapterPathDoesNotExist" xml:space="preserve">
    <value>The custom test adapter search path provided was not found, provide a valid path and try again.</value>
  </data>
  <data name="TestAdapterPathHelp" xml:space="preserve">
    <value>--TestAdapterPath|/TestAdapterPath
      This makes vstest.console.exe process use custom test adapters
      from a given path (if any) in the test run. 
      Example  /TestAdapterPath:&lt;pathToCustomAdapters&gt;</value>
  </data>
  <data name="TestAdapterPathValueRequired" xml:space="preserve">
    <value>The /TestAdapterPath parameter requires a value, which is path of a location containing custom test adapters. Example:  /TestAdapterPath:c:\MyCustomAdapters</value>
  </data>
  <data name="TestCaseFilterArgumentHelp" xml:space="preserve">
    <value>--TestCaseFilter|/TestCaseFilter:&lt;Expression&gt;
      Run tests that match the given expression.
      &lt;Expression&gt; is of the format &lt;property&gt;Operator&lt;value&gt;[|&amp;&lt;Expression&gt;]
         where Operator is one of =, != or ~  (Operator ~ has 'contains'
         semantics and is applicable for string properties like DisplayName).
         Parenthesis () can be used to group sub-expressions.
      Examples: /TestCaseFilter:"Priority=1"
                /TestCaseFilter:"(FullyQualifiedName~Nightly
                                  |Name=MyTestMethod)"</value>
  </data>
  <data name="TestCaseFilterValueRequired" xml:space="preserve">
    <value>The /TestCaseFilter argument requires the filter value.
        Filter value can be &lt;property&gt;=&lt;value&gt; type.
        Examples: "Priority=1", "TestCategory=Nightly"</value>
  </data>
  <data name="TestRunFailed" xml:space="preserve">
    <value>Test Run Failed.</value>
  </data>
  <data name="TestRunSuccessful" xml:space="preserve">
    <value>Test Run Successful.</value>
  </data>
  <data name="TestRunSummaryTotalTests" xml:space="preserve">
    <value>Total tests: {0}</value>
  </data>
  <data name="TestSettingsFrameworkMismatch" xml:space="preserve">
    <value>Using framework {0} to run the tests. Specify /Framework:{1} to suppress this warning.</value>
  </data>
  <data name="TestSourceFileNotFound" xml:space="preserve">
    <value>The test source file "{0}" provided was not found.</value>
  </data>
  <data name="TimeElapsed" xml:space="preserve">
    <value>Time elapsed :</value>
  </data>
  <data name="UriOfDefaultExecutor" xml:space="preserve">
    <value>        Default Executor Uri: {0}</value>
  </data>
  <data name="UseVsixExtensionsHelp" xml:space="preserve">
    <value>/UseVsixExtensions
      This makes vstest.console.exe process use or skip the VSIX extensions 
      installed(if any) in the test run. 
      Example  /UseVsixExtensions:true</value>
  </data>
  <data name="UseVsixExtensionsValueRequired" xml:space="preserve">
    <value>The /UseVsixExtensions parameter requires a value. If 'true', the installed VSIX extensions (if any) will be used in the test run. If false, they will be ignored.   Example:  /UseVsixExtensions:true</value>
  </data>
  <data name="CLIRunSettingsArgumentHelp" xml:space="preserve">
    <value>RunSettings arguments:
      Arguments to pass runsettings configurations through commandline. Arguments may be specified as name-value pair of the form [name]=[value] after "-- ". Note the space after --. 
      Use a space to separate multiple [name]=[value].
      More info on RunSettings arguments support: https://aka.ms/vstest-runsettings-arguments</value>
  </data>
  <data name="MalformedRunSettingsKey" xml:space="preserve">
    <value>One or more runsettings provided contain invalid token</value>
  </data>
  <data name="ResultsDirectoryArgumentHelp" xml:space="preserve">
    <value>--ResultsDirectory|/ResultsDirectory
      Test results directory will be created in specified path if not exists.
      Example  /ResultsDirectory:&lt;pathToResultsDirectory&gt;</value>
  </data>
  <data name="ResultsDirectoryValueRequired" xml:space="preserve">
    <value>The /ResultsDirectory parameter requires a value, where the test results should be saved. Example:  /ResultsDirectory:c:\MyTestResultsDirectory</value>
  </data>
  <data name="InvalidResultsDirectoryPathCommand" xml:space="preserve">
    <value>The path '{0}' specified in the 'ResultsDirectory' is invalid. Error: {1}</value>
  </data>
  <data name="InIsolationDeprecated" xml:space="preserve">
    <value>The /InIsolation flag is deprecated. The tests are always run in a separate process</value>
  </data>
  <data name="NotRunTestIndicator" xml:space="preserve">
    <value>Not Run</value>
  </data>
  <data name="VstestDiagLogOutputPath" xml:space="preserve">
    <value>Logging Vstest Diagnostics in file: {0}</value>
  </data>
  <data name="CollectArgumentHelp" xml:space="preserve">
    <value>--Collect|/Collect:&lt;DataCollector FriendlyName&gt;
      Enables data collector for the test run. More info here : https://aka.ms/vstest-collect</value>
  </data>
  <data name="DataCollectorFriendlyNameInvalid" xml:space="preserve">
    <value>The Data Collector friendly name '{0}' is not valid.  The Data Collector will be ignored.</value>
  </data>
  <data name="DbgTrcMessagesBanner" xml:space="preserve">
    <value>Debug Traces Messages:</value>
  </data>
  <data name="OpenResponseFileError" xml:space="preserve">
    <value>Error opening response file '{0}'</value>
  </data>
  <data name="ResponseFileArgumentHelp" xml:space="preserve">
    <value>@&lt;file&gt;
      Read response file for more options.</value>
  </data>
  <data name="EnableBlameUsage" xml:space="preserve">
    <value>--Blame|/Blame:[CollectDump];[CollectAlways]=[Value];[DumpType]=[Value]
      Runs the test in blame mode. This option is helpful in isolating the problematic test causing test host crash.
      It creates an output file in the current directory as "Sequence.xml",
      that captures the order of execution of test before the crash.
      You may optionally choose to collect process dump for the test host.
      When you choose to collect dump, by default, a mini dump will be collected on a crash.
      You may also choose to override this default behaviour by some optional parameters:
      CollectAlways - To collect dump on exit even if there is no crash (true/false) 
      DumpType - To specify dump type (mini/full).
      Example: /Blame
               /Blame:CollectDump
               /Blame:CollectDump;CollectAlways=true;DumpType=full</value>
  </data>
  <data name="TestRunAborted" xml:space="preserve">
    <value>Test Run Aborted.</value>
  </data>
  <data name="TestRunCanceled" xml:space="preserve">
    <value>Test Run Canceled.</value>
  </data>
  <data name="TestRunSummaryForCanceledOrAbortedRun" xml:space="preserve">
    <value>Total tests: Unknown</value>
  </data>
  <data name="UseVsixExtensionsDeprecation" xml:space="preserve">
    <value>/UseVsixExtensions is getting deprecated. Please use /TestAdapterPath instead.</value>
  </data>
  <data name="DisableAutoFakesUsage" xml:space="preserve">
    <value>--DisableAutoFakes|/DisableAutoFakes:&lt;true/false&gt;
     Example: /DisableAutoFakes:true</value>
  </data>
  <data name="CollectWithTestSettingErrorMessage" xml:space="preserve">
    <value>--Collect|/Collect:"{0}" is not supported if test run is configured using testsettings.</value>
  </data>
  <data name="RunsettingsWithDCErrorMessage" xml:space="preserve">
    <value>Data collectors other than Code Coverage and Microsoft Fakes configured via run settings are not supported with embedded test settings. Please see https://aka.ms/vstest-configure-datacollector for more information. Run settings: {0}.</value>
  </data>
  <data name="EnableLoggerArgumentsInNetCore" xml:space="preserve">
    <value>--logger|/logger:&lt;Logger Uri/FriendlyName&gt;
      Specify a logger for test results. For example, to log results into a 
      Visual Studio Test Results File (TRX) use /logger:trx[;LogFileName=&lt;Defaults to unique file name&gt;]
      Creates file in TestResults directory with given LogFileName.

      Change the verbosity level in log messages for console logger as shown below
      Example: /logger:console;verbosity=&lt;Defaults to "minimal"&gt;
      Allowed values for verbosity: quiet, minimal, normal and detailed.

      Change the diagnostic level prefix for console logger as shown below
      Example: /logger:console;prefix=&lt;Defaults to "false"&gt;
      More info on Console Logger here : https://aka.ms/console-logger</value>
  </data>
  <data name="BlameIncorrectOption" xml:space="preserve">
    <value>The blame parameter specified with blame, {0} is invalid. Ignoring this parameter.</value>
  </data>
  <data name="InvalidDiagFilePath" xml:space="preserve">
    <value>Diag file path '{0}' is not valid.</value>
  </data>
  <data name="InvalidBlameArgument" xml:space="preserve">
    <value>Blame argument '{0}' is not valid.</value>
  </data>
  <data name="InvalidDiagArgument" xml:space="preserve">
    <value>Diag argument '{0}' is not valid.</value>
  </data>
  <data name="InvalidLoggerArgument" xml:space="preserve">
    <value>Logger argument '{0}' is not valid.</value>
  </data>
  <data name="TestRunSummaryFailedTests" xml:space="preserve">
    <value>     Failed: {0}</value>
  </data>
  <data name="TestRunSummaryPassedTests" xml:space="preserve">
    <value>     Passed: {0}</value>
  </data>
  <data name="TestRunSummarySkippedTests" xml:space="preserve">
    <value>    Skipped: {0}</value>
  </data>
  <data name="ProgressIndicatorString" xml:space="preserve">
    <value>Test run in progress</value>
  </data>
  <data name="InvalidArgument" xml:space="preserve">
    <value>The argument {0} is invalid. Please use the /help option to check the list of valid arguments.</value>
  </data>
  <data name="TestSourcesDiscovered" xml:space="preserve">
    <value>A total of {0} test files matched the specified pattern.</value>
  </data>
  <data name="TestRunSummary" xml:space="preserve">
    <value>{0} - Failed: {1}, Passed: {2}, Skipped: {3}, Total: {4}, Duration: {5}</value>
  </data>
  <data name="Failed" xml:space="preserve">
    <value>Failed</value>
  </data>
  <data name="Passed" xml:space="preserve">
    <value>Passed</value>
  </data>
  <data name="InvalidTestRunParameterArgument" xml:space="preserve">
    <value>The test run parameter argument '{0}' is invalid. Please use the format below.
     Format: TestRunParameters.Parameter(name=\"&lt;name&gt;\", value=\"&lt;value&gt;\")</value>
  </data>
<<<<<<< HEAD
  <data name="None" xml:space="preserve">
    <value>None</value>
  </data>
  <data name="Skipped" xml:space="preserve">
    <value>Skipped</value>
  </data>
  <data name="TestRunSummaryAssemblyAndFramework" xml:space="preserve">
    <value>- {0} {1}</value>
=======
  <data name="BlameCollectDumpTestTimeoutNotSupportedForPlatform" xml:space="preserve">
    <value>Collecting hang dumps by option CollectDump with TestTimeout for Blame is not supported for this platform.</value>
>>>>>>> bc218145
  </data>
</root><|MERGE_RESOLUTION|>--- conflicted
+++ resolved
@@ -737,28 +737,17 @@
   <data name="TestRunSummary" xml:space="preserve">
     <value>{0} - Failed: {1}, Passed: {2}, Skipped: {3}, Total: {4}, Duration: {5}</value>
   </data>
-  <data name="Failed" xml:space="preserve">
-    <value>Failed</value>
-  </data>
-  <data name="Passed" xml:space="preserve">
-    <value>Passed</value>
-  </data>
   <data name="InvalidTestRunParameterArgument" xml:space="preserve">
     <value>The test run parameter argument '{0}' is invalid. Please use the format below.
      Format: TestRunParameters.Parameter(name=\"&lt;name&gt;\", value=\"&lt;value&gt;\")</value>
   </data>
-<<<<<<< HEAD
   <data name="None" xml:space="preserve">
     <value>None</value>
   </data>
-  <data name="Skipped" xml:space="preserve">
-    <value>Skipped</value>
-  </data>
   <data name="TestRunSummaryAssemblyAndFramework" xml:space="preserve">
     <value>- {0} {1}</value>
-=======
+  </data>
   <data name="BlameCollectDumpTestTimeoutNotSupportedForPlatform" xml:space="preserve">
     <value>Collecting hang dumps by option CollectDump with TestTimeout for Blame is not supported for this platform.</value>
->>>>>>> bc218145
   </data>
 </root>