--- conflicted
+++ resolved
@@ -733,9 +733,103 @@
                     }
                 }
 
-<<<<<<< HEAD
                 if (VerbosityLevel is Verbosity.Quiet or Verbosity.Minimal)
-=======
+                {
+                    TestOutcome sourceOutcome = TestOutcome.None;
+                    if (sourceSummary.FailedTests > 0)
+                    {
+                        sourceOutcome = TestOutcome.Failed;
+                    }
+                    else if (sourceSummary.PassedTests > 0)
+                    {
+                        sourceOutcome = TestOutcome.Passed;
+                    }
+                    else if (sourceSummary.SkippedTests > 0)
+                    {
+                        sourceOutcome = TestOutcome.Skipped;
+                    }
+
+                    string resultString = sourceOutcome switch
+                    {
+                        TestOutcome.Failed => (CommandLineResources.FailedTestIndicator + "!").PadRight(LongestResultIndicator),
+                        TestOutcome.Passed => (CommandLineResources.PassedTestIndicator + "!").PadRight(LongestResultIndicator),
+                        TestOutcome.Skipped => (CommandLineResources.SkippedTestIndicator + "!").PadRight(LongestResultIndicator),
+                        _ => CommandLineResources.None.PadRight(LongestResultIndicator),
+                    };
+                    var failed = sourceSummary.FailedTests.ToString(CultureInfo.CurrentCulture).PadLeft(5);
+                    var passed = sourceSummary.PassedTests.ToString(CultureInfo.CurrentCulture).PadLeft(5);
+                    var skipped = sourceSummary.SkippedTests.ToString(CultureInfo.CurrentCulture).PadLeft(5);
+                    var total = sourceSummary.TotalTests.ToString(CultureInfo.CurrentCulture).PadLeft(5);
+
+
+                    var frameworkString = _targetFramework.IsNullOrEmpty()
+                        ? string.Empty
+                        : $"({_targetFramework})";
+
+                    var duration = GetFormattedDurationString(sourceSummary.Duration);
+                    var sourceName = sd.Key.Split('\\').Last();
+
+                    var outputLine = string.Format(CultureInfo.CurrentCulture, CommandLineResources.TestRunSummary,
+                        resultString,
+                        failed,
+                        passed,
+                        skipped,
+                        total,
+                        duration,
+                        sourceName,
+                        frameworkString);
+
+
+                    ConsoleColor? color = null;
+                    if (sourceOutcome == TestOutcome.Failed)
+                    {
+                        color = ConsoleColor.Red;
+                    }
+                    else if (sourceOutcome == TestOutcome.Passed)
+                    {
+                        color = ConsoleColor.Green;
+                    }
+                    else if (sourceOutcome == TestOutcome.Skipped)
+                    {
+                        color = ConsoleColor.Yellow;
+                    }
+
+                    if (color != null)
+                    {
+                        Output.Write(outputLine, OutputLevel.Information, color.Value);
+                    }
+                    else
+                    {
+                        Output.Write(outputLine, OutputLevel.Information);
+                    }
+
+                    Output.Information(false, CommandLineResources.TestRunSummaryAssemblyAndFramework,
+                        sourceName,
+                        frameworkString);
+                }
+
+                passedTests += sourceSummary.PassedTests;
+                failedTests += sourceSummary.FailedTests;
+                skippedTests += sourceSummary.SkippedTests;
+                totalTests += sourceSummary.TotalTests;
+            }
+
+            if (VerbosityLevel is Verbosity.Quiet or Verbosity.Minimal)
+            {
+                TestOutcome sourceOutcome = TestOutcome.None;
+                if (sourceSummary.FailedTests > 0)
+                {
+                    sourceOutcome = TestOutcome.Failed;
+                }
+                else if (sourceSummary.PassedTests > 0)
+                {
+                    sourceOutcome = TestOutcome.Passed;
+                }
+                else if (sourceSummary.SkippedTests > 0)
+                {
+                    sourceOutcome = TestOutcome.Skipped;
+                }
+
                 string resultString = sourceOutcome switch
                 {
                     TestOutcome.Failed => (CommandLineResources.FailedTestIndicator + "!").PadRight(LongestResultIndicator),
@@ -773,86 +867,32 @@
                     color = ConsoleColor.Red;
                 }
                 else if (sourceOutcome == TestOutcome.Passed)
->>>>>>> 3283c8d4
-                {
-                    TestOutcome sourceOutcome = TestOutcome.None;
-                    if (sourceSummary.FailedTests > 0)
-                    {
-                        sourceOutcome = TestOutcome.Failed;
-                    }
-                    else if (sourceSummary.PassedTests > 0)
-                    {
-                        sourceOutcome = TestOutcome.Passed;
-                    }
-                    else if (sourceSummary.SkippedTests > 0)
-                    {
-                        sourceOutcome = TestOutcome.Skipped;
-                    }
-
-                    string resultString = sourceOutcome switch
-                    {
-                        TestOutcome.Failed => (CommandLineResources.FailedTestIndicator + "!").PadRight(LongestResultIndicator),
-                        TestOutcome.Passed => (CommandLineResources.PassedTestIndicator + "!").PadRight(LongestResultIndicator),
-                        TestOutcome.Skipped => (CommandLineResources.SkippedTestIndicator + "!").PadRight(LongestResultIndicator),
-                        _ => CommandLineResources.None.PadRight(LongestResultIndicator),
-                    };
-                    var failed = sourceSummary.FailedTests.ToString(CultureInfo.CurrentCulture).PadLeft(5);
-                    var passed = sourceSummary.PassedTests.ToString(CultureInfo.CurrentCulture).PadLeft(5);
-                    var skipped = sourceSummary.SkippedTests.ToString(CultureInfo.CurrentCulture).PadLeft(5);
-                    var total = sourceSummary.TotalTests.ToString(CultureInfo.CurrentCulture).PadLeft(5);
-
-
-                    var frameworkString = _targetFramework.IsNullOrEmpty()
-                        ? string.Empty
-                        : $"({_targetFramework})";
-
-                    var duration = GetFormattedDurationString(sourceSummary.Duration);
-                    var sourceName = sd.Key.Split('\\').Last();
-
-                    var outputLine = string.Format(CultureInfo.CurrentCulture, CommandLineResources.TestRunSummary,
-                        resultString,
-                        failed,
-                        passed,
-                        skipped,
-                        total,
-                        duration,
-                        sourceName,
-                        frameworkString);
-
-
-                    ConsoleColor? color = null;
-                    if (sourceOutcome == TestOutcome.Failed)
-                    {
-                        color = ConsoleColor.Red;
-                    }
-                    else if (sourceOutcome == TestOutcome.Passed)
-                    {
-                        color = ConsoleColor.Green;
-                    }
-                    else if (sourceOutcome == TestOutcome.Skipped)
-                    {
-                        color = ConsoleColor.Yellow;
-                    }
-
-                    if (color != null)
-                    {
-                        Output.Write(outputLine, OutputLevel.Information, color.Value);
-                    }
-                    else
-                    {
-                        Output.Write(outputLine, OutputLevel.Information);
-                    }
-
-                    Output.Information(false, CommandLineResources.TestRunSummaryAssemblyAndFramework,
-                        sourceName,
-                        frameworkString);
-                }
-
-                passedTests += sourceSummary.PassedTests;
-                failedTests += sourceSummary.FailedTests;
-                skippedTests += sourceSummary.SkippedTests;
-                totalTests += sourceSummary.TotalTests;
-            }
+                {
+                    color = ConsoleColor.Green;
+                }
+                else if (sourceOutcome == TestOutcome.Skipped)
+                {
+                    color = ConsoleColor.Yellow;
+                }
+
+                if (color != null)
+                {
+                    Output.Write(outputLine, OutputLevel.Information, color.Value);
+                }
+                else
+                {
+                    Output.Write(outputLine, OutputLevel.Information);
+                }
+
+                Output.Information(false, CommandLineResources.TestRunSummaryAssemblyAndFramework,
+                    sourceName,
+                    frameworkString);
+            }
+
+            passedTests += sourceSummary.PassedTests;
+            failedTests += sourceSummary.FailedTests;
+            skippedTests += sourceSummary.SkippedTests;
+            totalTests += sourceSummary.TotalTests;
         }
 
         if (VerbosityLevel is Verbosity.Quiet or Verbosity.Minimal)
