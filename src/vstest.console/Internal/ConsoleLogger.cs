--- conflicted
+++ resolved
@@ -426,9 +426,6 @@
             // Output a summary.
             if (this.testsTotal > 0)
             {
-<<<<<<< HEAD
-                Output.Information(false, string.Format(CultureInfo.CurrentCulture, CommandLineResources.TestRunSummary, testsTotal, testsPassed, testsFailed, testsSkipped));
-=======
                 string testCountDetails;
 
                 if(e.IsAborted || e.IsCanceled)
@@ -440,8 +437,7 @@
                     testCountDetails = string.Format(CultureInfo.CurrentCulture, CommandLineResources.TestRunSummary, testsTotal, testsPassed, testsFailed, testsSkipped);
                 }
 
-                Output.Information(testCountDetails);
->>>>>>> 8fc53700
+                Output.Information(false, testCountDetails);
 
                 if (e.IsCanceled)
                 {
