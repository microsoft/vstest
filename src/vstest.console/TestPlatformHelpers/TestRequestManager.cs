--- conflicted
+++ resolved
@@ -16,12 +16,9 @@
     using Microsoft.VisualStudio.TestPlatform.CommandLine.Internal;
     using Microsoft.VisualStudio.TestPlatform.CommandLine.Processors;
     using Microsoft.VisualStudio.TestPlatform.CommandLine.Processors.Utilities;
-<<<<<<< HEAD
     using Microsoft.VisualStudio.TestPlatform.CommandLineUtilities;
-=======
     using Microsoft.VisualStudio.TestPlatform.CommandLine.Publisher;
     using Microsoft.VisualStudio.TestPlatform.Common;
->>>>>>> 79be4398
     using Microsoft.VisualStudio.TestPlatform.Common.Interfaces;
     using Microsoft.VisualStudio.TestPlatform.Common.Logging;
     using Microsoft.VisualStudio.TestPlatform.Common.Telemetry;
@@ -68,22 +65,12 @@
 
         #region Constructor
 
-<<<<<<< HEAD
         public TestRequestManager() :
             this(CommandLineOptions.Instance,
             TestPlatformFactory.GetTestPlatform(),
             TestLoggerManager.Instance,
             TestRunResultAggregator.Instance,
             TestPlatformEventSource.Instance, InferHelper.Instance)
-=======
-        public TestRequestManager()
-            : this(
-                CommandLineOptions.Instance,
-                TestPlatformFactory.GetTestPlatform(),
-                TestLoggerManager.Instance,
-                TestRunResultAggregator.Instance,
-                TestPlatformEventSource.Instance)
->>>>>>> 79be4398
         {
         }
 
@@ -94,11 +81,8 @@
             this.testLoggerManager = testLoggerManager;
             this.testRunResultAggregator = testRunResultAggregator;
             this.testPlatformEventSource = testPlatformEventSource;
-<<<<<<< HEAD
             this.inferHelper = inferHelper;
-=======
             this.telemetryOptedIn = IsTelemetryOptedIn();
->>>>>>> 79be4398
 
             // Always enable logging for discovery or run requests
             this.testLoggerManager.EnableLogging();
@@ -164,14 +148,11 @@
             var batchSize = runConfiguration.BatchSize;
 
             var runsettings = discoveryPayload.RunSettings;
-<<<<<<< HEAD
-            if (this.UpdateRunSettingsIfRequired(runsettings, discoveryPayload.Sources.ToList(), out string updatedRunsettings))
-=======
+
             var requestData = this.GetRequestData(protocolConfig);
             var metricsPublisher = this.telemetryOptedIn ? (IMetricsPublisher)new MetricsPublisher() : new NoOpMetricsPublisher();
 
-            if (this.UpdateRunSettingsIfRequired(runsettings, out string updatedRunsettings))
->>>>>>> 79be4398
+            if (this.UpdateRunSettingsIfRequired(runsettings, discoveryPayload.Sources.ToList(), out string updatedRunsettings))
             {
                 runsettings = updatedRunsettings;
             }
@@ -244,14 +225,10 @@
 
             TestRunCriteria runCriteria = null;
             var runsettings = testRunRequestPayload.RunSettings;
-<<<<<<< HEAD
-            if (this.UpdateRunSettingsIfRequired(runsettings, testRunRequestPayload.Sources, out string updatedRunsettings))
-=======
             var requestData = this.GetRequestData(protocolConfig);
             var metricsPublisher = this.telemetryOptedIn ? (IMetricsPublisher)new MetricsPublisher() : new NoOpMetricsPublisher();
 
-            if (this.UpdateRunSettingsIfRequired(runsettings, out string updatedRunsettings))
->>>>>>> 79be4398
+            if (this.UpdateRunSettingsIfRequired(runsettings, testRunRequestPayload.Sources, out string updatedRunsettings))
             {
                 runsettings = updatedRunsettings;
             }
@@ -432,7 +409,6 @@
             }
         }
 
-<<<<<<< HEAD
         private bool IsAutoFrameworkDetectRequired(XPathNavigator navigator)
         {
             bool required = false;
@@ -459,7 +435,8 @@
             }
 
             return required;
-=======
+        }
+
         /// <summary>
         /// Checks whether Telemetry opted in or not. 
         /// By Default opting out
@@ -487,7 +464,6 @@
                                    : new NoOpMetricsCollection(),
                            IsTelemetryOptedIn = this.telemetryOptedIn
                        };
->>>>>>> 79be4398
         }
     }
 }