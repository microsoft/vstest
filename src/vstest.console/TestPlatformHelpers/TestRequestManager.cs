// Copyright (c) Microsoft Corporation. All rights reserved.
// Licensed under the MIT license. See LICENSE file in the project root for full license information.

namespace Microsoft.VisualStudio.TestPlatform.CommandLine.TestPlatformHelpers
{
    using System;
    using System.Collections.Generic;
    using System.IO;
    using System.Linq;
    using System.Text;
    using System.Threading;
    using System.Threading.Tasks;
    using System.Xml;
    using System.Xml.XPath;
    using Microsoft.VisualStudio.TestPlatform.Client;
    using Microsoft.VisualStudio.TestPlatform.Client.RequestHelper;
    using Microsoft.VisualStudio.TestPlatform.CommandLine.Internal;
    using Microsoft.VisualStudio.TestPlatform.CommandLine.Processors.Utilities;
    using Microsoft.VisualStudio.TestPlatform.CommandLine.Publisher;
    using Microsoft.VisualStudio.TestPlatform.CommandLine.Resources;
    using Microsoft.VisualStudio.TestPlatform.CommandLineUtilities;
    using Microsoft.VisualStudio.TestPlatform.Common;
    using Microsoft.VisualStudio.TestPlatform.Common.Interfaces;
    using Microsoft.VisualStudio.TestPlatform.Common.Logging;
    using Microsoft.VisualStudio.TestPlatform.Common.Telemetry;
    using Microsoft.VisualStudio.TestPlatform.Common.Utilities;
    using Microsoft.VisualStudio.TestPlatform.CoreUtilities.Tracing;
    using Microsoft.VisualStudio.TestPlatform.CoreUtilities.Tracing.Interfaces;
    using Microsoft.VisualStudio.TestPlatform.ObjectModel;
    using Microsoft.VisualStudio.TestPlatform.ObjectModel.Client;
    using Microsoft.VisualStudio.TestPlatform.ObjectModel.Client.Interfaces;
    using Microsoft.VisualStudio.TestPlatform.ObjectModel.Utilities;
    using Microsoft.VisualStudio.TestPlatform.PlatformAbstractions;
    using Microsoft.VisualStudio.TestPlatform.Utilities;
<<<<<<< HEAD
    using Microsoft.VisualStudio.TestPlatform.Utilities.Helpers;
    using Microsoft.VisualStudio.TestPlatform.Utilities.Helpers.Interfaces;
=======
>>>>>>> b6da4627

    /// <summary>
    /// Defines the TestRequestManger which can fire off discovery and test run requests
    /// </summary>
    internal class TestRequestManager : ITestRequestManager
    {
        private ITestPlatform testPlatform;

        private CommandLineOptions commandLineOptions;

        private TestSessionMessageLogger testSessionMessageLogger;

        private IFileHelper fileHelper;

        private ITestPlatformEventSource testPlatformEventSource;

        private TestRunResultAggregator testRunResultAggregator;

        private static ITestRequestManager testRequestManagerInstance;

        private InferHelper inferHelper;

        private const int runRequestTimeout = 5000;

        private bool telemetryOptedIn;

        /// <summary>
        /// Maintains the current active execution request
        /// Assumption : There can only be one active execution request.
        /// </summary>
        private ITestRunRequest currentTestRunRequest;

        private readonly EventWaitHandle runRequestCreatedEventHandle = new AutoResetEvent(false);

        private object syncobject = new object();

        private Task<IMetricsPublisher> metricsPublisher;

        private bool isDisposed;

        #region Constructor

        public TestRequestManager()
            : this(
                  CommandLineOptions.Instance,
                  TestPlatformFactory.GetTestPlatform(),
                  TestSessionMessageLogger.Instance,
                  TestRunResultAggregator.Instance,
                  TestPlatformEventSource.Instance,
                  new FileHelper(),
                  new InferHelper(new AssemblyMetadataProvider()),
                  MetricsPublisherFactory.GetMetricsPublisher(IsTelemetryOptedIn(), CommandLineOptions.Instance.IsDesignMode))
        {
        }

        internal TestRequestManager(CommandLineOptions commandLineOptions, ITestPlatform testPlatform, TestSessionMessageLogger testSessionMessageLogger, TestRunResultAggregator testRunResultAggregator, ITestPlatformEventSource testPlatformEventSource, IFileHelper fileHelper, InferHelper inferHelper, Task<IMetricsPublisher> metricsPublisher)
        {
            System.Diagnostics.Debugger.Launch();
            this.testPlatform = testPlatform;
            this.testSessionMessageLogger = testSessionMessageLogger;
            this.commandLineOptions = commandLineOptions;
            this.testRunResultAggregator = testRunResultAggregator;
            this.testPlatformEventSource = testPlatformEventSource;
            this.fileHelper = fileHelper;
            this.inferHelper = inferHelper;
            this.metricsPublisher = metricsPublisher;
        }

        #endregion

        public static ITestRequestManager Instance
        {
            get
            {
                if (testRequestManagerInstance == null)
                {
                    testRequestManagerInstance = new TestRequestManager();
                }

                return testRequestManagerInstance;
            }
        }

        #region ITestRequestManager

        /// <inheritdoc />
        public void InitializeExtensions(IEnumerable<string> pathToAdditionalExtensions, bool skipExtensionFilters)
        {
            // It is possible for an Editor/IDE to keep running the runner in design mode for long duration.
            // We clear the extensions cache to ensure the extensions don't get reused across discovery/run
            // requests.
            EqtTrace.Info("TestRequestManager.InitializeExtensions: Initialize extensions started.");
            this.testPlatform.ClearExtensions();
            this.testPlatform.UpdateExtensions(pathToAdditionalExtensions, skipExtensionFilters);
            EqtTrace.Info("TestRequestManager.InitializeExtensions: Initialize extensions completed.");
        }

        /// <summary>
        /// Resets the command options
        /// </summary>
        public void ResetOptions()
        {
            this.commandLineOptions.Reset();
        }

        /// <summary>
        /// Update loggers.
        /// </summary>
        /// <param name="runSettings"></param>
        private void UpdateLoggers(string runSettings, TestLoggerManager testLoggerManager)
        {
            // Enable logging.
            testLoggerManager.EnableLogging();

            // update loggers from run settings.
            this.UpdateLoggersFromRunSettings(runSettings, testLoggerManager);

            // Initialize console logger for command line scenarios.
            if (!commandLineOptions.IsDesignMode)
            {
                testLoggerManager.AddLogger(new ConsoleLogger(), ConsoleLogger.ExtensionUri, null);
            }

        }

        /// <summary>
        /// Update loggers from run settings.
        /// </summary>
        /// <param name="runSettings"></param>
        private void UpdateLoggersFromRunSettings(string runSettings, TestLoggerManager testLoggerManager)
        {
            var loggerSettings = RunSettingsUtilities.GetLoggerSettings(runSettings);

            foreach (var loggerSetting in loggerSettings)
            {
                // Dont add logger if its not enabled.
                if (!loggerSetting.IsEnabled)
                {
                    continue;
                }

                var configurationManager = new LoggerNameValueConfigurationManager(loggerSetting.Configuration);
                var loggerIdentifier = loggerSetting.Name;
                var parameters = configurationManager.NameValuePairs;
                var argument = new StringBuilder(loggerIdentifier);
                foreach (KeyValuePair<string, string> parameter in parameters)
                {
                    argument.Append(";" + parameter.Key + "=" + parameter.Value);
                }

                if (loggerIdentifier.Equals(ConsoleLogger.FriendlyName, StringComparison.OrdinalIgnoreCase))
                {
                    testLoggerManager.AddLogger(new ConsoleLogger(), ConsoleLogger.ExtensionUri, parameters);
                }
                else
                {
                    testLoggerManager.UpdateLoggerList(argument.ToString(), loggerIdentifier, parameters);
                }
            }
        }

        /// <summary>
        /// Discover Tests given a list of sources, run settings.
        /// </summary>
        /// <param name="discoveryPayload">Discovery payload</param>
        /// <param name="discoveryEventsRegistrar">EventHandler for discovered tests</param>
        /// <param name="protocolConfig">Protocol related information</param>
        /// <returns>True, if successful</returns>
        public bool DiscoverTests(DiscoveryRequestPayload discoveryPayload, ITestDiscoveryEventsRegistrar discoveryEventsRegistrar, ProtocolConfig protocolConfig)
        {
            EqtTrace.Info("TestRequestManager.DiscoverTests: Discovery tests started.");

            bool success = false;
            var runsettings = discoveryPayload.RunSettings;

            // Updating test loggers.
            var testLoggerManager = new TestLoggerManager(testSessionMessageLogger, new InternalTestLoggerEvents(testSessionMessageLogger));
            UpdateLoggers(runsettings, testLoggerManager);

            if (discoveryPayload.TestPlatformOptions != null)
            {
                this.telemetryOptedIn = discoveryPayload.TestPlatformOptions.CollectMetrics;
            }

            var requestData = this.GetRequestData(protocolConfig);
            if (this.UpdateRunSettingsIfRequired(runsettings, discoveryPayload.Sources?.ToList(), out string updatedRunsettings, testLoggerManager))
            {
                runsettings = updatedRunsettings;
            }

            var runConfiguration = XmlRunSettingsUtilities.GetRunConfigurationNode(runsettings);
            var batchSize = runConfiguration.BatchSize;

            if (requestData.IsTelemetryOptedIn)
            {
                // Collect Metrics
                this.CollectMetrics(requestData, runConfiguration);

                // Collect Commands
                this.LogCommandsTelemetryPoints(requestData);
            }

            // create discovery request
            var criteria = new DiscoveryCriteria(discoveryPayload.Sources, batchSize, this.commandLineOptions.TestStatsEventTimeout, runsettings);
            criteria.TestCaseFilter = this.commandLineOptions.TestCaseFilterValue;

            // Update cache with extension assemblies
            this.AddExtensionAssemblies(criteria.RunSettings);

            // Update cache with extension assemblies from sources only when desgin mode is false.
            if (runConfiguration.DesignMode == false)
                this.AddExtensionAssembliesFromSource(criteria.Sources);

            try
            {
                // Update and initialize loggers
                testLoggerManager.InitializeLoggers(requestData);

                using (IDiscoveryRequest discoveryRequest = this.testPlatform.CreateDiscoveryRequest(requestData, criteria))
                {
                    try
                    {
                        testLoggerManager.RegisterDiscoveryEvents(discoveryRequest);
                        discoveryEventsRegistrar?.RegisterDiscoveryEvents(discoveryRequest);

                        this.testPlatformEventSource.DiscoveryRequestStart();

                        discoveryRequest.DiscoverAsync();
                        discoveryRequest.WaitForCompletion();

                        success = true;
                    }

                    finally
                    {
                        testLoggerManager.UnregisterDiscoveryEvents(discoveryRequest);
                        discoveryEventsRegistrar?.UnregisterDiscoveryEvents(discoveryRequest);
                    }
                }
            }
            catch (Exception ex)
            {
                if (ex is TestPlatformException ||
                    ex is SettingsException ||
                    ex is InvalidOperationException)
                {
                    // TODO: testLoggerManager enableLogging should be done in begining.
                    LoggerUtilities.RaiseTestRunError(testLoggerManager, null, ex);
                    success = false;
                }
                else
                {
                    throw;
                }
            }
            finally
            {
                testLoggerManager.Dispose();
            }

            EqtTrace.Info("TestRequestManager.DiscoverTests: Discovery tests completed, successful: {0}.", success);
            this.testPlatformEventSource.DiscoveryRequestStop();

            // Posts the Discovery Complete event.
            this.metricsPublisher.Result.PublishMetrics(TelemetryDataConstants.TestDiscoveryCompleteEvent, requestData.MetricsCollection.Metrics);

            return success;
        }

        /// <summary>
        /// Run Tests with given a set of test cases.
        /// </summary>
        /// <param name="testRunRequestPayload">TestRun request Payload</param>
        /// <param name="testHostLauncher">TestHost Launcher for the run</param>
        /// <param name="testRunEventsRegistrar">event registrar for run events</param>
        /// <param name="protocolConfig">Protocol related information</param>
        /// <returns>True, if successful</returns>
        public bool RunTests(TestRunRequestPayload testRunRequestPayload, ITestHostLauncher testHostLauncher, ITestRunEventsRegistrar testRunEventsRegistrar, ProtocolConfig protocolConfig)
        {
            EqtTrace.Info("TestRequestManager.RunTests: run tests started.");

            TestRunCriteria runCriteria = null;
            var runsettings = testRunRequestPayload.RunSettings;

            // Update loggers.
            var testLoggerManager = new TestLoggerManager(testSessionMessageLogger, new InternalTestLoggerEvents(testSessionMessageLogger));
            UpdateLoggers(runsettings, testLoggerManager);

            if (testRunRequestPayload.TestPlatformOptions != null)
            {
                this.telemetryOptedIn = testRunRequestPayload.TestPlatformOptions.CollectMetrics;
            }

            var requestData = this.GetRequestData(protocolConfig);

            // Get sources to auto detect fx and arch for both run selected or run all scenario.
            var sources = GetSources(testRunRequestPayload);

            if (this.UpdateRunSettingsIfRequired(runsettings, sources, out string updatedRunsettings, testLoggerManager))
            {
                runsettings = updatedRunsettings;
            }

            if (InferRunSettingsHelper.AreRunSettingsCollectorsInCompatibleWithTestSettings(runsettings))
            {
                throw new SettingsException(string.Format(Resources.RunsettingsWithDCErrorMessage, runsettings));
            }

            var runConfiguration = XmlRunSettingsUtilities.GetRunConfigurationNode(runsettings);
            var batchSize = runConfiguration.BatchSize;

            if (requestData.IsTelemetryOptedIn)
            {
                // Collect Metrics
                this.CollectMetrics(requestData, runConfiguration);

                // Collect Commands
                this.LogCommandsTelemetryPoints(requestData);
            }

            if (!commandLineOptions.IsDesignMode)
            {
                // Generate fakes settings only for command line scenarios. In case of
                // Editors/IDEs, this responsibility is with the caller.
                GenerateFakesUtilities.GenerateFakesSettings(this.commandLineOptions, this.commandLineOptions.Sources.ToList(), ref runsettings);
            }

            if (testRunRequestPayload.Sources != null && testRunRequestPayload.Sources.Any())
            {
                runCriteria = new TestRunCriteria(
                                  testRunRequestPayload.Sources,
                                  batchSize,
                                  testRunRequestPayload.KeepAlive,
                                  runsettings,
                                  this.commandLineOptions.TestStatsEventTimeout,
                                  testHostLauncher);
                runCriteria.TestCaseFilter = testRunRequestPayload.TestPlatformOptions?.TestCaseFilter;
                runCriteria.FilterOptions = testRunRequestPayload.TestPlatformOptions?.FilterOptions;
            }
            else
            {
                runCriteria = new TestRunCriteria(
                                  testRunRequestPayload.TestCases,
                                  batchSize,
                                  testRunRequestPayload.KeepAlive,
                                  runsettings,
                                  this.commandLineOptions.TestStatsEventTimeout,
                                  testHostLauncher);
            }

            // Update cache with extension assemblies
            this.AddExtensionAssemblies(runsettings);

            // Update cache with extension assemblies from sources only when desgin mode is false.
            if (runConfiguration.DesignMode == false)
                this.AddExtensionAssembliesFromSource(runCriteria);

            var success = this.RunTests(requestData, runCriteria, testRunEventsRegistrar, testLoggerManager);
            EqtTrace.Info("TestRequestManager.RunTests: run tests completed, sucessful: {0}.", success);
            this.testPlatformEventSource.ExecutionRequestStop();

            // Post the run complete event
            this.metricsPublisher.Result.PublishMetrics(TelemetryDataConstants.TestExecutionCompleteEvent, requestData.MetricsCollection.Metrics);

            return success;
        }

        /// <summary>
        /// Cancel the test run.
        /// </summary>
        public void CancelTestRun()
        {
            EqtTrace.Info("TestRequestManager.CancelTestRun: Sending cancel request.");

            this.runRequestCreatedEventHandle.WaitOne(runRequestTimeout);
            this.currentTestRunRequest?.CancelAsync();
        }

        /// <summary>
        /// Aborts the test run.
        /// </summary>
        public void AbortTestRun()
        {
            EqtTrace.Info("TestRequestManager.AbortTestRun: Sending abort request.");

            this.runRequestCreatedEventHandle.WaitOne(runRequestTimeout);
            this.currentTestRunRequest?.Abort();
        }

        #endregion

        public void Dispose()
        {
            this.Dispose(true);

            // Use SupressFinalize in case a subclass
            // of this type implements a finalizer.
            GC.SuppressFinalize(this);
        }

        private void Dispose(bool disposing)
        {
            if (!this.isDisposed)
            {
                if (disposing)
                {
                    this.metricsPublisher.Result.Dispose();
                }

                this.isDisposed = true;
            }
        }

        private bool UpdateRunSettingsIfRequired(string runsettingsXml, List<string> sources, out string updatedRunSettingsXml, TestLoggerManager testLoggerManager)
        {
            bool settingsUpdated = false;
            updatedRunSettingsXml = runsettingsXml;
            IDictionary<string, Architecture> sourcePlatforms = new Dictionary<string, Architecture>();
            IDictionary<string, Framework> sourceFrameworks = new Dictionary<string, Framework>();

            if (!string.IsNullOrEmpty(runsettingsXml))
            {
                // TargetFramework is full CLR. Set DesignMode based on current context.
                using (var stream = new StringReader(runsettingsXml))
                using (var reader = XmlReader.Create(stream, XmlRunSettingsUtilities.ReaderSettings))
                {
                    var document = new XmlDocument();
                    document.Load(reader);

                    var navigator = document.CreateNavigator();

                    var inferedFramework = inferHelper.AutoDetectFramework(sources, sourceFrameworks);
                    Framework chosenFramework;
                    var inferedPlatform = inferHelper.AutoDetectArchitecture(sources, sourcePlatforms);
                    Architecture chosenPlatform;

                    // Update frmaework and platform if required. For commandline scenario update happens in ArgumentProcessor.
                    bool updateFramework = IsAutoFrameworkDetectRequired(navigator, out chosenFramework);
                    bool updatePlatform = IsAutoPlatformDetectRequired(navigator, out chosenPlatform);

                    if (updateFramework)
                    {
                        InferRunSettingsHelper.UpdateTargetFramework(document, inferedFramework?.ToString(), overwrite: true);
                        chosenFramework = inferedFramework;
                        settingsUpdated = true;
                    }

                    if (updatePlatform)
                    {
                        InferRunSettingsHelper.UpdateTargetPlatform(document, inferedPlatform.ToString(), overwrite: true);
                        chosenPlatform = inferedPlatform;
                        settingsUpdated = true;
                    }

                    var compatibleSources = InferRunSettingsHelper.FilterCompatibleSources(chosenPlatform, chosenFramework, sourcePlatforms, sourceFrameworks, out var incompatibleSettingWarning);

                    if (!string.IsNullOrEmpty(incompatibleSettingWarning))
                    {
                        EqtTrace.Info(incompatibleSettingWarning);
                        LoggerUtilities.RaiseTestRunWarning(testLoggerManager, this.testRunResultAggregator, incompatibleSettingWarning);
                    }

                    if (EqtTrace.IsInfoEnabled)
                    {
                        EqtTrace.Info("Compatible sources list : ");
                        EqtTrace.Info(string.Join("\n", compatibleSources.ToArray()));
                    }

                    // If user is already setting DesignMode via runsettings or CLI args; we skip.
                    var runConfiguration = XmlRunSettingsUtilities.GetRunConfigurationNode(runsettingsXml);

                    if (!runConfiguration.DesignModeSet)
                    {
                        InferRunSettingsHelper.UpdateDesignMode(document, this.commandLineOptions.IsDesignMode);
                        settingsUpdated = true;
                    }

                    if (!runConfiguration.CollectSourceInformationSet)
                    {
                        InferRunSettingsHelper.UpdateCollectSourceInformation(document, this.commandLineOptions.ShouldCollectSourceInformation);
                        settingsUpdated = true;
                    }

                    if (InferRunSettingsHelper.TryGetDeviceXml(navigator, out string deviceXml))
                    {
                        InferRunSettingsHelper.UpdateTargetDevice(document, deviceXml);
                        settingsUpdated = true;
                    }

                    updatedRunSettingsXml = navigator.OuterXml;
                }
            }

            return settingsUpdated;
        }

        /// <summary>
        /// Update the test adapter paths provided through run settings to be used by the test service
        /// </summary>
        /// <param name="runSettings">
        /// The run Settings.
        /// </param>
        private void AddExtensionAssemblies(string runSettings)
        {
            IEnumerable<string> customTestAdaptersPaths = RunSettingsUtilities.GetTestAdaptersPaths(runSettings);

            if (customTestAdaptersPaths != null)
            {
                foreach (string customTestAdaptersPath in customTestAdaptersPaths)
                {
                    var adapterPath = Path.GetFullPath(Environment.ExpandEnvironmentVariables(customTestAdaptersPath));
                    if (!Directory.Exists(adapterPath))
                    {
                        if (EqtTrace.IsWarningEnabled)
                        {
                            EqtTrace.Warning(string.Format("AdapterPath Not Found:", adapterPath));
                        }

                        continue;
                    }

                    var extensionAssemblies = new List<string>(this.fileHelper.EnumerateFiles(adapterPath, SearchOption.AllDirectories, TestPlatformConstants.TestAdapterEndsWithPattern, TestPlatformConstants.TestLoggerEndsWithPattern, TestPlatformConstants.RunTimeEndsWithPattern, TestPlatformConstants.SettingsProviderEndsWithPattern));
                    if (extensionAssemblies.Count > 0)
                    {
                        this.testPlatform.UpdateExtensions(extensionAssemblies, skipExtensionFilters: false);
                    }
                }
            }
        }

        /// <summary>
        /// Update the extension assemblies from source directory
        /// </summary>
        /// <param name="testRunCriteria">
        /// The test Run Criteria.
        /// </param>
        private void AddExtensionAssembliesFromSource(TestRunCriteria testRunCriteria)
        {
            IEnumerable<string> sources = testRunCriteria.Sources;
            if (testRunCriteria.HasSpecificTests)
            {
                // If the test execution is with a test filter, group them by sources
                sources = testRunCriteria.Tests.Select(tc => tc.Source).Distinct();
            }

            AddExtensionAssembliesFromSource(sources);
        }

        /// <summary>
        /// Update the test logger paths from source directory
        /// </summary>
        /// <param name="sources"></param>
        private void AddExtensionAssembliesFromSource(IEnumerable<string> sources)
        {
            // Currently we support discovering loggers only from Source directory
            var loggersToUpdate = new List<string>();

            foreach (var source in sources)
            {
                var sourceDirectory = Path.GetDirectoryName(source);
                if (!string.IsNullOrEmpty(sourceDirectory) && this.fileHelper.DirectoryExists(sourceDirectory))
                {
                    loggersToUpdate.AddRange(this.fileHelper.EnumerateFiles(sourceDirectory, SearchOption.TopDirectoryOnly, TestPlatformConstants.TestLoggerEndsWithPattern));
                }
            }

            if (loggersToUpdate.Count > 0)
            {
                this.testPlatform.UpdateExtensions(loggersToUpdate, skipExtensionFilters: false);
            }
        }

        private bool RunTests(IRequestData requestData, TestRunCriteria testRunCriteria, ITestRunEventsRegistrar testRunEventsRegistrar, TestLoggerManager testLoggerManager)
        {
            // Make sure to run the run request inside a lock as the below section is not thread-safe
            // TranslationLayer can process faster as it directly gets the raw unserialized messages whereas 
            // below logic needs to deserialize and do some cleanup
            // While this section is cleaning up, TranslationLayer can trigger run causing multiple threads to run the below section at the same time
            lock (syncobject)
            {
                bool success = true;

                try
                {
                    // Initialize loggers.
                    testLoggerManager.InitializeLoggers(requestData);

                    this.currentTestRunRequest = this.testPlatform.CreateTestRunRequest(requestData, testRunCriteria);
                    this.runRequestCreatedEventHandle.Set();

                    testLoggerManager.RegisterTestRunEvents(this.currentTestRunRequest);
                    this.testRunResultAggregator.RegisterTestRunEvents(this.currentTestRunRequest);
                    testRunEventsRegistrar?.RegisterTestRunEvents(this.currentTestRunRequest);

                    this.testPlatformEventSource.ExecutionRequestStart();

                    this.currentTestRunRequest.ExecuteAsync();

                    // Wait for the run completion event
                    this.currentTestRunRequest.WaitForCompletion();
                }
                catch (Exception ex)
                {
                    EqtTrace.Error("TestRequestManager.RunTests: failed to run tests: {0}", ex);
                    if (ex is TestPlatformException ||
                        ex is SettingsException ||
                        ex is InvalidOperationException)
                    {
                        LoggerUtilities.RaiseTestRunError(testLoggerManager, this.testRunResultAggregator, ex);
                        success = false;
                    }
                    else
                    {
                        throw;
                    }
                }
                finally
                {
                    if (this.currentTestRunRequest != null)
                    {
                        this.testLoggerManager.UnregisterTestRunEvents(this.currentTestRunRequest);
                        this.testRunResultAggregator.UnregisterTestRunEvents(this.currentTestRunRequest);
                        testRunEventsRegistrar?.UnregisterTestRunEvents(this.currentTestRunRequest);
                        
                        testLoggerManager.Dispose();
                        
                        this.currentTestRunRequest.Dispose();
                        this.currentTestRunRequest = null;
                    }
                }

                return success;
            }
        }

        private bool IsAutoFrameworkDetectRequired(XPathNavigator navigator, out Framework chosenFramework)
        {
            bool required = true;
            chosenFramework = null;
            if (commandLineOptions.IsDesignMode)
            {
                bool isValidFx =
                    InferRunSettingsHelper.TryGetFrameworkXml(navigator, out var frameworkFromrunsettingsXml);
                required = !isValidFx || string.IsNullOrWhiteSpace(frameworkFromrunsettingsXml);
                if (!required)
                {
                    chosenFramework = Framework.FromString(frameworkFromrunsettingsXml);
                }
            }
            else if (!commandLineOptions.IsDesignMode && commandLineOptions.FrameworkVersionSpecified)
            {
                required = false;
                chosenFramework = commandLineOptions.TargetFrameworkVersion;
            }

            return required;
        }

        private bool IsAutoPlatformDetectRequired(XPathNavigator navigator, out Architecture chosenPlatform)
        {
            bool required = true;
            chosenPlatform = Architecture.Default;
            if (commandLineOptions.IsDesignMode)
            {
                bool isValidPlatform = InferRunSettingsHelper.TryGetPlatformXml(navigator, out var platformXml);
                required = !isValidPlatform || string.IsNullOrWhiteSpace(platformXml);
                if (!required)
                {
                    chosenPlatform = (Architecture)Enum.Parse(typeof(Architecture), platformXml, true);
                }
            }
            else if (!commandLineOptions.IsDesignMode && commandLineOptions.ArchitectureSpecified)
            {
                required = false;
                chosenPlatform = commandLineOptions.TargetArchitecture;
            }

            return required;
        }

        /// <summary>
        /// Collect Metrics
        /// </summary>
        /// <param name="requestData">Request Data for common Discovery/Execution Services</param>
        /// <param name="runConfiguration">RunConfiguration</param>
        private void CollectMetrics(IRequestData requestData, RunConfiguration runConfiguration)
        {
            // Collecting Target Framework.
            requestData.MetricsCollection.Add(TelemetryDataConstants.TargetFramework, runConfiguration.TargetFramework.Name);

            // Collecting Target Platform.
            requestData.MetricsCollection.Add(TelemetryDataConstants.TargetPlatform, runConfiguration.TargetPlatform.ToString());

            // Collecting Max Cpu count.
            requestData.MetricsCollection.Add(TelemetryDataConstants.MaxCPUcount, runConfiguration.MaxCpuCount);

            // Collecting Target Device. Here, it will be updated run settings so, target device will be under runconfiguration only.
            var targetDevice = runConfiguration.TargetDevice;
            if (string.IsNullOrEmpty(targetDevice))
            {
                requestData.MetricsCollection.Add(TelemetryDataConstants.TargetDevice, "Local Machine");
            }
            else if (targetDevice.Equals("Device", StringComparison.Ordinal) || targetDevice.Contains("Emulator"))
            {
                requestData.MetricsCollection.Add(TelemetryDataConstants.TargetDevice, targetDevice);
            }
            else
            {
                // For IOT scenarios
                requestData.MetricsCollection.Add(TelemetryDataConstants.TargetDevice, "Other");
            }

            // Collecting TestPlatform Version
            requestData.MetricsCollection.Add(TelemetryDataConstants.TestPlatformVersion, Product.Version);

            // Collecting TargetOS
            requestData.MetricsCollection.Add(TelemetryDataConstants.TargetOS, new PlatformEnvironment().OperatingSystemVersion);
        }

        /// <summary>
        /// Checks whether Telemetry opted in or not. 
        /// By Default opting out
        /// </summary>
        /// <returns>Returns Telemetry Opted out or not</returns>
        private static bool IsTelemetryOptedIn()
        {
            var telemetryStatus = Environment.GetEnvironmentVariable("VSTEST_TELEMETRY_OPTEDIN");
            return !string.IsNullOrEmpty(telemetryStatus) && telemetryStatus.Equals("1", StringComparison.Ordinal);
        }

        /// <summary>
        /// Log Command Line switches for Telemetry purposes
        /// </summary>
        /// <param name="requestData">Request Data providing common discovery/execution services.</param>
        private void LogCommandsTelemetryPoints(IRequestData requestData)
        {
            var commandsUsed = new List<string>();

            var parallel = this.commandLineOptions.Parallel;
            if (parallel)
            {
                commandsUsed.Add("/Parallel");
            }

            var platform = this.commandLineOptions.ArchitectureSpecified;
            if (platform)
            {
                commandsUsed.Add("/Platform");
            }

            var enableCodeCoverage = this.commandLineOptions.EnableCodeCoverage;
            if (enableCodeCoverage)
            {
                commandsUsed.Add("/EnableCodeCoverage");
            }

            var inIsolation = this.commandLineOptions.InIsolation;
            if (inIsolation)
            {
                commandsUsed.Add("/InIsolation");
            }

            var useVsixExtensions = this.commandLineOptions.UseVsixExtensions;
            if (useVsixExtensions)
            {
                commandsUsed.Add("/UseVsixExtensions");
            }

            var frameworkVersionSpecified = this.commandLineOptions.FrameworkVersionSpecified;
            if (frameworkVersionSpecified)
            {
                commandsUsed.Add("/Framework");
            }

            var settings = this.commandLineOptions.SettingsFile;
            if (!string.IsNullOrEmpty(settings))
            {
                var extension = Path.GetExtension(settings);
                if (string.Equals(extension, ".runsettings", StringComparison.OrdinalIgnoreCase))
                {
                    commandsUsed.Add("/settings//.RunSettings");
                }
                else if (string.Equals(extension, ".testsettings", StringComparison.OrdinalIgnoreCase))
                {
                    commandsUsed.Add("/settings//.TestSettings");
                }
                else if (string.Equals(extension, ".vsmdi", StringComparison.OrdinalIgnoreCase))
                {
                    commandsUsed.Add("/settings//.vsmdi");
                }
                else if (string.Equals(extension, ".testrunConfig", StringComparison.OrdinalIgnoreCase))
                {
                    commandsUsed.Add("/settings//.testrunConfig");
                }
            }

            requestData.MetricsCollection.Add(TelemetryDataConstants.CommandLineSwitches, string.Join(",", commandsUsed.ToArray()));
        }

        /// <summary>
        /// Gets Request Data
        /// </summary>
        /// <param name="protocolConfig">Protocol Config</param>
        /// <returns></returns>
        private IRequestData GetRequestData(ProtocolConfig protocolConfig)
        {
            return new RequestData
            {
                ProtocolConfig = protocolConfig,
                MetricsCollection =
                               this.telemetryOptedIn || IsTelemetryOptedIn()
                                   ? (IMetricsCollection)new MetricsCollection()
                                   : new NoOpMetricsCollection(),
                IsTelemetryOptedIn = this.telemetryOptedIn || IsTelemetryOptedIn()
            };
        }

        private List<String> GetSources(TestRunRequestPayload testRunRequestPayload)
        {
            List<string> sources = new List<string>();
            if (testRunRequestPayload.Sources != null && testRunRequestPayload.Sources.Count > 0)
            {
                sources = testRunRequestPayload.Sources;
            }
            else if (testRunRequestPayload.TestCases != null && testRunRequestPayload.TestCases.Count > 0)
            {
                ISet<string> sourcesSet = new HashSet<string>();
                foreach (var testCase in testRunRequestPayload.TestCases)
                {
                    sourcesSet.Add(testCase.Source);
                }
                sources = sourcesSet.ToList();
            }
            return sources;
        }
    }
}<|MERGE_RESOLUTION|>--- conflicted
+++ resolved
@@ -32,11 +32,8 @@
     using Microsoft.VisualStudio.TestPlatform.ObjectModel.Utilities;
     using Microsoft.VisualStudio.TestPlatform.PlatformAbstractions;
     using Microsoft.VisualStudio.TestPlatform.Utilities;
-<<<<<<< HEAD
     using Microsoft.VisualStudio.TestPlatform.Utilities.Helpers;
     using Microsoft.VisualStudio.TestPlatform.Utilities.Helpers.Interfaces;
-=======
->>>>>>> b6da4627
 
     /// <summary>
     /// Defines the TestRequestManger which can fire off discovery and test run requests
