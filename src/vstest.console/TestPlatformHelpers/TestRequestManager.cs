--- conflicted
+++ resolved
@@ -364,9 +364,9 @@
                     var runConfiguration = XmlRunSettingsUtilities.GetRunConfigurationNode(runsettingsXml);
                     var loggerRunSettings = XmlRunSettingsUtilities.GetLoggerRunSettings(runsettingsXml) ?? new LoggerRunSettings();
 
-                    settingsUpdated |= this.UpdateFramework(document, navigator, sources, sourceFrameworks, out Framework chosenFramework);
+                    settingsUpdated |= this.UpdateFramework(document, navigator, sources, sourceFrameworks, registrar, out Framework chosenFramework);
                     settingsUpdated |= this.UpdatePlatform(document, navigator, sources, sourcePlatforms, out Architecture chosenPlatform);
-                    this.CheckSourcesForCompatibility(chosenFramework, chosenPlatform, sourcePlatforms, sourceFrameworks);
+                    this.CheckSourcesForCompatibility(chosenFramework, chosenPlatform, sourcePlatforms, sourceFrameworks, registrar);
                     settingsUpdated |= this.UpdateDesignMode(document, runConfiguration);
                     settingsUpdated |= this.UpdateCollectSourceInformation(document, runConfiguration);
                     settingsUpdated |= this.UpdateTargetDevice(navigator, document, runConfiguration);
@@ -391,19 +391,6 @@
                 this.AddConsoleLogger(document, loggerRunSettings);
             }
 
-<<<<<<< HEAD
-                    if (!string.IsNullOrEmpty(incompatibleSettingWarning))
-                    {
-                        EqtTrace.Warning(incompatibleSettingWarning);
-                        registrar.LogWarning(incompatibleSettingWarning);
-                    }
-
-                    if (Constants.DotNetFramework35.Equals(chosenFramework.Name))
-                    {
-                        EqtTrace.Warning("TestRequestManager.UpdateRunSettingsIfRequired: throw warning on /Framework:Framework35 option.");
-                        registrar.LogWarning(Resources.Framework35NotSupported);
-                    }
-=======
             // Update is required 1) in case of CLI 2) in case of design mode if console logger is present in runsettings.
             return !designMode || consoleLoggerUpdated;
         }
@@ -417,7 +404,6 @@
             }
             return updateRequired;
         }
->>>>>>> f9a51867
 
         private bool UpdateCollectSourceInformation(XmlDocument document, RunConfiguration runConfiguration)
         {
@@ -440,7 +426,7 @@
             return updateRequired;
         }
 
-        private void CheckSourcesForCompatibility(Framework chosenFramework, Architecture chosenPlatform, IDictionary<string, Architecture> sourcePlatforms, IDictionary<string, Framework> sourceFrameworks)
+        private void CheckSourcesForCompatibility(Framework chosenFramework, Architecture chosenPlatform, IDictionary<string, Architecture> sourcePlatforms, IDictionary<string, Framework> sourceFrameworks, IBaseTestEventsRegistrar registrar)
         {
             // Find compatible sources
             var compatibleSources = InferRunSettingsHelper.FilterCompatibleSources(chosenPlatform, chosenFramework, sourcePlatforms, sourceFrameworks, out var incompatibleSettingWarning);
@@ -448,8 +434,8 @@
             // Raise warnings for incompatible sources
             if (!string.IsNullOrEmpty(incompatibleSettingWarning))
             {
-                EqtTrace.Info(incompatibleSettingWarning);
-                ConsoleLogger.RaiseTestRunWarning(incompatibleSettingWarning);
+                EqtTrace.Warning(incompatibleSettingWarning);
+                registrar.LogWarning(incompatibleSettingWarning);
             }
 
             // Log compatible sources
@@ -478,7 +464,7 @@
             return updatePlatform;
         }
 
-        private bool UpdateFramework(XmlDocument document, XPathNavigator navigator, List<string> sources, IDictionary<string, Framework> sourceFrameworks, out Framework chosenFramework)
+        private bool UpdateFramework(XmlDocument document, XPathNavigator navigator, List<string> sources, IDictionary<string, Framework> sourceFrameworks, IBaseTestEventsRegistrar registrar, out Framework chosenFramework)
         {
             // Get framework from sources
             var inferedFramework = inferHelper.AutoDetectFramework(sources, sourceFrameworks);
@@ -497,7 +483,7 @@
             if (Constants.DotNetFramework35.Equals(chosenFramework.Name))
             {
                 EqtTrace.Warning("TestRequestManager.UpdateRunSettingsIfRequired: throw warning on /Framework:Framework35 option.");
-                ConsoleLogger.RaiseTestRunWarning(Resources.Framework35NotSupported);
+                registrar.LogWarning(Resources.Framework35NotSupported);
             }
 
             return updateFramework;
