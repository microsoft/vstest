// Copyright (c) Microsoft Corporation. All rights reserved.
// Licensed under the MIT license. See LICENSE file in the project root for full license information.

namespace Microsoft.VisualStudio.TestPlatform.CommandLine.TestPlatformHelpers
{
    using System;
    using System.Collections.Generic;
    using System.IO;
    using System.Linq;
    using System.Text;
    using System.Threading;
    using System.Threading.Tasks;
    using System.Xml;
    using System.Xml.XPath;

    using Microsoft.VisualStudio.TestPlatform.Client;
    using Microsoft.VisualStudio.TestPlatform.Client.RequestHelper;
    using Microsoft.VisualStudio.TestPlatform.CommandLine.Internal;
    using Microsoft.VisualStudio.TestPlatform.CommandLine.Processors.Utilities;
    using Microsoft.VisualStudio.TestPlatform.CommandLine.Publisher;
    using Microsoft.VisualStudio.TestPlatform.CommandLine.Resources;
    using Microsoft.VisualStudio.TestPlatform.CommandLineUtilities;
    using Microsoft.VisualStudio.TestPlatform.Common;
    using Microsoft.VisualStudio.TestPlatform.Common.Interfaces;
    using Microsoft.VisualStudio.TestPlatform.Common.Logging;
    using Microsoft.VisualStudio.TestPlatform.Common.Telemetry;
    using Microsoft.VisualStudio.TestPlatform.Common.Utilities;
    using Microsoft.VisualStudio.TestPlatform.CoreUtilities.Tracing;
    using Microsoft.VisualStudio.TestPlatform.CoreUtilities.Tracing.Interfaces;
    using Microsoft.VisualStudio.TestPlatform.ObjectModel;
    using Microsoft.VisualStudio.TestPlatform.ObjectModel.Client;
    using Microsoft.VisualStudio.TestPlatform.ObjectModel.Client.Interfaces;
    using Microsoft.VisualStudio.TestPlatform.ObjectModel.Utilities;
    using Microsoft.VisualStudio.TestPlatform.PlatformAbstractions;
    using Microsoft.VisualStudio.TestPlatform.Utilities;
    using Microsoft.VisualStudio.TestPlatform.Utilities.Helpers;
    using Microsoft.VisualStudio.TestPlatform.Utilities.Helpers.Interfaces;

    /// <summary>
    /// Defines the TestRequestManger which can fire off discovery and test run requests
    /// </summary>
    internal class TestRequestManager : ITestRequestManager
    {
        private ITestPlatform testPlatform;

        private CommandLineOptions commandLineOptions;

        private TestSessionMessageLogger testSessionMessageLogger;

        private IFileHelper fileHelper;

        private ITestPlatformEventSource testPlatformEventSource;

        private TestRunResultAggregator testRunResultAggregator;

        private static ITestRequestManager testRequestManagerInstance;

        private InferHelper inferHelper;

        private const int runRequestTimeout = 5000;

        private bool telemetryOptedIn;

        /// <summary>
        /// Maintains the current active execution request
        /// Assumption : There can only be one active execution request.
        /// </summary>
        private ITestRunRequest currentTestRunRequest;

        private readonly EventWaitHandle runRequestCreatedEventHandle = new AutoResetEvent(false);

        private object syncobject = new object();

        private Task<IMetricsPublisher> metricsPublisher;

        private bool isDisposed;

        #region Constructor

        public TestRequestManager()
            : this(
                  CommandLineOptions.Instance,
                  TestPlatformFactory.GetTestPlatform(),
                  TestSessionMessageLogger.Instance,
                  TestRunResultAggregator.Instance,
                  TestPlatformEventSource.Instance,
                  new FileHelper(),
                  new InferHelper(new AssemblyMetadataProvider()),
                  MetricsPublisherFactory.GetMetricsPublisher(IsTelemetryOptedIn(), CommandLineOptions.Instance.IsDesignMode))
        {
        }

        internal TestRequestManager(CommandLineOptions commandLineOptions, ITestPlatform testPlatform, TestSessionMessageLogger testSessionMessageLogger, TestRunResultAggregator testRunResultAggregator, ITestPlatformEventSource testPlatformEventSource, IFileHelper fileHelper, InferHelper inferHelper, Task<IMetricsPublisher> metricsPublisher)
        {
            System.Diagnostics.Debugger.Launch();
            this.testPlatform = testPlatform;
            this.testSessionMessageLogger = testSessionMessageLogger;
            this.commandLineOptions = commandLineOptions;
            this.testRunResultAggregator = testRunResultAggregator;
            this.testPlatformEventSource = testPlatformEventSource;
            this.fileHelper = fileHelper;
            this.inferHelper = inferHelper;
            this.metricsPublisher = metricsPublisher;
        }

        #endregion

        public static ITestRequestManager Instance
        {
            get
            {
                if (testRequestManagerInstance == null)
                {
                    testRequestManagerInstance = new TestRequestManager();
                }

                return testRequestManagerInstance;
            }
        }

        #region ITestRequestManager

        /// <inheritdoc />
        public void InitializeExtensions(IEnumerable<string> pathToAdditionalExtensions, bool skipExtensionFilters)
        {
            // It is possible for an Editor/IDE to keep running the runner in design mode for long duration.
            // We clear the extensions cache to ensure the extensions don't get reused across discovery/run
            // requests.
            EqtTrace.Info("TestRequestManager.InitializeExtensions: Initialize extensions started.");
            this.testPlatform.ClearExtensions();
            this.testPlatform.UpdateExtensions(pathToAdditionalExtensions, skipExtensionFilters);
            EqtTrace.Info("TestRequestManager.InitializeExtensions: Initialize extensions completed.");
        }

        /// <summary>
        /// Resets the command options
        /// </summary>
        public void ResetOptions()
        {
            this.commandLineOptions.Reset();
        }

        /// <summary>
        /// Update loggers.
        /// </summary>
        /// <param name="runSettings"></param>
        private void UpdateLoggers(string runSettings, TestLoggerManager testLoggerManager)
        {
            // Enable logging.
            testLoggerManager.EnableLogging();

            // update loggers from run settings.
            this.UpdateLoggersFromRunSettings(runSettings, testLoggerManager);

            // Initialize console logger for command line scenarios.
            if (!commandLineOptions.IsDesignMode)
            {
                testLoggerManager.AddLogger(new ConsoleLogger(), ConsoleLogger.ExtensionUri, null);
            }

        }

        /// <summary>
        /// Update loggers from run settings.
        /// </summary>
        /// <param name="runSettings"></param>
        private void UpdateLoggersFromRunSettings(string runSettings, TestLoggerManager testLoggerManager)
        {
            var loggerSettings = RunSettingsUtilities.GetLoggerSettings(runSettings);

            foreach (var loggerSetting in loggerSettings)
            {
                // Dont add logger if its not enabled.
                if (!loggerSetting.IsEnabled)
                {
                    continue;
                }

                var configurationManager = new LoggerNameValueConfigurationManager(loggerSetting.Configuration);
                var loggerIdentifier = loggerSetting.Name;
                var parameters = configurationManager.NameValuePairs;
                var argument = new StringBuilder(loggerIdentifier);
                foreach (KeyValuePair<string, string> parameter in parameters)
                {
                    argument.Append(";" + parameter.Key + "=" + parameter.Value);
                }

                if (loggerIdentifier.Equals(ConsoleLogger.FriendlyName, StringComparison.OrdinalIgnoreCase))
                {
                    testLoggerManager.AddLogger(new ConsoleLogger(), ConsoleLogger.ExtensionUri, parameters);
                }
                else
                {
                    testLoggerManager.UpdateLoggerList(argument.ToString(), loggerIdentifier, parameters);
                }
            }
        }

        /// <summary>
        /// Discover Tests given a list of sources, run settings.
        /// </summary>
        /// <param name="discoveryPayload">Discovery payload</param>
        /// <param name="discoveryEventsRegistrar">EventHandler for discovered tests</param>
        /// <param name="protocolConfig">Protocol related information</param>
        /// <returns>True, if successful</returns>
        public bool DiscoverTests(DiscoveryRequestPayload discoveryPayload, ITestDiscoveryEventsRegistrar discoveryEventsRegistrar, ProtocolConfig protocolConfig)
        {
            EqtTrace.Info("TestRequestManager.DiscoverTests: Discovery tests started.");

            bool success = false;
            var runsettings = discoveryPayload.RunSettings;

            // Updating test loggers.
            var testLoggerManager = new TestLoggerManager(testSessionMessageLogger, new InternalTestLoggerEvents(testSessionMessageLogger));
            UpdateLoggers(runsettings, testLoggerManager);

            if (discoveryPayload.TestPlatformOptions != null)
            {
                this.telemetryOptedIn = discoveryPayload.TestPlatformOptions.CollectMetrics;
            }

            var requestData = this.GetRequestData(protocolConfig);
            if (this.UpdateRunSettingsIfRequired(runsettings, discoveryPayload.Sources?.ToList(), out string updatedRunsettings, testLoggerManager))
            {
                runsettings = updatedRunsettings;
            }

            var runConfiguration = XmlRunSettingsUtilities.GetRunConfigurationNode(runsettings);
            var batchSize = runConfiguration.BatchSize;

            if (requestData.IsTelemetryOptedIn)
            {
                // Collect Metrics
                this.CollectMetrics(requestData, runConfiguration);

                // Collect Commands
                this.LogCommandsTelemetryPoints(requestData);
            }

            // create discovery request
            var criteria = new DiscoveryCriteria(discoveryPayload.Sources, batchSize, this.commandLineOptions.TestStatsEventTimeout, runsettings);
            criteria.TestCaseFilter = this.commandLineOptions.TestCaseFilterValue;

            // Update cache with extension assemblies
            this.AddExtensionAssemblies(criteria.RunSettings);

            // Update cache with extension assemblies from sources only when desgin mode is false.
            if (runConfiguration.DesignMode == false)
                this.AddExtensionAssembliesFromSource(criteria.Sources);

            try
            {
                // Update and initialize loggers
                testLoggerManager.InitializeLoggers(requestData);

                using (IDiscoveryRequest discoveryRequest = this.testPlatform.CreateDiscoveryRequest(requestData, criteria))
                {
                    try
                    {
                        testLoggerManager.RegisterDiscoveryEvents(discoveryRequest);
                        discoveryEventsRegistrar?.RegisterDiscoveryEvents(discoveryRequest);

                        this.testPlatformEventSource.DiscoveryRequestStart();

                        discoveryRequest.DiscoverAsync();
                        discoveryRequest.WaitForCompletion();

                        success = true;
                    }

                    finally
                    {
                        testLoggerManager.UnregisterDiscoveryEvents(discoveryRequest);
                        discoveryEventsRegistrar?.UnregisterDiscoveryEvents(discoveryRequest);
                    }
                }
            }
            catch (Exception ex)
            {
                if (ex is TestPlatformException ||
                    ex is SettingsException ||
                    ex is InvalidOperationException)
                {
                    // TODO: testLoggerManager enableLogging should be done in begining.
                    LoggerUtilities.RaiseTestRunError(testLoggerManager, null, ex);
                    success = false;
                }
                else
                {
                    throw;
                }
            }
            finally
            {
                testLoggerManager.Dispose();
            }

            EqtTrace.Info("TestRequestManager.DiscoverTests: Discovery tests completed, successful: {0}.", success);
            this.testPlatformEventSource.DiscoveryRequestStop();

            // Posts the Discovery Complete event.
            this.metricsPublisher.Result.PublishMetrics(TelemetryDataConstants.TestDiscoveryCompleteEvent, requestData.MetricsCollection.Metrics);

            return success;
        }

        /// <summary>
        /// Run Tests with given a set of test cases.
        /// </summary>
        /// <param name="testRunRequestPayload">TestRun request Payload</param>
        /// <param name="testHostLauncher">TestHost Launcher for the run</param>
        /// <param name="testRunEventsRegistrar">event registrar for run events</param>
        /// <param name="protocolConfig">Protocol related information</param>
        /// <returns>True, if successful</returns>
        public bool RunTests(TestRunRequestPayload testRunRequestPayload, ITestHostLauncher testHostLauncher, ITestRunEventsRegistrar testRunEventsRegistrar, ProtocolConfig protocolConfig)
        {
            EqtTrace.Info("TestRequestManager.RunTests: run tests started.");

            TestRunCriteria runCriteria = null;
            var runsettings = testRunRequestPayload.RunSettings;

            // Update loggers.
            var testLoggerManager = new TestLoggerManager(testSessionMessageLogger, new InternalTestLoggerEvents(testSessionMessageLogger));
            UpdateLoggers(runsettings, testLoggerManager);

            if (testRunRequestPayload.TestPlatformOptions != null)
            {
                this.telemetryOptedIn = testRunRequestPayload.TestPlatformOptions.CollectMetrics;
            }

            var requestData = this.GetRequestData(protocolConfig);

            // Get sources to auto detect fx and arch for both run selected or run all scenario.
            var sources = GetSources(testRunRequestPayload);

            if (this.UpdateRunSettingsIfRequired(runsettings, sources, out string updatedRunsettings, testLoggerManager))
            {
                runsettings = updatedRunsettings;
            }

            if (InferRunSettingsHelper.IsTestSettingsEnabled(runsettings))
            {
                bool throwException = false;
                if (this.commandLineOptions.EnableCodeCoverage)
                {
                    var dataCollectorsFriendlyNames = XmlRunSettingsUtilities.GetDataCollectorsFriendlyName(runsettings);
                    if (dataCollectorsFriendlyNames.Count >= 2)
                    {
                        throwException = true;
                    }

                }
                else if (XmlRunSettingsUtilities.IsDataCollectionEnabled(runsettings))
                {
                    throwException = true;
                }

                if (throwException)
                {
                    throw new SettingsException(string.Format(Resources.RunsettingsWithDCErrorMessage, runsettings));
                }
            }

            var runConfiguration = XmlRunSettingsUtilities.GetRunConfigurationNode(runsettings);
            var batchSize = runConfiguration.BatchSize;

            if (requestData.IsTelemetryOptedIn)
            {
                // Collect Metrics
                this.CollectMetrics(requestData, runConfiguration);

                // Collect Commands
                this.LogCommandsTelemetryPoints(requestData);
            }

            if (!commandLineOptions.IsDesignMode)
            {
                // Generate fakes settings only for command line scenarios. In case of
                // Editors/IDEs, this responsibility is with the caller.
                GenerateFakesUtilities.GenerateFakesSettings(this.commandLineOptions, this.commandLineOptions.Sources.ToList(), ref runsettings);
            }

            if (testRunRequestPayload.Sources != null && testRunRequestPayload.Sources.Any())
            {
                runCriteria = new TestRunCriteria(
                                  testRunRequestPayload.Sources,
                                  batchSize,
                                  testRunRequestPayload.KeepAlive,
                                  runsettings,
                                  this.commandLineOptions.TestStatsEventTimeout,
                                  testHostLauncher);
                runCriteria.TestCaseFilter = testRunRequestPayload.TestPlatformOptions?.TestCaseFilter;
                runCriteria.FilterOptions = testRunRequestPayload.TestPlatformOptions?.FilterOptions;
            }
            else
            {
                runCriteria = new TestRunCriteria(
                                  testRunRequestPayload.TestCases,
                                  batchSize,
                                  testRunRequestPayload.KeepAlive,
                                  runsettings,
                                  this.commandLineOptions.TestStatsEventTimeout,
                                  testHostLauncher);
            }

            // Update cache with extension assemblies
            this.AddExtensionAssemblies(runsettings);

            // Update cache with extension assemblies from sources only when desgin mode is false.
            if (runConfiguration.DesignMode == false)
                this.AddExtensionAssembliesFromSource(runCriteria);

            var success = this.RunTests(requestData, runCriteria, testRunEventsRegistrar, testLoggerManager);
            EqtTrace.Info("TestRequestManager.RunTests: run tests completed, sucessful: {0}.", success);
            this.testPlatformEventSource.ExecutionRequestStop();

            // Post the run complete event
            this.metricsPublisher.Result.PublishMetrics(TelemetryDataConstants.TestExecutionCompleteEvent, requestData.MetricsCollection.Metrics);

            return success;
        }

        /// <summary>
        /// Cancel the test run.
        /// </summary>
        public void CancelTestRun()
        {
            EqtTrace.Info("TestRequestManager.CancelTestRun: Sending cancel request.");

            this.runRequestCreatedEventHandle.WaitOne(runRequestTimeout);
            this.currentTestRunRequest?.CancelAsync();
        }

        /// <summary>
        /// Aborts the test run.
        /// </summary>
        public void AbortTestRun()
        {
            EqtTrace.Info("TestRequestManager.AbortTestRun: Sending abort request.");

            this.runRequestCreatedEventHandle.WaitOne(runRequestTimeout);
            this.currentTestRunRequest?.Abort();
        }

        #endregion

        public void Dispose()
        {
            this.Dispose(true);

            // Use SupressFinalize in case a subclass
            // of this type implements a finalizer.
            GC.SuppressFinalize(this);
        }

        private void Dispose(bool disposing)
        {
            if (!this.isDisposed)
            {
                if (disposing)
                {
                    this.metricsPublisher.Result.Dispose();
                }

                this.isDisposed = true;
            }
        }

        private bool UpdateRunSettingsIfRequired(string runsettingsXml, List<string> sources, out string updatedRunSettingsXml, TestLoggerManager testLoggerManager)
        {
            bool settingsUpdated = false;
            updatedRunSettingsXml = runsettingsXml;
            IDictionary<string, Architecture> sourcePlatforms = new Dictionary<string, Architecture>();
            IDictionary<string, Framework> sourceFrameworks = new Dictionary<string, Framework>();

            if (!string.IsNullOrEmpty(runsettingsXml))
            {
                // TargetFramework is full CLR. Set DesignMode based on current context.
                using (var stream = new StringReader(runsettingsXml))
                using (var reader = XmlReader.Create(stream, XmlRunSettingsUtilities.ReaderSettings))
                {
                    var document = new XmlDocument();
                    document.Load(reader);

                    var navigator = document.CreateNavigator();

                    var inferedFramework = inferHelper.AutoDetectFramework(sources, sourceFrameworks);
                    Framework chosenFramework;
                    var inferedPlatform = inferHelper.AutoDetectArchitecture(sources, sourcePlatforms);
                    Architecture chosenPlatform;

                    // Update frmaework and platform if required. For commandline scenario update happens in ArgumentProcessor.
                    bool updateFramework = IsAutoFrameworkDetectRequired(navigator, out chosenFramework);
                    bool updatePlatform = IsAutoPlatformDetectRequired(navigator, out chosenPlatform);

                    if (updateFramework)
                    {
                        InferRunSettingsHelper.UpdateTargetFramework(document, inferedFramework?.ToString(), overwrite: true);
                        chosenFramework = inferedFramework;
                        settingsUpdated = true;
                    }

                    if (updatePlatform)
                    {
                        InferRunSettingsHelper.UpdateTargetPlatform(document, inferedPlatform.ToString(), overwrite: true);
                        chosenPlatform = inferedPlatform;
                        settingsUpdated = true;
                    }

                    var compatibleSources = InferRunSettingsHelper.FilterCompatibleSources(chosenPlatform, chosenFramework, sourcePlatforms, sourceFrameworks, out var incompatibleSettingWarning);

                    if (!string.IsNullOrEmpty(incompatibleSettingWarning))
                    {
                        EqtTrace.Info(incompatibleSettingWarning);
                        LoggerUtilities.RaiseTestRunWarning(testLoggerManager, this.testRunResultAggregator, incompatibleSettingWarning);
                    }

                    if (EqtTrace.IsInfoEnabled)
                    {
                        EqtTrace.Info("Compatible sources list : ");
                        EqtTrace.Info(string.Join("\n", compatibleSources.ToArray()));
                    }

                    // If user is already setting DesignMode via runsettings or CLI args; we skip.
                    var runConfiguration = XmlRunSettingsUtilities.GetRunConfigurationNode(runsettingsXml);

                    if (!runConfiguration.DesignModeSet)
                    {
                        InferRunSettingsHelper.UpdateDesignMode(document, this.commandLineOptions.IsDesignMode);
                        settingsUpdated = true;
                    }

                    if (!runConfiguration.CollectSourceInformationSet)
                    {
                        InferRunSettingsHelper.UpdateCollectSourceInformation(document, this.commandLineOptions.ShouldCollectSourceInformation);
                        settingsUpdated = true;
                    }

                    if (InferRunSettingsHelper.TryGetDeviceXml(navigator, out string deviceXml))
                    {
                        InferRunSettingsHelper.UpdateTargetDevice(document, deviceXml);
                        settingsUpdated = true;
                    }

                    updatedRunSettingsXml = navigator.OuterXml;
                }
            }

            return settingsUpdated;
        }

        /// <summary>
        /// Update the test adapter paths provided through run settings to be used by the test service
        /// </summary>
        /// <param name="runSettings">
        /// The run Settings.
        /// </param>
        private void AddExtensionAssemblies(string runSettings)
        {
            IEnumerable<string> customTestAdaptersPaths = RunSettingsUtilities.GetTestAdaptersPaths(runSettings);

            if (customTestAdaptersPaths != null)
            {
                foreach (string customTestAdaptersPath in customTestAdaptersPaths)
                {
                    var adapterPath = Path.GetFullPath(Environment.ExpandEnvironmentVariables(customTestAdaptersPath));
                    if (!Directory.Exists(adapterPath))
                    {
                        if (EqtTrace.IsWarningEnabled)
                        {
                            EqtTrace.Warning(string.Format("AdapterPath Not Found:", adapterPath));
                        }

                        continue;
                    }

                    var extensionAssemblies = new List<string>(this.fileHelper.EnumerateFiles(adapterPath, SearchOption.AllDirectories, TestPlatformConstants.TestAdapterEndsWithPattern, TestPlatformConstants.TestLoggerEndsWithPattern, TestPlatformConstants.RunTimeEndsWithPattern, TestPlatformConstants.SettingsProviderEndsWithPattern));
                    if (extensionAssemblies.Count > 0)
                    {
                        this.testPlatform.UpdateExtensions(extensionAssemblies, skipExtensionFilters: false);
                    }
                }
            }
        }

        /// <summary>
        /// Update the extension assemblies from source directory
        /// </summary>
        /// <param name="testRunCriteria">
        /// The test Run Criteria.
        /// </param>
        private void AddExtensionAssembliesFromSource(TestRunCriteria testRunCriteria)
        {
            IEnumerable<string> sources = testRunCriteria.Sources;
            if (testRunCriteria.HasSpecificTests)
            {
                // If the test execution is with a test filter, group them by sources
                sources = testRunCriteria.Tests.Select(tc => tc.Source).Distinct();
            }

            AddExtensionAssembliesFromSource(sources);
        }

        /// <summary>
        /// Update the test logger paths from source directory
        /// </summary>
        /// <param name="sources"></param>
        private void AddExtensionAssembliesFromSource(IEnumerable<string> sources)
        {
            // Currently we support discovering loggers only from Source directory
            var loggersToUpdate = new List<string>();

            foreach (var source in sources)
            {
                var sourceDirectory = Path.GetDirectoryName(source);
                if (!string.IsNullOrEmpty(sourceDirectory) && this.fileHelper.DirectoryExists(sourceDirectory))
                {
                    loggersToUpdate.AddRange(this.fileHelper.EnumerateFiles(sourceDirectory, SearchOption.TopDirectoryOnly, TestPlatformConstants.TestLoggerEndsWithPattern));
                }
            }

            if (loggersToUpdate.Count > 0)
            {
                this.testPlatform.UpdateExtensions(loggersToUpdate, skipExtensionFilters: false);
            }
        }

        private bool RunTests(IRequestData requestData, TestRunCriteria testRunCriteria, ITestRunEventsRegistrar testRunEventsRegistrar, TestLoggerManager testLoggerManager)
        {
            // Make sure to run the run request inside a lock as the below section is not thread-safe
            // TranslationLayer can process faster as it directly gets the raw unserialized messages whereas 
            // below logic needs to deserialize and do some cleanup
            // While this section is cleaning up, TranslationLayer can trigger run causing multiple threads to run the below section at the same time
            lock (syncobject)
            {
                bool success = true;

                try
                {
                    // Initialize loggers.
                    testLoggerManager.InitializeLoggers(requestData);

                    this.currentTestRunRequest = this.testPlatform.CreateTestRunRequest(requestData, testRunCriteria);
                    this.runRequestCreatedEventHandle.Set();

                    testLoggerManager.RegisterTestRunEvents(this.currentTestRunRequest);
                    this.testRunResultAggregator.RegisterTestRunEvents(this.currentTestRunRequest);
                    testRunEventsRegistrar?.RegisterTestRunEvents(this.currentTestRunRequest);

                    this.testPlatformEventSource.ExecutionRequestStart();

                    this.currentTestRunRequest.ExecuteAsync();

                    // Wait for the run completion event
                    this.currentTestRunRequest.WaitForCompletion();
                }
                catch (Exception ex)
                {
                    EqtTrace.Error("TestRequestManager.RunTests: failed to run tests: {0}", ex);
                    if (ex is TestPlatformException ||
                        ex is SettingsException ||
                        ex is InvalidOperationException)
                    {
                        LoggerUtilities.RaiseTestRunError(testLoggerManager, this.testRunResultAggregator, ex);
                        success = false;
                    }
                    else
                    {
                        throw;
                    }
                }
                finally
                {
<<<<<<< HEAD
                    testLoggerManager.UnregisterTestRunEvents(this.currentTestRunRequest);
                    this.testRunResultAggregator.UnregisterTestRunEvents(this.currentTestRunRequest);
                    testRunEventsRegistrar?.UnregisterTestRunEvents(this.currentTestRunRequest);

                    testLoggerManager.Dispose();

                    this.currentTestRunRequest.Dispose();
                    this.currentTestRunRequest = null;
=======
                    if (this.currentTestRunRequest != null)
                    {
                        this.testLoggerManager.UnregisterTestRunEvents(this.currentTestRunRequest);
                        this.testRunResultAggregator.UnregisterTestRunEvents(this.currentTestRunRequest);
                        testRunEventsRegistrar?.UnregisterTestRunEvents(this.currentTestRunRequest);

                        this.currentTestRunRequest.Dispose();
                        this.currentTestRunRequest = null;
                    }
>>>>>>> cc8957a3
                }

                return success;
            }
        }

        private bool IsAutoFrameworkDetectRequired(XPathNavigator navigator, out Framework chosenFramework)
        {
            bool required = true;
            chosenFramework = null;
            if (commandLineOptions.IsDesignMode)
            {
                bool isValidFx =
                    InferRunSettingsHelper.TryGetFrameworkXml(navigator, out var frameworkFromrunsettingsXml);
                required = !isValidFx || string.IsNullOrWhiteSpace(frameworkFromrunsettingsXml);
                if (!required)
                {
                    chosenFramework = Framework.FromString(frameworkFromrunsettingsXml);
                }
            }
            else if (!commandLineOptions.IsDesignMode && commandLineOptions.FrameworkVersionSpecified)
            {
                required = false;
                chosenFramework = commandLineOptions.TargetFrameworkVersion;
            }

            return required;
        }

        private bool IsAutoPlatformDetectRequired(XPathNavigator navigator, out Architecture chosenPlatform)
        {
            bool required = true;
            chosenPlatform = Architecture.Default;
            if (commandLineOptions.IsDesignMode)
            {
                bool isValidPlatform = InferRunSettingsHelper.TryGetPlatformXml(navigator, out var platformXml);
                required = !isValidPlatform || string.IsNullOrWhiteSpace(platformXml);
                if (!required)
                {
                    chosenPlatform = (Architecture)Enum.Parse(typeof(Architecture), platformXml, true);
                }
            }
            else if (!commandLineOptions.IsDesignMode && commandLineOptions.ArchitectureSpecified)
            {
                required = false;
                chosenPlatform = commandLineOptions.TargetArchitecture;
            }

            return required;
        }

        /// <summary>
        /// Collect Metrics
        /// </summary>
        /// <param name="requestData">Request Data for common Discovery/Execution Services</param>
        /// <param name="runConfiguration">RunConfiguration</param>
        private void CollectMetrics(IRequestData requestData, RunConfiguration runConfiguration)
        {
            // Collecting Target Framework.
            requestData.MetricsCollection.Add(TelemetryDataConstants.TargetFramework, runConfiguration.TargetFramework.Name);

            // Collecting Target Platform.
            requestData.MetricsCollection.Add(TelemetryDataConstants.TargetPlatform, runConfiguration.TargetPlatform.ToString());

            // Collecting Max Cpu count.
            requestData.MetricsCollection.Add(TelemetryDataConstants.MaxCPUcount, runConfiguration.MaxCpuCount);

            // Collecting Target Device. Here, it will be updated run settings so, target device will be under runconfiguration only.
            var targetDevice = runConfiguration.TargetDevice;
            if (string.IsNullOrEmpty(targetDevice))
            {
                requestData.MetricsCollection.Add(TelemetryDataConstants.TargetDevice, "Local Machine");
            }
            else if (targetDevice.Equals("Device", StringComparison.Ordinal) || targetDevice.Contains("Emulator"))
            {
                requestData.MetricsCollection.Add(TelemetryDataConstants.TargetDevice, targetDevice);
            }
            else
            {
                // For IOT scenarios
                requestData.MetricsCollection.Add(TelemetryDataConstants.TargetDevice, "Other");
            }

            // Collecting TestPlatform Version
            requestData.MetricsCollection.Add(TelemetryDataConstants.TestPlatformVersion, Product.Version);

            // Collecting TargetOS
            requestData.MetricsCollection.Add(TelemetryDataConstants.TargetOS, new PlatformEnvironment().OperatingSystemVersion);
        }

        /// <summary>
        /// Checks whether Telemetry opted in or not. 
        /// By Default opting out
        /// </summary>
        /// <returns>Returns Telemetry Opted out or not</returns>
        private static bool IsTelemetryOptedIn()
        {
            var telemetryStatus = Environment.GetEnvironmentVariable("VSTEST_TELEMETRY_OPTEDIN");
            return !string.IsNullOrEmpty(telemetryStatus) && telemetryStatus.Equals("1", StringComparison.Ordinal);
        }

        /// <summary>
        /// Log Command Line switches for Telemetry purposes
        /// </summary>
        /// <param name="requestData">Request Data providing common discovery/execution services.</param>
        private void LogCommandsTelemetryPoints(IRequestData requestData)
        {
            var commandsUsed = new List<string>();

            var parallel = this.commandLineOptions.Parallel;
            if (parallel)
            {
                commandsUsed.Add("/Parallel");
            }

            var platform = this.commandLineOptions.ArchitectureSpecified;
            if (platform)
            {
                commandsUsed.Add("/Platform");
            }

            var enableCodeCoverage = this.commandLineOptions.EnableCodeCoverage;
            if (enableCodeCoverage)
            {
                commandsUsed.Add("/EnableCodeCoverage");
            }

            var inIsolation = this.commandLineOptions.InIsolation;
            if (inIsolation)
            {
                commandsUsed.Add("/InIsolation");
            }

            var useVsixExtensions = this.commandLineOptions.UseVsixExtensions;
            if (useVsixExtensions)
            {
                commandsUsed.Add("/UseVsixExtensions");
            }

            var frameworkVersionSpecified = this.commandLineOptions.FrameworkVersionSpecified;
            if (frameworkVersionSpecified)
            {
                commandsUsed.Add("/Framework");
            }

            var settings = this.commandLineOptions.SettingsFile;
            if (!string.IsNullOrEmpty(settings))
            {
                var extension = Path.GetExtension(settings);
                if (string.Equals(extension, ".runsettings", StringComparison.OrdinalIgnoreCase))
                {
                    commandsUsed.Add("/settings//.RunSettings");
                }
                else if (string.Equals(extension, ".testsettings", StringComparison.OrdinalIgnoreCase))
                {
                    commandsUsed.Add("/settings//.TestSettings");
                }
                else if (string.Equals(extension, ".vsmdi", StringComparison.OrdinalIgnoreCase))
                {
                    commandsUsed.Add("/settings//.vsmdi");
                }
                else if (string.Equals(extension, ".testrunConfig", StringComparison.OrdinalIgnoreCase))
                {
                    commandsUsed.Add("/settings//.testrunConfig");
                }
            }

            requestData.MetricsCollection.Add(TelemetryDataConstants.CommandLineSwitches, string.Join(",", commandsUsed.ToArray()));
        }

        /// <summary>
        /// Gets Request Data
        /// </summary>
        /// <param name="protocolConfig">Protocol Config</param>
        /// <returns></returns>
        private IRequestData GetRequestData(ProtocolConfig protocolConfig)
        {
            return new RequestData
            {
                ProtocolConfig = protocolConfig,
                MetricsCollection =
                               this.telemetryOptedIn || IsTelemetryOptedIn()
                                   ? (IMetricsCollection)new MetricsCollection()
                                   : new NoOpMetricsCollection(),
                IsTelemetryOptedIn = this.telemetryOptedIn || IsTelemetryOptedIn()
            };
        }

        private List<String> GetSources(TestRunRequestPayload testRunRequestPayload)
        {
            List<string> sources = new List<string>();
            if (testRunRequestPayload.Sources != null && testRunRequestPayload.Sources.Count > 0)
            {
                sources = testRunRequestPayload.Sources;
            }
            else if (testRunRequestPayload.TestCases != null && testRunRequestPayload.TestCases.Count > 0)
            {
                ISet<string> sourcesSet = new HashSet<string>();
                foreach (var testCase in testRunRequestPayload.TestCases)
                {
                    sourcesSet.Add(testCase.Source);
                }
                sources = sourcesSet.ToList();
            }
            return sources;
        }
    }
}<|MERGE_RESOLUTION|>--- conflicted
+++ resolved
@@ -671,26 +671,17 @@
                 }
                 finally
                 {
-<<<<<<< HEAD
-                    testLoggerManager.UnregisterTestRunEvents(this.currentTestRunRequest);
-                    this.testRunResultAggregator.UnregisterTestRunEvents(this.currentTestRunRequest);
-                    testRunEventsRegistrar?.UnregisterTestRunEvents(this.currentTestRunRequest);
-
-                    testLoggerManager.Dispose();
-
-                    this.currentTestRunRequest.Dispose();
-                    this.currentTestRunRequest = null;
-=======
                     if (this.currentTestRunRequest != null)
                     {
                         this.testLoggerManager.UnregisterTestRunEvents(this.currentTestRunRequest);
                         this.testRunResultAggregator.UnregisterTestRunEvents(this.currentTestRunRequest);
                         testRunEventsRegistrar?.UnregisterTestRunEvents(this.currentTestRunRequest);
-
+                        
+                        testLoggerManager.Dispose();
+                        
                         this.currentTestRunRequest.Dispose();
                         this.currentTestRunRequest = null;
                     }
->>>>>>> cc8957a3
                 }
 
                 return success;
