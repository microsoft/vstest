// Copyright (c) Microsoft Corporation. All rights reserved.
// Licensed under the MIT license. See LICENSE file in the project root for full license information.

namespace Microsoft.VisualStudio.TestPlatform.CommandLine.TestPlatformHelpers
{
    using System;
    using System.Collections.Generic;
    using System.IO;
    using System.Linq;
    using System.Threading;
    using System.Threading.Tasks;
    using System.Xml;
    using System.Xml.XPath;

    using Microsoft.VisualStudio.TestPlatform.Client;
    using Microsoft.VisualStudio.TestPlatform.Client.RequestHelper;
    using Microsoft.VisualStudio.TestPlatform.CommandLine.Internal;
    using Microsoft.VisualStudio.TestPlatform.CommandLine.Processors;
    using Microsoft.VisualStudio.TestPlatform.CommandLine.Processors.Utilities;
    using Microsoft.VisualStudio.TestPlatform.CommandLineUtilities;
    using Microsoft.VisualStudio.TestPlatform.CommandLine.Publisher;
    using Microsoft.VisualStudio.TestPlatform.Common;
    using Microsoft.VisualStudio.TestPlatform.Common.Interfaces;
    using Microsoft.VisualStudio.TestPlatform.Common.Logging;
    using Microsoft.VisualStudio.TestPlatform.Common.Telemetry;
    using Microsoft.VisualStudio.TestPlatform.CoreUtilities.Tracing;
    using Microsoft.VisualStudio.TestPlatform.CoreUtilities.Tracing.Interfaces;
    using Microsoft.VisualStudio.TestPlatform.ObjectModel;
    using Microsoft.VisualStudio.TestPlatform.ObjectModel.Client;
    using Microsoft.VisualStudio.TestPlatform.ObjectModel.Client.Interfaces;
    using Microsoft.VisualStudio.TestPlatform.ObjectModel.Utilities;
    using Microsoft.VisualStudio.TestPlatform.Utilities;

    /// <summary>
    /// Defines the TestRequestManger which can fire off discovery and test run requests
    /// </summary>
    internal class TestRequestManager : ITestRequestManager
    {
        private ITestPlatform testPlatform;

        private CommandLineOptions commandLineOptions;

        private TestLoggerManager testLoggerManager;

        private ITestPlatformEventSource testPlatformEventSource;

        private TestRunResultAggregator testRunResultAggregator;

        private static ITestRequestManager testRequestManagerInstance;

        private InferHelper inferHelper;

        private const int runRequestTimeout = 5000;

        private bool telemetryOptedIn;

        /// <summary>
        /// Maintains the current active execution request
        /// Assumption : There can only be one active execution request.
        /// </summary>
        private ITestRunRequest currentTestRunRequest;

        private readonly EventWaitHandle runRequestCreatedEventHandle = new AutoResetEvent(false);

        private object syncobject = new object();

        private Task<IMetricsPublisher> metricsPublisher;

        private bool isDisposed;

        #region Constructor

        public TestRequestManager()
            : this(
                  CommandLineOptions.Instance,
                  TestPlatformFactory.GetTestPlatform(),
                  TestLoggerManager.Instance,
                  TestRunResultAggregator.Instance,
                  TestPlatformEventSource.Instance,
                  new InferHelper(new AssemblyMetadataProvider()),
                  MetricsPublisherFactory.GetMetricsPublisher(IsTelemetryOptedIn(), CommandLineOptions.Instance.IsDesignMode))
        {
        }

        internal TestRequestManager(CommandLineOptions commandLineOptions, ITestPlatform testPlatform, TestLoggerManager testLoggerManager, TestRunResultAggregator testRunResultAggregator, ITestPlatformEventSource testPlatformEventSource, InferHelper inferHelper, Task<IMetricsPublisher> metricsPublisher)
        {
            this.testPlatform = testPlatform;
            this.commandLineOptions = commandLineOptions;
            this.testLoggerManager = testLoggerManager;
            this.testRunResultAggregator = testRunResultAggregator;
            this.testPlatformEventSource = testPlatformEventSource;
            this.inferHelper = inferHelper;
            this.metricsPublisher = metricsPublisher;
            this.telemetryOptedIn = IsTelemetryOptedIn();

            // Always enable logging for discovery or run requests
            this.testLoggerManager.EnableLogging();

            if (!this.commandLineOptions.IsDesignMode)
            {
                var consoleLogger = new ConsoleLogger();
                this.testLoggerManager.AddLogger(consoleLogger, ConsoleLogger.ExtensionUri, null);
            }
        }

        #endregion

        public static ITestRequestManager Instance
        {
            get
            {
                if (testRequestManagerInstance == null)
                {
                    testRequestManagerInstance = new TestRequestManager();
                }

                return testRequestManagerInstance;
            }
        }

        #region ITestRequestManager

        /// <summary>
        /// Initializes the extensions while probing additional paths.
        /// </summary>
        /// <param name="pathToAdditionalExtensions">Paths to Additional extensions</param>
        public void InitializeExtensions(IEnumerable<string> pathToAdditionalExtensions)
        {
            EqtTrace.Info("TestRequestManager.InitializeExtensions: Initialize extensions started.");
            this.testPlatform.ClearExtensions();
            this.testPlatform.UpdateExtensions(pathToAdditionalExtensions, false);
            EqtTrace.Info("TestRequestManager.InitializeExtensions: Initialize extensions completed.");
        }

        /// <summary>
        /// Resets the command options
        /// </summary>
        public void ResetOptions()
        {
            this.commandLineOptions.Reset();
        }

        /// <summary>
        /// Discover Tests given a list of sources, run settings.
        /// </summary>
        /// <param name="discoveryPayload">Discovery payload</param>
        /// <param name="discoveryEventsRegistrar">EventHandler for discovered tests</param>
        /// <param name="protocolConfig">Protocol related information</param>
        /// <returns>True, if successful</returns>
        public bool DiscoverTests(DiscoveryRequestPayload discoveryPayload, ITestDiscoveryEventsRegistrar discoveryEventsRegistrar, ProtocolConfig protocolConfig)
        {
            EqtTrace.Info("TestRequestManager.DiscoverTests: Discovery tests started.");

            bool success = false;

            var runsettings = discoveryPayload.RunSettings;

            var requestData = this.GetRequestData(protocolConfig);
            if (this.UpdateRunSettingsIfRequired(runsettings, discoveryPayload.Sources?.ToList(), out string updatedRunsettings))
            {
                runsettings = updatedRunsettings;
            }

            var runConfiguration = XmlRunSettingsUtilities.GetRunConfigurationNode(runsettings);
            var batchSize = runConfiguration.BatchSize;

            // Collect Metrics
            this.CollectMetrics(requestData, runConfiguration);

            // create discovery request
            var criteria = new DiscoveryCriteria(discoveryPayload.Sources, batchSize, this.commandLineOptions.TestStatsEventTimeout, runsettings);
            criteria.TestCaseFilter = this.commandLineOptions.TestCaseFilterValue;

            try
            {
                using (IDiscoveryRequest discoveryRequest = this.testPlatform.CreateDiscoveryRequest(requestData, criteria))
                {
                    try
                    {
                        this.testLoggerManager?.RegisterDiscoveryEvents(discoveryRequest);
                        discoveryEventsRegistrar?.RegisterDiscoveryEvents(discoveryRequest);

                        this.testPlatformEventSource.DiscoveryRequestStart();

                        discoveryRequest.DiscoverAsync();
                        discoveryRequest.WaitForCompletion();

                        success = true;
                    }

                    finally
                    {
                        this.testLoggerManager?.UnregisterDiscoveryEvents(discoveryRequest);
                        discoveryEventsRegistrar?.UnregisterDiscoveryEvents(discoveryRequest);
                    }
                }
            }
            catch (Exception ex)
            {
                if (ex is TestPlatformException ||
                    ex is SettingsException ||
                    ex is InvalidOperationException)
                {
                    LoggerUtilities.RaiseTestRunError(testLoggerManager, null, ex);
                    success = false;
                }
                else
                {
                    throw;
                }
            }
            
            EqtTrace.Info("TestRequestManager.DiscoverTests: Discovery tests completed, successful: {0}.", success);
            this.testPlatformEventSource.DiscoveryRequestStop();

            // Posts the Discovery Complete event.
            this.metricsPublisher.Result.PublishMetrics(TelemetryDataConstants.TestDiscoveryCompleteEvent, requestData.MetricsCollection.Metrics);

            return success;
        }

        /// <summary>
        /// Run Tests with given a set of test cases.
        /// </summary>
        /// <param name="testRunRequestPayload">TestRun request Payload</param>
        /// <param name="testHostLauncher">TestHost Launcher for the run</param>
        /// <param name="testRunEventsRegistrar">event registrar for run events</param>
        /// <param name="protocolConfig">Protocol related information</param>
        /// <returns>True, if successful</returns>
        public bool RunTests(TestRunRequestPayload testRunRequestPayload, ITestHostLauncher testHostLauncher, ITestRunEventsRegistrar testRunEventsRegistrar, ProtocolConfig protocolConfig)
        {
            EqtTrace.Info("TestRequestManager.RunTests: run tests started.");

            TestRunCriteria runCriteria = null;
            var runsettings = testRunRequestPayload.RunSettings;
            var requestData = this.GetRequestData(protocolConfig);
            // Get sources to auto detect fx and arch for both run selected or run all scenario.
            var sources = GetSources(testRunRequestPayload);

            if (this.UpdateRunSettingsIfRequired(runsettings, sources, out string updatedRunsettings))
            {
                runsettings = updatedRunsettings;
            }

<<<<<<< HEAD
            var runConfiguration = XmlRunSettingsUtilities.GetRunConfigurationNode(runsettings);
            var batchSize = runConfiguration.BatchSize;

            this.CollectMetrics(requestData, runConfiguration);
=======
            if (!commandLineOptions.IsDesignMode && string.IsNullOrWhiteSpace(runsettings))
            {
                GenerateFakesUtilities.GenerateFakesSettings(this.commandLineOptions, this.commandLineOptions.Sources.ToList(), ref runsettings);
            }
>>>>>>> f650bf38

            if (testRunRequestPayload.Sources != null && testRunRequestPayload.Sources.Any())
            {
                runCriteria = new TestRunCriteria(
                                  testRunRequestPayload.Sources,
                                  batchSize,
                                  testRunRequestPayload.KeepAlive,
                                  runsettings,
                                  this.commandLineOptions.TestStatsEventTimeout,
                                  testHostLauncher);
                runCriteria.TestCaseFilter = testRunRequestPayload.TestPlatformOptions?.TestCaseFilter;
                runCriteria.FilterOptions = testRunRequestPayload.TestPlatformOptions?.FilterOptions;
            }
            else
            {
                runCriteria = new TestRunCriteria(
                                  testRunRequestPayload.TestCases,
                                  batchSize,
                                  testRunRequestPayload.KeepAlive,
                                  runsettings,
                                  this.commandLineOptions.TestStatsEventTimeout,
                                  testHostLauncher);
            }

            var success = this.RunTests(requestData, runCriteria, testRunEventsRegistrar);
            EqtTrace.Info("TestRequestManager.RunTests: run tests completed, sucessful: {0}.", success);
            this.testPlatformEventSource.ExecutionRequestStop();

            // Post the run complete event
            this.metricsPublisher.Result.PublishMetrics(TelemetryDataConstants.TestExecutionCompleteEvent, requestData.MetricsCollection.Metrics);

            return success;
        }

        /// <summary>
        /// Cancel the test run.
        /// </summary>
        public void CancelTestRun()
        {
            EqtTrace.Info("TestRequestManager.CancelTestRun: Sending cancel request.");

            this.runRequestCreatedEventHandle.WaitOne(runRequestTimeout);
            this.currentTestRunRequest?.CancelAsync();
        }

        /// <summary>
        /// Aborts the test run.
        /// </summary>
        public void AbortTestRun()
        {
            EqtTrace.Info("TestRequestManager.AbortTestRun: Sending abort request.");

            this.runRequestCreatedEventHandle.WaitOne(runRequestTimeout);
            this.currentTestRunRequest?.Abort();
        }

        #endregion

        public void Dispose()
        {
            this.Dispose(true);

            // Use SupressFinalize in case a subclass
            // of this type implements a finalizer.
            GC.SuppressFinalize(this);
        }

        private void Dispose(bool disposing)
        {
            if (!this.isDisposed)
            {
                if (disposing)
                {
                    this.metricsPublisher.Result.Dispose();
                }

                this.isDisposed = true;
            }
        }

        private bool UpdateRunSettingsIfRequired(string runsettingsXml,List<string> sources, out string updatedRunSettingsXml)
        {
            bool settingsUpdated = false;
            updatedRunSettingsXml = runsettingsXml;


            if (!string.IsNullOrEmpty(runsettingsXml))
            {
                // TargetFramework is full CLR. Set DesignMode based on current context.
                using (var stream = new StringReader(runsettingsXml))
                using (var reader = XmlReader.Create(stream, XmlRunSettingsUtilities.ReaderSettings))
                {
                    var document = new XmlDocument();
                    document.Load(reader);

                    var navigator = document.CreateNavigator();

                    // Update frmaework and platform if required. For commandline scenario update happens in ArgumentProcessor.
                    bool updateFramework = IsAutoFrameworkDetectRequired(navigator);
                    bool updatePlatform = IsAutoPlatformDetectRequired(navigator);

                    if (updateFramework)
                    {
                        InferRunSettingsHelper.UpdateTargetFramework(navigator,
                            inferHelper.AutoDetectFramework(sources)?.ToString(), overwrite: true);
                        settingsUpdated = true;
                    }

                    if (updatePlatform)
                    {
                        InferRunSettingsHelper.UpdateTargetPlatform(navigator,
                            inferHelper.AutoDetectArchitecture(sources).ToString(), overwrite: true);
                        settingsUpdated = true;
                    }

                    // If user is already setting DesignMode via runsettings or CLI args; we skip.
                    var runConfiguration = XmlRunSettingsUtilities.GetRunConfigurationNode(runsettingsXml);

                    if (!runConfiguration.DesignModeSet)
                    {
                        InferRunSettingsHelper.UpdateDesignMode(navigator, this.commandLineOptions.IsDesignMode);
                        settingsUpdated = true;
                    }

                    if (!runConfiguration.CollectSourceInformationSet)
                    {
                        InferRunSettingsHelper.UpdateCollectSourceInformation(navigator, this.commandLineOptions.ShouldCollectSourceInformation);
                        settingsUpdated = true;
                    }

                    if(InferRunSettingsHelper.TryGetDeviceXml(navigator, out string deviceXml))
                    {
                        InferRunSettingsHelper.UpdateTargetDevice(navigator, deviceXml);
                        settingsUpdated = true;
                    }

                    updatedRunSettingsXml = navigator.OuterXml;
                }
            }

            return settingsUpdated;
        }

        private bool RunTests(IRequestData requestData, TestRunCriteria testRunCriteria, ITestRunEventsRegistrar testRunEventsRegistrar)
        {
            // Make sure to run the run request inside a lock as the below section is not thread-safe
            // TranslationLayer can process faster as it directly gets the raw unserialized messages whereas 
            // below logic needs to deserialize and do some cleanup
            // While this section is cleaning up, TranslationLayer can trigger run causing multiple threads to run the below section at the same time
            lock (syncobject)
            {
                bool success = true;

                try
                {
                    using (ITestRunRequest testRunRequest = this.testPlatform.CreateTestRunRequest(requestData, testRunCriteria))
                    {
                        this.currentTestRunRequest = testRunRequest;
                        this.runRequestCreatedEventHandle.Set();

                        try
                        {
                            this.testLoggerManager.RegisterTestRunEvents(testRunRequest);
                            this.testRunResultAggregator.RegisterTestRunEvents(testRunRequest);
                            testRunEventsRegistrar?.RegisterTestRunEvents(testRunRequest);

                            this.testPlatformEventSource.ExecutionRequestStart();

                            testRunRequest.ExecuteAsync();

                            // Wait for the run completion event
                            testRunRequest.WaitForCompletion();
                        }
                        finally
                        {
                            this.testLoggerManager.UnregisterTestRunEvents(testRunRequest);
                            this.testRunResultAggregator.UnregisterTestRunEvents(testRunRequest);
                            testRunEventsRegistrar?.UnregisterTestRunEvents(testRunRequest);
                        }
                    }
                }
                catch (Exception ex)
                {
                    EqtTrace.Error("TestRequestManager.RunTests: failed to run tests: {0}", ex);
                    if (ex is TestPlatformException ||
                        ex is SettingsException ||
                        ex is InvalidOperationException)
                    {
                        LoggerUtilities.RaiseTestRunError(this.testLoggerManager, this.testRunResultAggregator, ex);
                        success = false;
                    }
                    else
                    {
                        throw;
                    }
                }

                this.currentTestRunRequest = null;
                return success;
            }
        }

        private bool IsAutoFrameworkDetectRequired(XPathNavigator navigator)
        {
            bool required = false;
            if (commandLineOptions.IsDesignMode)
            {
                bool isValidFx =
                    InferRunSettingsHelper.TryGetFrameworkXml(navigator, out var frameworkFromrunsettingsXml);
                required = !isValidFx || string.IsNullOrWhiteSpace(frameworkFromrunsettingsXml);
            }
            else if (!commandLineOptions.IsDesignMode && !commandLineOptions.FrameworkVersionSpecified)
            {
                required = true;
            }

            return required;
        }

        private bool IsAutoPlatformDetectRequired(XPathNavigator navigator)
        {
            bool required = false;
            if (commandLineOptions.IsDesignMode)
            {
                bool isValidPlatform = InferRunSettingsHelper.TryGetPlatformXml(navigator, out var platformXml);
                required = !isValidPlatform || string.IsNullOrWhiteSpace(platformXml);
            }
            else if (!commandLineOptions.IsDesignMode && !commandLineOptions.ArchitectureSpecified)
            {
                required = true;
            }

            return required;
        }

        /// <summary>
        /// Collect Metrics
        /// </summary>
        /// <param name="requestData">Request Data for common Discovery/Execution Services</param>
        /// <param name="runConfiguration">RunConfiguration</param>
        private void CollectMetrics(IRequestData requestData, RunConfiguration runConfiguration)
        {
            // Collecting Target Framework.
            requestData.MetricsCollection.Add(TelemetryDataConstants.TargetFramework, runConfiguration.TargetFrameworkVersion);

            // Collecting Target Platform.
            requestData.MetricsCollection.Add(TelemetryDataConstants.TargetPlatform, runConfiguration.TargetPlatform);

            // Collecting Max Cpu count.
            requestData.MetricsCollection.Add(TelemetryDataConstants.MaxCPUcount, runConfiguration.MaxCpuCount);

            // Collecting Target Device. Here, it will be updated run settings so, target device will be under runconfiguration only.
            var targetDevice = runConfiguration.TargetDevice;
            if (string.IsNullOrEmpty(targetDevice))
            {
                requestData.MetricsCollection.Add(TelemetryDataConstants.TargetDevice, "Local Machine");
            }
            else if (targetDevice.Equals("Device", StringComparison.Ordinal) || targetDevice.Contains("Emulator"))
            {
                requestData.MetricsCollection.Add(TelemetryDataConstants.TargetDevice, targetDevice);
            }
            else
            {
                // For IOT scenarios
                requestData.MetricsCollection.Add(TelemetryDataConstants.TargetDevice, "Other");
            }

            // Collecting TestPlatform Version
            requestData.MetricsCollection.Add(TelemetryDataConstants.TestPlatformVersion, Product.Version);
        }

        /// <summary>
        /// Checks whether Telemetry opted in or not. 
        /// By Default opting out
        /// </summary>
        /// <returns>Returns Telemetry Opted out or not</returns>
        private static bool IsTelemetryOptedIn()
        {
            var telemetryStatus = Environment.GetEnvironmentVariable("VSTEST_TELEMETRY_OPTEDIN");
            return !string.IsNullOrEmpty(telemetryStatus) && telemetryStatus.Equals("1", StringComparison.Ordinal);
        }

        /// <summary>
        /// Gets Request Data
        /// </summary>
        /// <param name="protocolConfig">Protocol Config</param>
        /// <returns></returns>
        private IRequestData GetRequestData(ProtocolConfig protocolConfig)
        {
            return new RequestData
                       {
                           ProtocolConfig = protocolConfig,
                           MetricsCollection =
                               this.telemetryOptedIn
                                   ? (IMetricsCollection)new MetricsCollection()
                                   : new NoOpMetricsCollection(),
                           IsTelemetryOptedIn = this.telemetryOptedIn
                       };
        }

        private List<String> GetSources(TestRunRequestPayload testRunRequestPayload)
        {
            List<string> sources = new List<string>();
            if (testRunRequestPayload.Sources != null && testRunRequestPayload.Sources.Count > 0)
            {
                sources = testRunRequestPayload.Sources;
            }
            else if (testRunRequestPayload.TestCases != null && testRunRequestPayload.TestCases.Count > 0)
            {
                ISet<string> sourcesSet = new HashSet<string>();
                foreach (var testCase in testRunRequestPayload.TestCases)
                {
                    sourcesSet.Add(testCase.Source);
                }
                sources = sourcesSet.ToList();
            }
            return sources;
        }
    }
}<|MERGE_RESOLUTION|>--- conflicted
+++ resolved
@@ -242,17 +242,15 @@
                 runsettings = updatedRunsettings;
             }
 
-<<<<<<< HEAD
             var runConfiguration = XmlRunSettingsUtilities.GetRunConfigurationNode(runsettings);
             var batchSize = runConfiguration.BatchSize;
 
             this.CollectMetrics(requestData, runConfiguration);
-=======
+
             if (!commandLineOptions.IsDesignMode && string.IsNullOrWhiteSpace(runsettings))
             {
                 GenerateFakesUtilities.GenerateFakesSettings(this.commandLineOptions, this.commandLineOptions.Sources.ToList(), ref runsettings);
             }
->>>>>>> f650bf38
 
             if (testRunRequestPayload.Sources != null && testRunRequestPayload.Sources.Any())
             {
