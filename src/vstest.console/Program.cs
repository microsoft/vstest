// Copyright (c) Microsoft. All rights reserved.

namespace Microsoft.VisualStudio.TestPlatform.CommandLine
{
<<<<<<< HEAD
    using System;

=======
    using CoreUtilities.Tracing;
>>>>>>> 4f07f200
    using Microsoft.VisualStudio.TestPlatform.Utilities;

    /// <summary>
    /// Main entry point for the command line runner.
    /// </summary>
    public static class Program
    {
        /// <summary>
        /// Main entry point. Hands off execution to the executor class.
        /// </summary>
        /// <param name="args">Arguments provided on the command line.</param>
        /// <returns>0 if everything was successful and 1 otherwise.</returns>
        public static int Main(string[] args)
        {
            var debugEnabled = Environment.GetEnvironmentVariable("VSTEST_RUNNER_DEBUG");
            if (!string.IsNullOrEmpty(debugEnabled) && debugEnabled.Equals("1", StringComparison.Ordinal))
            {
                ConsoleOutput.Instance.WriteLine("Waiting for debugger attach...", OutputLevel.Information);

                var currentProcess = System.Diagnostics.Process.GetCurrentProcess();
                ConsoleOutput.Instance.WriteLine(
                    string.Format("Process Id: {0}, Name: {1}", currentProcess.Id, currentProcess.ProcessName),
                    OutputLevel.Information);

                while (!System.Diagnostics.Debugger.IsAttached)
                {
                    System.Threading.Thread.Sleep(1000);
                }

                System.Diagnostics.Debugger.Break();
            }

            return new Executor(ConsoleOutput.Instance).Execute(args);
        }
    }
}<|MERGE_RESOLUTION|>--- conflicted
+++ resolved
@@ -2,12 +2,7 @@
 
 namespace Microsoft.VisualStudio.TestPlatform.CommandLine
 {
-<<<<<<< HEAD
     using System;
-
-=======
-    using CoreUtilities.Tracing;
->>>>>>> 4f07f200
     using Microsoft.VisualStudio.TestPlatform.Utilities;
 
     /// <summary>
