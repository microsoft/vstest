﻿<?xml version="1.0"?>
<package >
  <metadata>
    <id>Microsoft.TestPlatform</id>
    <version>15.0.0</version>
    <title>Microsoft.TestPlatform</title>
    <authors>Microsoft</authors>
    <owners>Microsoft</owners>
    <requireLicenseAcceptance>true</requireLicenseAcceptance>
    <description>The cross platform Microsoft Test Platform.</description>
    <licenseUrl>http://www.microsoft.com/web/webpi/eula/net_library_eula_enu.htm</licenseUrl>
    <iconUrl>http://go.microsoft.com/fwlink/?LinkID=288859</iconUrl>
    <copyright>Copyright © Microsoft Corporation</copyright>
  </metadata>
  <files>
<<<<<<< HEAD
    <file src="net46\$Runtime$\**\*.*" target="tools\net46\" />
=======
    <file src="net46\**\*.*" target="tools\net46\" />
>>>>>>> eb53162b
    <file src="netcoreapp1.0\**\*.*" target="tools\netcoreapp1.0\" />
    <file src="netcoreapp1.0\**\*.*" target="lib\netcoreapp1.0\" />
  </files>
</package><|MERGE_RESOLUTION|>--- conflicted
+++ resolved
@@ -13,11 +13,7 @@
     <copyright>Copyright © Microsoft Corporation</copyright>
   </metadata>
   <files>
-<<<<<<< HEAD
-    <file src="net46\$Runtime$\**\*.*" target="tools\net46\" />
-=======
     <file src="net46\**\*.*" target="tools\net46\" />
->>>>>>> eb53162b
     <file src="netcoreapp1.0\**\*.*" target="tools\netcoreapp1.0\" />
     <file src="netcoreapp1.0\**\*.*" target="lib\netcoreapp1.0\" />
   </files>
