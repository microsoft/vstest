--- conflicted
+++ resolved
@@ -48,12 +48,8 @@
     protected override Encoding StandardOutputEncoding => _disableUtf8ConsoleEncoding ? base.StandardOutputEncoding : Encoding.UTF8;
 
     private readonly string _messageSplitter = "||||";
-<<<<<<< HEAD
-    private readonly string[] _messageSplitterArray = ["||||"];
-=======
-    private readonly string[] _messageSplitterArray = new[] { "||||" };
+    private readonly string[] _messageSplitterArray = [ "||||" ];
     private readonly string _ansiReset = "\x1b[39;49m";
->>>>>>> 56add7a7
 
     private readonly bool _disableUtf8ConsoleEncoding;
     private readonly bool _canBePrependedWithAnsi;
