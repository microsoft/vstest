--- conflicted
+++ resolved
@@ -23,17 +23,9 @@
     /// </summary>
     public static Framework DefaultFramework { get; }
 #if NETFRAMEWORK
-<<<<<<< HEAD
-        FromString(".NETFramework,Version=v4.0");
-#elif NETSTANDARD1_0
-        null;
-#else
-        FromString(".NETCoreApp,Version=v1.0");
-=======
         = Framework.FromString(".NETFramework,Version=v4.0");
 #elif !NETSTANDARD1_0
         = Framework.FromString(".NETCoreApp,Version=v1.0");
->>>>>>> 695dee23
 #endif
 
     /// <summary>
