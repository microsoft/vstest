﻿// Copyright (c) Microsoft Corporation. All rights reserved.
// Licensed under the MIT license. See LICENSE file in the project root for full license information.

namespace Microsoft.VisualStudio.TestPlatform.ObjectModel.Client;

using System;
using System.Runtime.Serialization;

/// <summary>
/// Defines the test session info object to be passed around between vstest.console and
/// vstest.console wrapper in order to indentify the current session.
/// </summary>
[DataContract]
public class TestSessionInfo : IEquatable<TestSessionInfo>
{
    /// <summary>
<<<<<<< HEAD
    /// Creates an instance of the current class.
=======
    /// Defines the test session info object to be passed around between vstest.console and
    /// vstest.console wrapper in order to identify the current session.
>>>>>>> be0ee8db
    /// </summary>
    public TestSessionInfo()
    {
        Id = Guid.NewGuid();
    }

    /// <summary>
    /// Gets the session id.
    /// </summary>
    [DataMember]
    public Guid Id { get; private set; }

    /// <summary>
    /// Calculates the hash code for the current object.
    /// </summary>
    /// 
    /// <returns>An integer representing the computed hashcode value.</returns>
    public override int GetHashCode()
    {
        return Id.GetHashCode();
    }

    /// <summary>
    /// Checks if the specified object is equal to the current instance.
    /// </summary>
    /// 
    /// <param name="obj">The object to be checked.</param>
    /// 
    /// <returns>True if the two objects are equal, false otherwise.</returns>
    public override bool Equals(object obj)
    {
        return Equals(obj as TestSessionInfo);
    }

    /// <summary>
    /// Checks if the specified session is equal to the current instance.
    /// </summary>
    /// 
    /// <param name="other">The session to be checked.</param>
    /// 
    /// <returns>True if the two sessions are equal, false otherwise.</returns>
    public bool Equals(TestSessionInfo other)
    {
        return other != null && Id == other.Id;
    }
}<|MERGE_RESOLUTION|>--- conflicted
+++ resolved
@@ -8,18 +8,13 @@
 
 /// <summary>
 /// Defines the test session info object to be passed around between vstest.console and
-/// vstest.console wrapper in order to indentify the current session.
+/// vstest.console wrapper in order to identify the current session.
 /// </summary>
 [DataContract]
 public class TestSessionInfo : IEquatable<TestSessionInfo>
 {
     /// <summary>
-<<<<<<< HEAD
     /// Creates an instance of the current class.
-=======
-    /// Defines the test session info object to be passed around between vstest.console and
-    /// vstest.console wrapper in order to identify the current session.
->>>>>>> be0ee8db
     /// </summary>
     public TestSessionInfo()
     {
