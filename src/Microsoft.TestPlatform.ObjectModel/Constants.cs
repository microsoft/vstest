// Copyright (c) Microsoft Corporation. All rights reserved.
// Licensed under the MIT license. See LICENSE file in the project root for full license information.

namespace Microsoft.VisualStudio.TestPlatform.ObjectModel;

using System;
using System.IO;

using Utilities;
using Client;
using PlatformAbstractions;

/// <summary>
/// Defines the defaults/constants used across different components.
/// </summary>
public static class Constants
{
<<<<<<< HEAD
    using System;
    using System.IO;

    using Microsoft.VisualStudio.TestPlatform.ObjectModel.Utilities;
    using Microsoft.VisualStudio.TestPlatform.ObjectModel.Client;
    using Microsoft.VisualStudio.TestPlatform.PlatformAbstractions;

    /// <summary>
    /// Defines the defaults/constants used across different components.
    /// </summary>
    public static class Constants
    {
        /// <summary>
        /// The in process data collection run settings name.
        /// </summary>
        public const string InProcDataCollectionRunSettingsName = "InProcDataCollectionRunSettings";

        /// <summary>
        /// The in process data collector setting name.
        /// </summary>
        public const string InProcDataCollectorSettingName = "InProcDataCollector";

        /// <summary>
        /// The in process data collectors setting name.
        /// </summary>
        public const string InProcDataCollectorsSettingName = "InProcDataCollectors";

        /// <summary>
        /// Name of collect dump option for blame.
        /// </summary>
        public const string BlameCollectDumpKey = "CollectDump";

        /// <summary>
        /// Name of collect dump option for blame.
        /// </summary>
        public const string BlameCollectHangDumpKey = "CollectHangDump";

        /// <summary>
        /// Name of collect hang dump option for blame.
        /// </summary>
        public const string CollectDumpOnTestSessionHang = "CollectDumpOnTestSessionHang";

        /// <summary>
        /// Name of data collection settings node in RunSettings.
        /// </summary>
        public const string DataCollectionRunSettingsName = "DataCollectionRunSettings";

        /// <summary>
        /// Name of logger run settings node in RunSettings.
        /// </summary>
        public const string LoggerRunSettingsName = "LoggerRunSettings";

        /// <summary>
        /// Name of loggers node in RunSettings.
        /// </summary>
        public const string LoggersSettingName = "Loggers";

        /// <summary>
        /// Name of logger node in RunSettings.
        /// </summary>
        public const string LoggerSettingName = "Logger";

        /// <summary>
        /// Name of friendlyName attribute of logger node.
        /// </summary>
        public const string LoggerFriendlyName = "friendlyName";

        /// <summary>
        /// Name of friendlyName attribute of logger node in lower case.
        /// </summary>
        public const string LoggerFriendlyNameLower = "friendlyname";

        /// <summary>
        /// Name of uri attribute of logger node.
        /// </summary>
        public const string LoggerUriName = "uri";

        /// <summary>
        /// Name of assemblyQualifiedName attribute of logger node.
        /// </summary>
        public const string LoggerAssemblyQualifiedName = "assemblyQualifiedName";

        /// <summary>
        /// Name of assemblyQualifiedName attribute of logger node in lower case.
        /// </summary>
        public const string LoggerAssemblyQualifiedNameLower = "assemblyqualifiedname";

        /// <summary>
        /// Name of codeBase attribute of logger node.
        /// </summary>
        public const string LoggerCodeBase = "codeBase";

        /// <summary>
        /// Name of codeBase attribute of logger node in lower case.
        /// </summary>
        public const string LoggerCodeBaseLower = "codebase";

        /// <summary>
        /// Name of enabled attribute of logger node.
        /// </summary>
        public const string LoggerEnabledName = "enabled";

        /// <summary>
        /// Name of configuration element of logger node.
        /// </summary>
        public const string LoggerConfigurationName = "Configuration";

        /// <summary>
        /// Name of configuration element of logger node in lower case.
        /// </summary>
        public const string LoggerConfigurationNameLower = "configuration";

        /// <summary>
        /// Name of TreatNoTestsAsError parameter
        /// </summary>
        public const string TreatNoTestsAsError = "TreatNoTestsAsError";

        /// <summary>
        /// Name of RunConfiguration settings node in RunSettings.
        /// </summary>
        public const string RunConfigurationSettingsName = "RunConfiguration";

        /// <summary>
        /// Default testrunner if testrunner is not specified
        /// </summary>
        public const string UnspecifiedAdapterPath = "_none_";

        public const string DataCollectorsSettingName = "DataCollectors";

        public const string RunSettingsName = "RunSettings";

        public const string DataCollectorSettingName = "DataCollector";

        /// <summary>
        /// Pattern used to find test run parameter node.
        /// </summary>
        public const string TestRunParametersName = "TestRunParameters";

        /// <summary>
        /// Type of the unit test extension. (Extension author will use this name while authoring their Vsix)
        /// </summary>
        public const string UnitTestExtensionType = "UnitTestExtension";

        /// <summary>
        /// Maximum size of the trace log file (in kilobytes).
        /// </summary>
        public const string TraceLogMaxFileSizeInKB = "TraceLogMaxFileSizeInKb";

        public const string EmptyRunSettings = @"<RunSettings></RunSettings>";

        public static readonly Architecture DefaultPlatform = XmlRunSettingsUtilities.OSArchitecture;

        /// <summary>
        /// Adding this for compatibility
        /// </summary>
        public const FrameworkVersion DefaultFramework = FrameworkVersion.Framework40;

        /// <summary>
        /// Default option for parallel execution
        /// </summary>
        public const int DefaultCpuCount = 1;

        /// <summary>
        /// The default batch size.
        /// </summary>
        public const long DefaultBatchSize = 10;

        /// <summary>
        /// The default protocol version
        /// </summary>
        public static readonly ProtocolConfig DefaultProtocolConfig = new ProtocolConfig { Version = 6 };

        /// <summary>
        /// The minimum protocol version that has debug support
        /// </summary>
        public const int MinimumProtocolVersionWithDebugSupport = 3;

        /// <summary>
        /// The minimum protocol version that has debug support
        /// </summary>
        public const int MinimumProtocolVersionWithCancelDiscoveryEventHandlerSupport = 6;

        /// <summary>
        /// Name of the results directory
        /// </summary>
        public const string ResultsDirectoryName = "TestResults";

        /// <summary>
        /// Default results directory.
        /// </summary>
        public static readonly string DefaultResultsDirectory =
=======
    /// <summary>
    /// The in process data collection run settings name.
    /// </summary>
    public const string InProcDataCollectionRunSettingsName = "InProcDataCollectionRunSettings";

    /// <summary>
    /// The in process data collector setting name.
    /// </summary>
    public const string InProcDataCollectorSettingName = "InProcDataCollector";

    /// <summary>
    /// The in process data collectors setting name.
    /// </summary>
    public const string InProcDataCollectorsSettingName = "InProcDataCollectors";

    /// <summary>
    /// Name of collect dump option for blame.
    /// </summary>
    public const string BlameCollectDumpKey = "CollectDump";

    /// <summary>
    /// Name of collect dump option for blame.
    /// </summary>
    public const string BlameCollectHangDumpKey = "CollectHangDump";

    /// <summary>
    /// Name of collect hang dump option for blame.
    /// </summary>
    public const string CollectDumpOnTestSessionHang = "CollectDumpOnTestSessionHang";

    /// <summary>
    /// Name of data collection settings node in RunSettings.
    /// </summary>
    public const string DataCollectionRunSettingsName = "DataCollectionRunSettings";

    /// <summary>
    /// Name of logger run settings node in RunSettings.
    /// </summary>
    public const string LoggerRunSettingsName = "LoggerRunSettings";

    /// <summary>
    /// Name of loggers node in RunSettings.
    /// </summary>
    public const string LoggersSettingName = "Loggers";

    /// <summary>
    /// Name of logger node in RunSettings.
    /// </summary>
    public const string LoggerSettingName = "Logger";

    /// <summary>
    /// Name of friendlyName attribute of logger node.
    /// </summary>
    public const string LoggerFriendlyName = "friendlyName";

    /// <summary>
    /// Name of friendlyName attribute of logger node in lower case.
    /// </summary>
    public const string LoggerFriendlyNameLower = "friendlyname";

    /// <summary>
    /// Name of uri attribute of logger node.
    /// </summary>
    public const string LoggerUriName = "uri";

    /// <summary>
    /// Name of assemblyQualifiedName attribute of logger node.
    /// </summary>
    public const string LoggerAssemblyQualifiedName = "assemblyQualifiedName";

    /// <summary>
    /// Name of assemblyQualifiedName attribute of logger node in lower case.
    /// </summary>
    public const string LoggerAssemblyQualifiedNameLower = "assemblyqualifiedname";

    /// <summary>
    /// Name of codeBase attribute of logger node.
    /// </summary>
    public const string LoggerCodeBase = "codeBase";

    /// <summary>
    /// Name of codeBase attribute of logger node in lower case.
    /// </summary>
    public const string LoggerCodeBaseLower = "codebase";

    /// <summary>
    /// Name of enabled attribute of logger node.
    /// </summary>
    public const string LoggerEnabledName = "enabled";

    /// <summary>
    /// Name of configuration element of logger node.
    /// </summary>
    public const string LoggerConfigurationName = "Configuration";

    /// <summary>
    /// Name of configuration element of logger node in lower case.
    /// </summary>
    public const string LoggerConfigurationNameLower = "configuration";

    /// <summary>
    /// Name of TreatNoTestsAsError parameter
    /// </summary>
    public const string TreatNoTestsAsError = "TreatNoTestsAsError";

    /// <summary>
    /// Name of RunConfiguration settings node in RunSettings.
    /// </summary>
    public const string RunConfigurationSettingsName = "RunConfiguration";

    /// <summary>
    /// Default testrunner if testrunner is not specified
    /// </summary>
    public const string UnspecifiedAdapterPath = "_none_";

    public const string DataCollectorsSettingName = "DataCollectors";

    public const string RunSettingsName = "RunSettings";

    public const string DataCollectorSettingName = "DataCollector";

    /// <summary>
    /// Pattern used to find test run parameter node.
    /// </summary>
    public const string TestRunParametersName = "TestRunParameters";

    /// <summary>
    /// Type of the unit test extension. (Extension author will use this name while authoring their Vsix)
    /// </summary>
    public const string UnitTestExtensionType = "UnitTestExtension";

    /// <summary>
    /// Maximum size of the trace log file (in kilobytes).
    /// </summary>
    public const string TraceLogMaxFileSizeInKB = "TraceLogMaxFileSizeInKb";

    public const string EmptyRunSettings = @"<RunSettings></RunSettings>";

    public static readonly Architecture DefaultPlatform = XmlRunSettingsUtilities.OSArchitecture;

    /// <summary>
    /// Adding this for compatibility
    /// </summary>
    public const FrameworkVersion DefaultFramework = FrameworkVersion.Framework40;

    /// <summary>
    /// Default option for parallel execution
    /// </summary>
    public const int DefaultCpuCount = 1;

    /// <summary>
    /// The default batch size.
    /// </summary>
    public const long DefaultBatchSize = 10;

    /// <summary>
    /// The default protocol version
    /// </summary>
    public static readonly ProtocolConfig DefaultProtocolConfig = new() { Version = 5 };

    /// <summary>
    /// The minimum protocol version that has debug support
    /// </summary>
    public const int MinimumProtocolVersionWithDebugSupport = 3;

    /// <summary>
    /// Name of the results directory
    /// </summary>
    public const string ResultsDirectoryName = "TestResults";

    /// <summary>
    /// Default results directory.
    /// </summary>
    public static readonly string DefaultResultsDirectory =
>>>>>>> 75765f2a
#if NETSTANDARD1_0
            Path.Combine(".", ResultsDirectoryName);
#else
        Path.Combine(Directory.GetCurrentDirectory(), ResultsDirectoryName);
#endif

    /// <summary>
    /// Default treatment of error from test adapters.
    /// </summary>
    public const bool DefaultTreatTestAdapterErrorsAsWarnings = false;

    /// <summary>
    /// The default execution thread apartment state.
    /// </summary>
    [CLSCompliant(false)]
#if NETFRAMEWORK
    // Keeping default STA thread for desktop tests for UI/Functional test scenarios
    public static readonly PlatformApartmentState DefaultExecutionThreadApartmentState = PlatformApartmentState.STA;
#else
    // STA threads are not supported for net core, default to MTA
    public static readonly PlatformApartmentState DefaultExecutionThreadApartmentState = PlatformApartmentState.MTA;
#endif

    /// <summary>
    ///  Constants for detecting .net framework.
    /// </summary>
    public const string TargetFrameworkAttributeFullName = "System.Runtime.Versioning.TargetFrameworkAttribute";

    public const string DotNetFrameWorkStringPrefix = ".NETFramework,Version=";

    public const string DotNetFramework35 = ".NETFramework,Version=v3.5";

    public const string DotNetFramework40 = ".NETFramework,Version=v4.0";

    public const string DotNetFramework45 = ".NETFramework,Version=v4.5";

    public const string DotNetFramework451 = ".NETFramework,Version=v4.5.1";

    public const string DotNetFramework46 = ".NETFramework,Version=v4.6";

    public const string DotNetFrameworkCore10 = ".NETCoreApp,Version=v1.0";

    public const string DotNetFrameworkUap10 = "UAP,Version=v10.0";

    public const string TargetFrameworkName = "TargetFrameworkName";
}

/// <summary>
/// Default parameters to be passed onto all loggers.
/// </summary>
public static class DefaultLoggerParameterNames
{
    // Denotes target location for test run results
    // For ex. TrxLogger saves test run results at this target
    public const string TestRunDirectory = "TestRunDirectory";

    // Denotes target framework for the tests.
    public const string TargetFramework = "TargetFramework";
}<|MERGE_RESOLUTION|>--- conflicted
+++ resolved
@@ -15,199 +15,6 @@
 /// </summary>
 public static class Constants
 {
-<<<<<<< HEAD
-    using System;
-    using System.IO;
-
-    using Microsoft.VisualStudio.TestPlatform.ObjectModel.Utilities;
-    using Microsoft.VisualStudio.TestPlatform.ObjectModel.Client;
-    using Microsoft.VisualStudio.TestPlatform.PlatformAbstractions;
-
-    /// <summary>
-    /// Defines the defaults/constants used across different components.
-    /// </summary>
-    public static class Constants
-    {
-        /// <summary>
-        /// The in process data collection run settings name.
-        /// </summary>
-        public const string InProcDataCollectionRunSettingsName = "InProcDataCollectionRunSettings";
-
-        /// <summary>
-        /// The in process data collector setting name.
-        /// </summary>
-        public const string InProcDataCollectorSettingName = "InProcDataCollector";
-
-        /// <summary>
-        /// The in process data collectors setting name.
-        /// </summary>
-        public const string InProcDataCollectorsSettingName = "InProcDataCollectors";
-
-        /// <summary>
-        /// Name of collect dump option for blame.
-        /// </summary>
-        public const string BlameCollectDumpKey = "CollectDump";
-
-        /// <summary>
-        /// Name of collect dump option for blame.
-        /// </summary>
-        public const string BlameCollectHangDumpKey = "CollectHangDump";
-
-        /// <summary>
-        /// Name of collect hang dump option for blame.
-        /// </summary>
-        public const string CollectDumpOnTestSessionHang = "CollectDumpOnTestSessionHang";
-
-        /// <summary>
-        /// Name of data collection settings node in RunSettings.
-        /// </summary>
-        public const string DataCollectionRunSettingsName = "DataCollectionRunSettings";
-
-        /// <summary>
-        /// Name of logger run settings node in RunSettings.
-        /// </summary>
-        public const string LoggerRunSettingsName = "LoggerRunSettings";
-
-        /// <summary>
-        /// Name of loggers node in RunSettings.
-        /// </summary>
-        public const string LoggersSettingName = "Loggers";
-
-        /// <summary>
-        /// Name of logger node in RunSettings.
-        /// </summary>
-        public const string LoggerSettingName = "Logger";
-
-        /// <summary>
-        /// Name of friendlyName attribute of logger node.
-        /// </summary>
-        public const string LoggerFriendlyName = "friendlyName";
-
-        /// <summary>
-        /// Name of friendlyName attribute of logger node in lower case.
-        /// </summary>
-        public const string LoggerFriendlyNameLower = "friendlyname";
-
-        /// <summary>
-        /// Name of uri attribute of logger node.
-        /// </summary>
-        public const string LoggerUriName = "uri";
-
-        /// <summary>
-        /// Name of assemblyQualifiedName attribute of logger node.
-        /// </summary>
-        public const string LoggerAssemblyQualifiedName = "assemblyQualifiedName";
-
-        /// <summary>
-        /// Name of assemblyQualifiedName attribute of logger node in lower case.
-        /// </summary>
-        public const string LoggerAssemblyQualifiedNameLower = "assemblyqualifiedname";
-
-        /// <summary>
-        /// Name of codeBase attribute of logger node.
-        /// </summary>
-        public const string LoggerCodeBase = "codeBase";
-
-        /// <summary>
-        /// Name of codeBase attribute of logger node in lower case.
-        /// </summary>
-        public const string LoggerCodeBaseLower = "codebase";
-
-        /// <summary>
-        /// Name of enabled attribute of logger node.
-        /// </summary>
-        public const string LoggerEnabledName = "enabled";
-
-        /// <summary>
-        /// Name of configuration element of logger node.
-        /// </summary>
-        public const string LoggerConfigurationName = "Configuration";
-
-        /// <summary>
-        /// Name of configuration element of logger node in lower case.
-        /// </summary>
-        public const string LoggerConfigurationNameLower = "configuration";
-
-        /// <summary>
-        /// Name of TreatNoTestsAsError parameter
-        /// </summary>
-        public const string TreatNoTestsAsError = "TreatNoTestsAsError";
-
-        /// <summary>
-        /// Name of RunConfiguration settings node in RunSettings.
-        /// </summary>
-        public const string RunConfigurationSettingsName = "RunConfiguration";
-
-        /// <summary>
-        /// Default testrunner if testrunner is not specified
-        /// </summary>
-        public const string UnspecifiedAdapterPath = "_none_";
-
-        public const string DataCollectorsSettingName = "DataCollectors";
-
-        public const string RunSettingsName = "RunSettings";
-
-        public const string DataCollectorSettingName = "DataCollector";
-
-        /// <summary>
-        /// Pattern used to find test run parameter node.
-        /// </summary>
-        public const string TestRunParametersName = "TestRunParameters";
-
-        /// <summary>
-        /// Type of the unit test extension. (Extension author will use this name while authoring their Vsix)
-        /// </summary>
-        public const string UnitTestExtensionType = "UnitTestExtension";
-
-        /// <summary>
-        /// Maximum size of the trace log file (in kilobytes).
-        /// </summary>
-        public const string TraceLogMaxFileSizeInKB = "TraceLogMaxFileSizeInKb";
-
-        public const string EmptyRunSettings = @"<RunSettings></RunSettings>";
-
-        public static readonly Architecture DefaultPlatform = XmlRunSettingsUtilities.OSArchitecture;
-
-        /// <summary>
-        /// Adding this for compatibility
-        /// </summary>
-        public const FrameworkVersion DefaultFramework = FrameworkVersion.Framework40;
-
-        /// <summary>
-        /// Default option for parallel execution
-        /// </summary>
-        public const int DefaultCpuCount = 1;
-
-        /// <summary>
-        /// The default batch size.
-        /// </summary>
-        public const long DefaultBatchSize = 10;
-
-        /// <summary>
-        /// The default protocol version
-        /// </summary>
-        public static readonly ProtocolConfig DefaultProtocolConfig = new ProtocolConfig { Version = 6 };
-
-        /// <summary>
-        /// The minimum protocol version that has debug support
-        /// </summary>
-        public const int MinimumProtocolVersionWithDebugSupport = 3;
-
-        /// <summary>
-        /// The minimum protocol version that has debug support
-        /// </summary>
-        public const int MinimumProtocolVersionWithCancelDiscoveryEventHandlerSupport = 6;
-
-        /// <summary>
-        /// Name of the results directory
-        /// </summary>
-        public const string ResultsDirectoryName = "TestResults";
-
-        /// <summary>
-        /// Default results directory.
-        /// </summary>
-        public static readonly string DefaultResultsDirectory =
-=======
     /// <summary>
     /// The in process data collection run settings name.
     /// </summary>
@@ -366,7 +173,7 @@
     /// <summary>
     /// The default protocol version
     /// </summary>
-    public static readonly ProtocolConfig DefaultProtocolConfig = new() { Version = 5 };
+    public static readonly ProtocolConfig DefaultProtocolConfig = new() { Version = 6 };
 
     /// <summary>
     /// The minimum protocol version that has debug support
@@ -374,6 +181,11 @@
     public const int MinimumProtocolVersionWithDebugSupport = 3;
 
     /// <summary>
+    /// The minimum protocol version that has debug support
+    /// </summary>
+    public const int MinimumProtocolVersionWithCancelDiscoveryEventHandlerSupport = 6;
+
+    /// <summary>
     /// Name of the results directory
     /// </summary>
     public const string ResultsDirectoryName = "TestResults";
@@ -382,7 +194,6 @@
     /// Default results directory.
     /// </summary>
     public static readonly string DefaultResultsDirectory =
->>>>>>> 75765f2a
 #if NETSTANDARD1_0
             Path.Combine(".", ResultsDirectoryName);
 #else
