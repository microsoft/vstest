// Copyright (c) Microsoft Corporation. All rights reserved.
// Licensed under the MIT license. See LICENSE file in the project root for full license information.

namespace Microsoft.VisualStudio.TestPlatform.ObjectModel.Client
{
    using System;
    using Microsoft.VisualStudio.TestPlatform.ObjectModel.Logging;

    /// <summary>
    /// Exposes events that Test Loggers can register for.
    /// </summary>
    public abstract class TestLoggerEvents
    {
        #region Constructor

        /// <summary>
        /// Default constructor.
        /// </summary>
        protected TestLoggerEvents()
        {
        }

        #endregion

        #region Events

        /// <summary>
        /// Raised when a test message is received.
        /// </summary>
        public abstract event EventHandler<TestRunMessageEventArgs> TestRunMessage;

        /// <summary>
        /// Raised when a test run starts.
        /// </summary>
        public abstract event EventHandler<TestRunStartEventArgs> TestRunStart;

        /// <summary>
        /// Raised when a test result is received.
        /// </summary>
        public abstract event EventHandler<TestResultEventArgs> TestResult;

        /// <summary>
        /// Raised when a test run is complete.
        /// </summary>
        public abstract event EventHandler<TestRunCompleteEventArgs> TestRunComplete;

        /// <summary>
<<<<<<< HEAD
        /// Raised when test discovery starts
        /// </summary>
        public abstract event EventHandler<DiscoveryStartEventArgs> DiscoveryStart;
=======
        /// Raised when a discovery message is received.
        /// </summary>
        public abstract event EventHandler<TestRunMessageEventArgs> DiscoveryMessage;

        /// <summary>
        /// Raised when discovered tests are received
        /// </summary>
        public abstract event EventHandler<DiscoveredTestsEventArgs> DiscoveredTests;

        /// <summary>
        /// Raised when test discovery is complete
        /// </summary>
        public abstract event EventHandler<DiscoveryCompleteEventArgs> DiscoveryComplete;

>>>>>>> e48d96d9
        #endregion
    }
}<|MERGE_RESOLUTION|>--- conflicted
+++ resolved
@@ -45,11 +45,11 @@
         public abstract event EventHandler<TestRunCompleteEventArgs> TestRunComplete;
 
         /// <summary>
-<<<<<<< HEAD
         /// Raised when test discovery starts
         /// </summary>
         public abstract event EventHandler<DiscoveryStartEventArgs> DiscoveryStart;
-=======
+
+        /// <summary>
         /// Raised when a discovery message is received.
         /// </summary>
         public abstract event EventHandler<TestRunMessageEventArgs> DiscoveryMessage;
@@ -64,7 +64,6 @@
         /// </summary>
         public abstract event EventHandler<DiscoveryCompleteEventArgs> DiscoveryComplete;
 
->>>>>>> e48d96d9
         #endregion
     }
 }