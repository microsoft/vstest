--- conflicted
+++ resolved
@@ -163,18 +163,10 @@
     /// <exception cref="InvalidOperationException"></exception>
     private static PortablePdbReader CreatePortablePdbReaderFromPEData(string binaryPath)
     {
-<<<<<<< HEAD
-        var peReader = new PEReader(new FileStream(binaryPath, FileMode.Open, FileAccess.Read));
-
-        // (_) => null is stream reader factory for the pdb. We don't need that stream.
-        // out _ is the path to the found pdb, we also don't need that.
-        var hasPdb = peReader.TryOpenAssociatedPortablePdb(binaryPath, (_) => null, out MetadataReaderProvider mp, out _);
-=======
         using var dllStream = new FileStream(binaryPath, FileMode.Open, FileAccess.Read);
         using var peReader = new PEReader(dllStream);
 
         var hasPdb = peReader.TryOpenAssociatedPortablePdb(binaryPath, pdbPath => new FileStream(pdbPath, FileMode.Open, FileAccess.Read), out MetadataReaderProvider mp, pdbPath: out _);
->>>>>>> 90e9c21e
 
         // The out parameters don't give additional info about the pdbFile in case it is not found. So we have few reasons to fail:
         if (!hasPdb)
