--- conflicted
+++ resolved
@@ -136,16 +136,6 @@
         #region Constructor       
 
         /// <summary>
-<<<<<<< HEAD
-        /// Default constructor added for serialization/deserialization.
-        /// </summary>
-        public TestCaseStartEventArgs()
-        {
-        }
-
-        /// <summary>
-=======
->>>>>>> 0db1e91f
         /// Initializes a new instance of the <see cref="TestCaseStartEventArgs"/> class with default datacollection context.
         /// </summary>
         /// <param name="testElement">
@@ -230,19 +220,6 @@
         /// <param name="testOutcome">
         /// The test outcome.
         /// </param>
-        public TestCaseEndEventArgs(TestCase testElement, TestOutcome testOutcome) : this(new DataCollectionContext(new SessionId(Guid.Empty)), testElement, testOutcome)
-        {
-        }
-
-        /// <summary>
-        /// Initializes a new instance of the <see cref="TestCaseEndEventArgs"/> class with default data collection context.
-        /// </summary>
-        /// <param name="testElement">
-        /// The test element.
-        /// </param>
-        /// <param name="testOutcome">
-        /// The test outcome.
-        /// </param>
         /// <remarks>
         /// Default constructor with default DataCollectionContext.
         /// DataCollectionContext with empty session signifies that is it irrelevent in the current context.
@@ -357,20 +334,16 @@
     public sealed class TestResultEventArgs : TestCaseEventArgs
     {
         #region Constructor
-<<<<<<< HEAD
-        /// <summary>
-        /// Default constructor added for serialization/deserialization.
-        /// </summary>
-        public TestResultEventArgs()
-        {
-        }
-
         /// <summary>
         /// Initializes a new instance of the <see cref="TestResultEventArgs"/> class with default data collection context.
         /// </summary>
         /// <param name="testResult">
         /// The test result.
         /// </param>
+        /// <remarks>
+        /// Default constructor with default DataCollectionContext.
+        /// DataCollectionContext with empty session signifies that is it irrelevent in the current context.
+        /// </remarks>
         public TestResultEventArgs(TestResult testResult)
             : this(new DataCollectionContext(new SessionId(Guid.Empty)), testResult)
         {
@@ -398,53 +371,10 @@
             //  and the Execution Plugin Manager will fill this in for us before the event
             //  is sent to the data collector when running in a production environment.
             this.TestResult = testResult;
-=======
-
-        /// <summary>
-        /// Initializes a new instance of the <see cref="TestResultEventArgs"/> class with default data collection context.
-        /// </summary>
-        /// <param name="testResult">
-        /// The test result.
-        /// </param>
-        /// <remarks>
-        /// Default constructor with default DataCollectionContext.
-        /// DataCollectionContext with empty session signifies that is it irrelevent in the current context.
-        /// </remarks>
-        public TestResultEventArgs(TestResult testResult)
-            : this(new DataCollectionContext(new SessionId(Guid.Empty)), testResult)
-        {
->>>>>>> 0db1e91f
         }
 
         /// <summary>
         /// Initializes a new instance of the <see cref="TestResultEventArgs"/> class. 
-<<<<<<< HEAD
-=======
-        /// Initializes the instance by storing the given information.
-        /// </summary>
-        /// <param name="context">
-        /// Context information for the test case
-        /// </param>
-        /// <param name="testResult">
-        /// The test Result.
-        /// </param>
-        public TestResultEventArgs(
-            DataCollectionContext context,
-            TestResult testResult)
-            : base(context, testResult.TestCase)
-        {
-            // NOTE: ONLY USE FOR UNIT TESTING!
-            //  This overload is only here for 3rd parties to use for unit testing
-            //  their data collectors.  Internally we should not be passing the test element
-            //  around in the events as this is extra information that needs to be seralized
-            //  and the Execution Plugin Manager will fill this in for us before the event
-            //  is sent to the data collector when running in a production environment.
-            this.TestResult = testResult;
-        }
-
-        /// <summary>
-        /// Initializes a new instance of the <see cref="TestResultEventArgs"/> class. 
->>>>>>> 0db1e91f
         /// Initializes the instance by storing the given information
         /// </summary>
         /// <param name="context">
