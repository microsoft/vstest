--- conflicted
+++ resolved
@@ -335,12 +335,10 @@
   <data name="FailedToLoadMsDia" xml:space="preserve">
     <value>Failed to load msdia</value>
   </data>
-<<<<<<< HEAD
   <data name="MissingLoggerAttributes" xml:space="preserve">
     <value>Invalid logger settings. Expected attribute '{0}' is missing.  A typical logger setting would look like &lt;Logger name="sampleLoggerFriendlyName"&gt;.</value>
-=======
+  </data>
   <data name="InvalidDataCollectorUriInSettings" xml:space="preserve">
     <value>Invalid URI in data collector settings '{0}'.</value>
->>>>>>> cc8957a3
   </data>
 </root>