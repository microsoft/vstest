--- conflicted
+++ resolved
@@ -62,11 +62,7 @@
       </trans-unit>
       <trans-unit id="UnexpectedValueForInactivityTimespanValue">
         <source>Unexpected value '{0}' provided as timeout. Please provide a value in this format: 1.5h / 90m / 5400s / 5400000ms / 5400000</source>
-<<<<<<< HEAD
-        <target state="new">ExpectedExecutionTimeOfLongestRunningTestInMinutes に予期しない値 {0} が指定されました。入力として正の整数を指定してください。</target>
-=======
         <target state="translated">予期しない値 '{0}' がタイムアウトとして指定されました。次の形式で値を指定してください: 1.5h、90m、5400s、5400000ms、5400000</target>
->>>>>>> 0f378723
         <note></note>
       </trans-unit>
     </body>
