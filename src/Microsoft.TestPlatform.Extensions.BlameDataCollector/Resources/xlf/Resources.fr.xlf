﻿<?xml version="1.0" encoding="utf-8"?>
<xliff xmlns="urn:oasis:names:tc:xliff:document:1.2" xmlns:xsi="http://www.w3.org/2001/XMLSchema-instance" version="1.2" xsi:schemaLocation="urn:oasis:names:tc:xliff:document:1.2 xliff-core-1.2-transitional.xsd">
  <file datatype="xml" source-language="en" target-language="fr" original="../Resources.resx" build-num="-508382432">
    <header>
      <count-group name="BlackBox wordcount">
        <count count-type="x-wordCount">27</count>
        <count count-type="x-adjWordCount">22.95</count>
        <count count-type="x-curAdjWordCount">22.95</count>
        <count count-type="x-repeatAdjWordCount">0</count>
        <count count-type="x-termWordCount">0</count>
      </count-group>
      <count-group name="BlackBox wordcount analysis">
        <count count-type="x-match102%">0</count>
        <count count-type="x-match101%">0</count>
        <count count-type="x-match100%">0</count>
        <count count-type="x-match99-90%">0</count>
        <count count-type="x-match89-75%">0</count>
        <count count-type="x-mt">27</count>
        <count count-type="repetition">0</count>
      </count-group>
    </header>
    <body>
      <trans-unit id="AbortedTestRun">
        <source>The active Test Run was aborted because the host process exited unexpectedly while executing following test(s):</source>
        <target state="translated">La série de tests active a été abandonnée, car le processus hôte s'est arrêté de manière inattendue durant l'exécution du ou des tests suivants :</target>
        <note />
      </trans-unit>
      <trans-unit id="ProcDumpEnvVarEmpty">
        <source>Required environment variable PROCDUMP_PATH was null or empty. Set PROCDUMP_PATH to path of folder containing appropriate procdump executable.</source>
        <target state="translated">La variable d'environnement exigée PROCDUMP_PATH était null ou vide. Affectez à PROCDUMP_PATH le chemin du dossier contenant l'exécutable procdump approprié.</target>
        <note />
      </trans-unit>
      <trans-unit id="DumpFileNotGeneratedErrorMessage">
        <source>Collect dump was enabled but no dump file was generated.</source>
        <target state="translated">La collecte de fichiers dump a été activée, mais aucun fichier dump n'a été généré.</target>
        <note />
      </trans-unit>
      <trans-unit id="BlameParameterKeyIncorrect">
        <source>The blame parameter key specified {0} is not valid. Ignoring this key.</source>
        <target state="translated">La clé de paramètre blame spécifiée {0} n'est pas valide. Cette clé est ignorée.</target>
        <note />
      </trans-unit>
      <trans-unit id="BlameParameterValueIncorrect">
        <source>The blame parameter key  {0} can only support values {1}/{2}. Ignoring this key.</source>
        <target state="translated">La clé de paramètre blame {0} peut prendre en charge uniquement les valeurs {1}/{2}. Cette clé est ignorée.</target>
        <note />
      </trans-unit>
      <trans-unit id="ProcDumpCouldNotStart">
        <source>Could not start process dump: {0}</source>
        <target state="translated">Impossible de démarrer le fichier dump du processus : {0}</target>
        <note />
      </trans-unit>
      <trans-unit id="ProcDumpNotGenerated">
        <source>CollectDump was enabled but dump file was not generated.</source>
        <target state="translated">CollectDump a été activé, mais le fichier dump n'a pas été généré.</target>
        <note />
      </trans-unit>
      <trans-unit id="InactivityTimeout">
        <source>The specified inactivity time of {0} minute/s has elapsed. Collecting a dump and killing the test host process.</source>
        <target state="translated">Le délai d'inactivité spécifié, {0} minutes/s, s'est écoulé. Collecte d'une image mémoire et arrêt du processus hôte de test.</target>
        <note></note>
      </trans-unit>
      <trans-unit id="UnexpectedValueForInactivityTimespanValue">
        <source>Unexpected value '{0}' provided as timeout. Please provide a value in this format: 1.5h / 90m / 5400s / 5400000ms / 5400000</source>
<<<<<<< HEAD
        <target state="new">Valeur {0} inattendue fournie pour ExpectedExecutionTimeOfLongestRunningTestInMinutes. Indiquez un entier positif en entrée.</target>
=======
        <target state="translated">Valeur inattendue '{0}' fournie en tant que délai d'expiration. Indiquez une valeur au format suivant : 1.5h / 90m / 5400s / 5400000ms / 5400000</target>
>>>>>>> 0f378723
        <note></note>
      </trans-unit>
    </body>
  </file>
</xliff><|MERGE_RESOLUTION|>--- conflicted
+++ resolved
@@ -62,11 +62,7 @@
       </trans-unit>
       <trans-unit id="UnexpectedValueForInactivityTimespanValue">
         <source>Unexpected value '{0}' provided as timeout. Please provide a value in this format: 1.5h / 90m / 5400s / 5400000ms / 5400000</source>
-<<<<<<< HEAD
-        <target state="new">Valeur {0} inattendue fournie pour ExpectedExecutionTimeOfLongestRunningTestInMinutes. Indiquez un entier positif en entrée.</target>
-=======
         <target state="translated">Valeur inattendue '{0}' fournie en tant que délai d'expiration. Indiquez une valeur au format suivant : 1.5h / 90m / 5400s / 5400000ms / 5400000</target>
->>>>>>> 0f378723
         <note></note>
       </trans-unit>
     </body>
