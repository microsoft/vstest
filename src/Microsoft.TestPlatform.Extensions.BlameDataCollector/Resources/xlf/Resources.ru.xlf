--- conflicted
+++ resolved
@@ -62,11 +62,7 @@
       </trans-unit>
       <trans-unit id="UnexpectedValueForInactivityTimespanValue">
         <source>Unexpected value '{0}' provided as timeout. Please provide a value in this format: 1.5h / 90m / 5400s / 5400000ms / 5400000</source>
-<<<<<<< HEAD
-        <target state="new">Для ExpectedExecutionTimeOfLongestRunningTestInMinutes указано непредвиденное значение {0}. Введите положительное целое число в качестве входных данных.</target>
-=======
         <target state="translated">В качестве времени ожидания указано непредвиденное значение "{0}". Укажите значение в следующем формате: 1.5h / 90m / 5400s / 5400000ms / 5400000</target>
->>>>>>> 0f378723
         <note></note>
       </trans-unit>
     </body>
