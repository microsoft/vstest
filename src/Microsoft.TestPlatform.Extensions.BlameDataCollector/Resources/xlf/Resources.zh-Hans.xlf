--- conflicted
+++ resolved
@@ -62,11 +62,7 @@
       </trans-unit>
       <trans-unit id="UnexpectedValueForInactivityTimespanValue">
         <source>Unexpected value '{0}' provided as timeout. Please provide a value in this format: 1.5h / 90m / 5400s / 5400000ms / 5400000</source>
-<<<<<<< HEAD
-        <target state="new">为 ExpectedExecutionTimeOfLongestRunningTestInMinutes 提供了意外值 {0}。请提供正整数作为输入。</target>
-=======
         <target state="translated">提供了意外的值“{0}”作为超时。请按以下格式提供值: 1.5h / 90m / 5400s / 5400000ms / 5400000</target>
->>>>>>> 0f378723
         <note></note>
       </trans-unit>
     </body>
