﻿// Copyright (c) Microsoft Corporation. All rights reserved.
// Licensed under the MIT license. See LICENSE file in the project root for full license information.

namespace Microsoft.TestPlatform.Extensions.BlameDataCollector
{
    /// <summary>
    /// Class for constants used across the files.
    /// </summary>
    internal static class Constants
    {
        /// <summary>
        /// Root node name for Xml file.
        /// </summary>
        public const string BlameRootNode = "TestSequence";

        /// <summary>
        /// Node name for each Xml node.
        /// </summary>
        public const string BlameTestNode = "Test";

        /// <summary>
        /// Attachment File name.
        /// </summary>
        public const string AttachmentFileName = "Sequence";

        /// <summary>
        /// Test Name Attribute.
        /// </summary>
        public const string TestNameAttribute = "Name";

        /// <summary>
        /// Test Source Attribute.
        /// </summary>
        public const string TestSourceAttribute = "Source";

        /// <summary>
        /// Friendly name of the data collector
        /// </summary>
        public const string BlameDataCollectorName = "Blame";

        /// <summary>
        /// Configuration key name for dump mode
        /// </summary>
        public const string DumpModeKey = "CollectDump";

        /// <summary>
<<<<<<< HEAD
        /// Procdump 32 bit version
        /// </summary>
        public const string ProcdumpProcessName = "procdump.exe";

        /// <summary>
        /// Procdump 64 bit version
        /// </summary>
        public const string Procdump64ProcessName = "procdump64.exe";
=======
        /// Configuration key name for collect dump always
        /// </summary>
        public const string CollectDumpAlwaysKey = "CollectAlways";

        /// <summary>
        /// Configuration key name for dump type
        /// </summary>
        public const string DumpTypeKey = "DumpType";

        /// <summary>
        /// Configuration value for true
        /// </summary>
        public const string TrueConfigurationValue = "True";

        /// <summary>
        /// Configuration value for false
        /// </summary>
        public const string FalseConfigurationValue = "False";

        /// <summary>
        /// Configuration value for full
        /// </summary>
        public const string FullConfigurationValue = "Full";

        /// <summary>
        /// Configuration value for mini
        /// </summary>
        public const string MiniConfigurationValue = "Mini";
>>>>>>> aad2f431
    }
}<|MERGE_RESOLUTION|>--- conflicted
+++ resolved
@@ -44,7 +44,6 @@
         public const string DumpModeKey = "CollectDump";
 
         /// <summary>
-<<<<<<< HEAD
         /// Procdump 32 bit version
         /// </summary>
         public const string ProcdumpProcessName = "procdump.exe";
@@ -53,7 +52,8 @@
         /// Procdump 64 bit version
         /// </summary>
         public const string Procdump64ProcessName = "procdump64.exe";
-=======
+
+        ///<summary>
         /// Configuration key name for collect dump always
         /// </summary>
         public const string CollectDumpAlwaysKey = "CollectAlways";
@@ -82,6 +82,5 @@
         /// Configuration value for mini
         /// </summary>
         public const string MiniConfigurationValue = "Mini";
->>>>>>> aad2f431
     }
 }