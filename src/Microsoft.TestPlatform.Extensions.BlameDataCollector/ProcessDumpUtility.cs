﻿// Copyright (c) Microsoft Corporation. All rights reserved.
// Licensed under the MIT license. See LICENSE file in the project root for full license information.

namespace Microsoft.TestPlatform.Extensions.BlameDataCollector
{
    using System;
    using System.Collections.Generic;
    using System.Diagnostics;
    using System.IO;
    using System.Linq;
    using System.Runtime.InteropServices;
    using Microsoft.VisualStudio.TestPlatform.ObjectModel;
    using Microsoft.VisualStudio.TestPlatform.PlatformAbstractions;
    using Microsoft.VisualStudio.TestPlatform.PlatformAbstractions.Interfaces;
    using Microsoft.VisualStudio.TestPlatform.Utilities;
    using Microsoft.VisualStudio.TestPlatform.Utilities.Helpers;
    using Microsoft.VisualStudio.TestPlatform.Utilities.Helpers.Interfaces;

    internal class ProcessDumpUtility : IProcessDumpUtility
    {
        private readonly IProcessHelper processHelper;
        private readonly IFileHelper fileHelper;
        private readonly IHangDumperFactory hangDumperFactory;
        private readonly ICrashDumperFactory crashDumperFactory;
        private ICrashDumper crashDumper;
        private string hangDumpDirectory;
        private string crashDumpDirectory;
        private bool wasHangDumped;

        public ProcessDumpUtility()
            : this(new ProcessHelper(), new FileHelper(), new HangDumperFactory(), new CrashDumperFactory())
        {
        }

        public ProcessDumpUtility(IProcessHelper processHelper, IFileHelper fileHelper, IHangDumperFactory hangDumperFactory, ICrashDumperFactory crashDumperFactory)
        {
            this.processHelper = processHelper;
            this.fileHelper = fileHelper;
            this.hangDumperFactory = hangDumperFactory;
            this.crashDumperFactory = crashDumperFactory;
        }

        protected Action<object, string> OutputReceivedCallback => (process, data) =>
        {
            // Log all standard output message of procdump in diag files.
            // Otherwise they end up coming on console in pipleine.
            if (EqtTrace.IsInfoEnabled)
            {
                EqtTrace.Info("ProcessDumpUtility.OutputReceivedCallback: Output received from procdump process: " + data);
            }
        };

        /// <inheritdoc/>
        public IEnumerable<string> GetDumpFiles(bool warnOnNoDumpFiles, bool processCrashed)
        {
            if (!this.wasHangDumped)
            {
                this.crashDumper.WaitForDumpToFinish();
            }

            // If the process was hang dumped we killed it ourselves, so it crashed when executing tests,
            // but we already have the hang dump, and should not also collect the exit dump that we got
            // from killing the process by the hang dumper.
<<<<<<< HEAD
            IEnumerable<string> crashDumps = this.crashDumper?.GetDumpFiles(!this.wasHangDumped && processCrashed) ?? new List<string>();
=======
            IEnumerable<string> crashDumps = this.crashDumper?.GetDumpFiles(processCrashed) ?? new List<string>();
>>>>>>> c14cf700

            IEnumerable<string> hangDumps = this.fileHelper.DirectoryExists(this.hangDumpDirectory)
                ? this.fileHelper.GetFiles(this.hangDumpDirectory, "*_hangdump*.dmp", SearchOption.TopDirectoryOnly)
                : Array.Empty<string>();

            var foundDumps = new List<string>();
            foreach (var dumpPath in crashDumps.Concat(hangDumps))
            {
                EqtTrace.Info($"ProcessDumpUtility.GetDumpFiles: Looking for dump file '{dumpPath}'.");
                var found = this.fileHelper.Exists(dumpPath);
                if (found)
                {
                    EqtTrace.Info($"ProcessDumpUtility.GetDumpFile: Found dump file '{dumpPath}'.");
                    foundDumps.Add(dumpPath);
                }
                else
                {
                    EqtTrace.Warning($"ProcessDumpUtility.GetDumpFile: Dump file '{dumpPath}' was not found.");
                }
            }

            if (warnOnNoDumpFiles && !foundDumps.Any())
            {
                EqtTrace.Error($"ProcessDumpUtility.GetDumpFile: Could not find any dump file in {this.hangDumpDirectory}.");
                throw new FileNotFoundException(Resources.Resources.DumpFileNotGeneratedErrorMessage);
            }

            return foundDumps;
        }

        /// <inheritdoc/>
        public void StartHangBasedProcessDump(int processId, string tempDirectory, bool isFullDump, string targetFramework, Action<string> logWarning = null)
        {
            this.HangDump(processId, tempDirectory, isFullDump ? DumpTypeOption.Full : DumpTypeOption.Mini, targetFramework, logWarning);
        }

        /// <inheritdoc/>
        public void StartTriggerBasedProcessDump(int processId, string testResultsDirectory, bool isFullDump, string targetFramework, bool collectAlways)
        {
            this.CrashDump(processId, testResultsDirectory, isFullDump ? DumpTypeOption.Full : DumpTypeOption.Mini, targetFramework, collectAlways);
        }

        /// <inheritdoc/>
        public void DetachFromTargetProcess(int targetProcessId)
        {
            this.crashDumper?.DetachFromTargetProcess(targetProcessId);
        }

        private void CrashDump(int processId, string tempDirectory, DumpTypeOption dumpType, string targetFramework, bool collectAlways)
        {
            var processName = this.processHelper.GetProcessName(processId);
            EqtTrace.Info($"ProcessDumpUtility.CrashDump: Creating {dumpType.ToString().ToLowerInvariant()} dump of process {processName} ({processId}) into temporary path '{tempDirectory}'.");
            this.crashDumpDirectory = tempDirectory;

            this.crashDumper = this.crashDumperFactory.Create(targetFramework);
            ConsoleOutput.Instance.Information(false, $"Blame: Attaching crash dump utility to process {processName} ({processId}).");
            this.crashDumper.AttachToTargetProcess(processId, tempDirectory, dumpType, collectAlways);
        }

        private void HangDump(int processId, string tempDirectory, DumpTypeOption dumpType, string targetFramework, Action<string> logWarning = null)
        {
            this.wasHangDumped = true;

            var processName = this.processHelper.GetProcessName(processId);
            EqtTrace.Info($"ProcessDumpUtility.HangDump: Creating {dumpType.ToString().ToLowerInvariant()} dump of process {processName} ({processId}) into temporary path '{tempDirectory}'.");

            this.hangDumpDirectory = tempDirectory;

            // oh how ugly this is, but the whole infra above this starts with initializing the logger in Initialize
            // the logger needs to pass around 2 parameters, so I am just passing it around as callback instead
            this.hangDumperFactory.LogWarning = logWarning;
            var dumper = this.hangDumperFactory.Create(targetFramework);

            try
            {
                dumper.Dump(processId, tempDirectory, dumpType);
            }
            catch (Exception ex)
            {
                EqtTrace.Error($"Blame: Failed with error {ex}.");
                throw;
            }
        }
    }
}<|MERGE_RESOLUTION|>--- conflicted
+++ resolved
@@ -61,11 +61,7 @@
             // If the process was hang dumped we killed it ourselves, so it crashed when executing tests,
             // but we already have the hang dump, and should not also collect the exit dump that we got
             // from killing the process by the hang dumper.
-<<<<<<< HEAD
-            IEnumerable<string> crashDumps = this.crashDumper?.GetDumpFiles(!this.wasHangDumped && processCrashed) ?? new List<string>();
-=======
             IEnumerable<string> crashDumps = this.crashDumper?.GetDumpFiles(processCrashed) ?? new List<string>();
->>>>>>> c14cf700
 
             IEnumerable<string> hangDumps = this.fileHelper.DirectoryExists(this.hangDumpDirectory)
                 ? this.fileHelper.GetFiles(this.hangDumpDirectory, "*_hangdump*.dmp", SearchOption.TopDirectoryOnly)
