--- conflicted
+++ resolved
@@ -40,7 +40,7 @@
             this.crashDumperFactory = crashDumperFactory;
         }
 
-        protected static Action<object, string> OutputReceivedCallback => (process, data) =>
+        protected Action<object, string> OutputReceivedCallback => (process, data) =>
         {
             // Log all standard output message of procdump in diag files.
             // Otherwise they end up coming on console in pipleine.
@@ -94,62 +94,13 @@
         /// <inheritdoc/>
         public void StartHangBasedProcessDump(int processId, string tempDirectory, bool isFullDump, string targetFramework, Action<string> logWarning = null)
         {
-<<<<<<< HEAD
-            this.dumpFileName = $"{this.processHelper.GetProcessName(processId)}_{processId}_{dumpFileGuid}";
-            this.testResultsDirectory = testResultsDirectory;
-
-            string procDumpArgs = new ProcDumpArgsBuilder().BuildTriggerBasedProcDumpArgs(
-                processId,
-                this.dumpFileName,
-                ProcDumpExceptionsList,
-                isFullDump);
-
-            if (EqtTrace.IsInfoEnabled)
-            {
-                EqtTrace.Info($"ProcessDumpUtility : The proc dump argument is {procDumpArgs}");
-            }
-
-            this.procDumpProcess = this.processHelper.LaunchProcess(
-                                            this.GetProcDumpExecutable(processId),
-                                            procDumpArgs,
-                                            testResultsDirectory,
-                                            null,
-                                            null,
-                                            null,
-                                            OutputReceivedCallback) as Process;
-=======
             this.HangDump(processId, tempDirectory, isFullDump ? DumpTypeOption.Full : DumpTypeOption.Mini, targetFramework, logWarning);
->>>>>>> 50e6af68
         }
 
         /// <inheritdoc/>
         public void StartTriggerBasedProcessDump(int processId, string testResultsDirectory, bool isFullDump, string targetFramework)
         {
-<<<<<<< HEAD
-            this.dumpFileName = $"{this.processHelper.GetProcessName(processId)}_{processId}_{dumpFileGuid}_hangdump";
-            this.testResultsDirectory = testResultsDirectory;
-
-            string procDumpArgs = new ProcDumpArgsBuilder().BuildHangBasedProcDumpArgs(
-                processId,
-                this.dumpFileName,
-                isFullDump);
-
-            if (EqtTrace.IsInfoEnabled)
-            {
-                EqtTrace.Info($"ProcessDumpUtility : The hang based proc dump invocation argument is {procDumpArgs}");
-            }
-
-            this.procDumpProcess = this.processHelper.LaunchProcess(
-                                            this.GetProcDumpExecutable(processId),
-                                            procDumpArgs,
-                                            testResultsDirectory,
-                                            null,
-                                            null,
-                                            null,
-                                            OutputReceivedCallback) as Process;
-=======
             this.CrashDump(processId, testResultsDirectory, isFullDump ? DumpTypeOption.Full : DumpTypeOption.Mini, targetFramework);
->>>>>>> 50e6af68
         }
 
         /// <inheritdoc/>
