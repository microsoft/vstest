--- conflicted
+++ resolved
@@ -32,7 +32,7 @@
   </ItemGroup>
   <ItemGroup>
     <PackageReference Include="Microsoft.Diagnostics.NETCore.Client">
-      <Version>0.2.0-preview.20220.1</Version>
+      <Version>0.2.0-preview.20378.10</Version>
     </PackageReference>
     <PackageReference Include="NETStandard.Library" Version="2.0.3" />
   </ItemGroup>
@@ -49,24 +49,5 @@
       <LastGenOutput>Resources.Designer.cs</LastGenOutput>
     </EmbeddedResource>
   </ItemGroup>
-<<<<<<< HEAD
-  <ItemGroup>
-    <PackageReference Include="Microsoft.Diagnostics.NETCore.Client">
-      <Version>0.2.0-preview.20356.3</Version>
-    </PackageReference>
-  </ItemGroup>
-  <!-- <ItemGroup>
-    <None Update="procdump">
-      <CopyToOutputDirectory>Always</CopyToOutputDirectory>
-    </None>
-    <None Update="procdump.exe">
-      <CopyToOutputDirectory>Always</CopyToOutputDirectory>
-    </None>
-    <None Update="procdump64.exe">
-      <CopyToOutputDirectory>Always</CopyToOutputDirectory>
-    </None>
-  </ItemGroup> -->
-=======
->>>>>>> c4c4491d
   <Import Project="$(TestPlatformRoot)scripts\build\TestPlatform.targets" />
 </Project>