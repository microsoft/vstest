--- conflicted
+++ resolved
@@ -60,12 +60,7 @@
                 }
 
                 EqtTrace.Info($"HangDumperFactory: This is OSX on net5.0 or newer, returning the standard NETClient library dumper.");
-<<<<<<< HEAD
-
-                return new NetClientDumper();
-=======
                 return new NetClientHangDumper();
->>>>>>> 30d13b39
             }
 
             throw new PlatformNotSupportedException($"Unsupported operating system: {RuntimeInformation.OSDescription}");
