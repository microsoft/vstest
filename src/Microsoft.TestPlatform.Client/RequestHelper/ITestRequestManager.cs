--- conflicted
+++ resolved
@@ -20,7 +20,7 @@
     /// <summary>
     /// Initializes the extensions while probing additional paths.
     /// </summary>
-    /// 
+    ///
     /// <param name="pathToAdditionalExtensions">Paths to additional extensions.</param>
     /// <param name="skipExtensionFilters">Skip extension filtering by name if true.</param>
     void InitializeExtensions(
@@ -35,7 +35,7 @@
     /// <summary>
     /// Discovers tests given a list of sources and some run settings.
     /// </summary>
-    /// 
+    ///
     /// <param name="discoveryPayload">Discovery payload.</param>
     /// <param name="disoveryEventsRegistrar">Discovery events registrar.</param>
     /// <param name="protocolConfig">Protocol related information.</param>
@@ -47,7 +47,7 @@
     /// <summary>
     /// Runs tests given a list of sources and some run settings.
     /// </summary>
-    /// 
+    ///
     /// <param name="testRunRequestPayLoad">Test run request payload.</param>
     /// <param name="customTestHostLauncher">Custom test host launcher for the run.</param>
     /// <param name="testRunEventsRegistrar">Run events registrar.</param>
@@ -61,7 +61,7 @@
     /// <summary>
     /// Processes test run attachments.
     /// </summary>
-    /// 
+    ///
     /// <param name="testRunAttachmentsProcessingPayload">
     /// Test run attachments processing payload.
     /// </param>
@@ -77,7 +77,7 @@
     /// <summary>
     /// Starts a test session.
     /// </summary>
-    /// 
+    ///
     /// <param name="payload">The start test session payload.</param>
     /// <param name="testHostLauncher">The custom test host launcher.</param>
     /// <param name="eventsHandler">The events handler.</param>
@@ -103,21 +103,13 @@
     /// </summary>
     void CancelDiscovery();
 
-<<<<<<< HEAD
-        /// <summary>
-        /// Cancels the current discovery request with discovery complete event handler
-        /// </summary>
-        void CancelDiscoveryWithEventHandler();
+    /// <summary>
+    /// Cancels the current discovery request with discovery complete event handler
+    /// </summary>
+    void CancelDiscoveryWithEventHandler();
 
-        /// <summary>
-        /// Cancels the current test run attachments processing request.
-        /// </summary>
-        void CancelTestRunAttachmentsProcessing();
-    }
-=======
     /// <summary>
     /// Cancels the current test run attachments processing request.
     /// </summary>
     void CancelTestRunAttachmentsProcessing();
->>>>>>> 75765f2a
 }