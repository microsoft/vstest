// Copyright (c) Microsoft Corporation. All rights reserved.
// Licensed under the MIT license. See LICENSE file in the project root for full license information.

namespace Microsoft.VisualStudio.TestPlatform.Client.Discovery;

using System;
using System.Collections.Generic;
using System.Linq;
using System.Threading;

using Common.Telemetry;
using CommunicationUtilities;
using CommunicationUtilities.Interfaces;
using Microsoft.VisualStudio.TestPlatform.CommunicationUtilities.ObjectModel;
using ObjectModel;
using Microsoft.VisualStudio.TestPlatform.ObjectModel.Client;
using ObjectModel.Engine;
using ObjectModel.Logging;
using Utilities;

/// <summary>
/// The discovery request.
/// </summary>
public sealed class DiscoveryRequest : IDiscoveryRequest, ITestDiscoveryEventsHandler2
{
    private readonly IDataSerializer _dataSerializer;

    /// <summary>
    /// Initializes a new instance of the <see cref="DiscoveryRequest"/> class.
    /// </summary>
    /// <param name="requestData">The Request Data instance providing services and data for discovery</param>
    /// <param name="criteria">Discovery criterion.</param>
    /// <param name="discoveryManager">Discovery manager instance.</param>
    internal DiscoveryRequest(IRequestData requestData, DiscoveryCriteria criteria, IProxyDiscoveryManager discoveryManager, ITestLoggerManager loggerManager)
        : this(requestData, criteria, discoveryManager, loggerManager, JsonDataSerializer.Instance)
    {
    }

    /// <summary>
    /// Initializes a new instance of the <see cref="DiscoveryRequest"/> class.
    /// </summary>
    /// <param name="requestData">The Request Data instance providing services and data for discovery</param>
    /// <param name="criteria">Discovery criterion.</param>
    /// <param name="discoveryManager">Discovery manager instance.</param>
    /// <param name="dataSerializer">Data Serializer</param>
    internal DiscoveryRequest(
        IRequestData requestData,
        DiscoveryCriteria criteria,
        IProxyDiscoveryManager discoveryManager,
        ITestLoggerManager loggerManager,
        IDataSerializer dataSerializer)
    {
        RequestData = requestData;
        DiscoveryCriteria = criteria;
        DiscoveryManager = discoveryManager;
        LoggerManager = loggerManager;
        _dataSerializer = dataSerializer;
    }

    /// <summary>
    /// Start the discovery request
    /// </summary>
    public void DiscoverAsync()
    {
        if (EqtTrace.IsVerboseEnabled)
        {
            EqtTrace.Verbose("DiscoveryRequest.DiscoverAsync: Starting.");
        }

        lock (_syncObject)
        {
            if (_disposed)
            {
                throw new ObjectDisposedException("DiscoveryRequest");
            }

            // Reset the discovery completion event
            _discoveryCompleted.Reset();

            DiscoveryInProgress = true;
            try
            {
                _discoveryStartTime = DateTime.UtcNow;

                // Collecting Data Point Number of sources sent for discovery
                RequestData.MetricsCollection.Add(TelemetryDataConstants.NumberOfSourcesSentForDiscovery, DiscoveryCriteria.Sources.Count());

                // Invoke OnDiscoveryStart event
                var discoveryStartEvent = new DiscoveryStartEventArgs(DiscoveryCriteria);
                LoggerManager.HandleDiscoveryStart(discoveryStartEvent);
                OnDiscoveryStart.SafeInvoke(this, discoveryStartEvent, "DiscoveryRequest.DiscoveryStart");

                DiscoveryManager.DiscoverTests(DiscoveryCriteria, this);
            }
            catch
            {
                DiscoveryInProgress = false;
                throw;
            }
        }

        if (EqtTrace.IsInfoEnabled)
        {
            EqtTrace.Info("DiscoveryRequest.DiscoverAsync: Started.");
        }
    }

    /// <summary>
    /// Aborts the test discovery.
    /// </summary>
    public void Abort()
    {
        if (EqtTrace.IsVerboseEnabled)
        {
            EqtTrace.Verbose("DiscoveryRequest.Abort: Aborting.");
        }

<<<<<<< HEAD
        /// <inheritdoc/>
        public void AbortWithEventHandler()
        {
            if (EqtTrace.IsVerboseEnabled)
            {
                EqtTrace.Verbose("DiscoveryRequest.AbortWithEventHandler: Aborting.");
            }

            lock (this.syncObject)
            {
                if (this.disposed)
                {
                    throw new ObjectDisposedException("DiscoveryRequest");
                }

                if (this.discoveryInProgress)
                {
                    this.DiscoveryManager.Abort(this);
                }
                else
                {
                    if (EqtTrace.IsInfoEnabled)
                    {
                        EqtTrace.Info("DiscoveryRequest.AbortWithEventHandler: No operation to abort.");
                    }

                    return;
                }
            }

            if (EqtTrace.IsInfoEnabled)
            {
                EqtTrace.Info("DiscoveryRequest.AbortWithEventHandler: Aborted.");
            }
        }

        /// <summary>
        /// Wait for discovery completion
        /// </summary>
        /// <param name="timeout"> The timeout. </param>
        bool IRequest.WaitForCompletion(int timeout)
=======
        lock (_syncObject)
>>>>>>> 75765f2a
        {
            if (_disposed)
            {
                throw new ObjectDisposedException("DiscoveryRequest");
            }

            if (DiscoveryInProgress)
            {
                DiscoveryManager.Abort();
            }
            else
            {
                if (EqtTrace.IsInfoEnabled)
                {
                    EqtTrace.Info("DiscoveryRequest.Abort: No operation to abort.");
                }

                return;
            }
        }

        if (EqtTrace.IsInfoEnabled)
        {
            EqtTrace.Info("DiscoveryRequest.Abort: Aborted.");
        }
    }

    /// <summary>
    /// Wait for discovery completion
    /// </summary>
    /// <param name="timeout"> The timeout. </param>
    bool IRequest.WaitForCompletion(int timeout)
    {
        if (EqtTrace.IsVerboseEnabled)
        {
            EqtTrace.Verbose("DiscoveryRequest.WaitForCompletion: Waiting with timeout {0}.", timeout);
        }

        if (_disposed)
        {
            throw new ObjectDisposedException("DiscoveryRequest");
        }

        // This method is not synchronized as it can lead to dead-lock
        // (the discoveryCompletionEvent cannot be raised unless that lock is released)
        return _discoveryCompleted == null || _discoveryCompleted.WaitOne(timeout);
    }

    /// <summary>
    /// Raised when the test discovery starts.
    /// </summary>
    public event EventHandler<DiscoveryStartEventArgs> OnDiscoveryStart;

    /// <summary>
    /// Raised when the test discovery completes.
    /// </summary>
    public event EventHandler<DiscoveryCompleteEventArgs> OnDiscoveryComplete;

    /// <summary>
    /// Raised when the message is received.
    /// </summary>
    /// <remarks>TestRunMessageEventArgs should be renamed to more generic</remarks>
    public event EventHandler<TestRunMessageEventArgs> OnDiscoveryMessage;

    /// <summary>
    /// Raised when new tests are discovered in this discovery request.
    /// </summary>
    public event EventHandler<DiscoveredTestsEventArgs> OnDiscoveredTests;

    /// <summary>
    ///  Raised when a discovery event related message is received from host
    ///  This is required if one wants to re-direct the message over the process boundary without any processing overhead
    ///  All the discovery events should come as raw messages as well as proper serialized events like OnDiscoveredTests
    /// </summary>
    public event EventHandler<string> OnRawMessageReceived;

    /// <summary>
    /// Specifies the discovery criterion
    /// </summary>
    public DiscoveryCriteria DiscoveryCriteria
    {
        get;
        private set;
    }

    /// <summary>
    /// Get the status for the discovery
    /// Returns true if discovery is in progress
    /// </summary>
    internal bool DiscoveryInProgress { get; private set; }

    /// <summary>
    /// Parent discovery manager
    /// </summary>
    internal IProxyDiscoveryManager DiscoveryManager { get; }

    /// <summary>
    /// Logger manager.
    /// </summary>
    internal ITestLoggerManager LoggerManager { get; }

    #region ITestDiscoveryEventsHandler2 Methods

    /// <inheritdoc/>
    public void HandleDiscoveryComplete(DiscoveryCompleteEventArgs discoveryCompleteEventArgs, IEnumerable<TestCase> lastChunk)
    {
        if (EqtTrace.IsVerboseEnabled)
        {
            EqtTrace.Verbose("DiscoveryRequest.DiscoveryComplete: Starting. Aborted:{0}, TotalTests:{1}", discoveryCompleteEventArgs.IsAborted, discoveryCompleteEventArgs.TotalCount);
        }

        lock (_syncObject)
        {
            if (_disposed)
            {
                if (EqtTrace.IsWarningEnabled)
                {
                    EqtTrace.Warning("DiscoveryRequest.DiscoveryComplete: Ignoring as the object is disposed.");
                }

                return;
            }

            // If discovery event is already raised, ignore current one.
            if (_discoveryCompleted.WaitOne(0))
            {
                if (EqtTrace.IsVerboseEnabled)
                {
                    EqtTrace.Verbose("DiscoveryRequest.DiscoveryComplete:Ignoring duplicate DiscoveryComplete. Aborted:{0}, TotalTests:{1}", discoveryCompleteEventArgs.IsAborted, discoveryCompleteEventArgs.TotalCount);
                }

                return;
            }

            // Close the discovery session and terminate any test host processes. This operation should never
            // throw.
            DiscoveryManager?.Close();

            try
            {
                // Raise onDiscoveredTests event if there are some tests in the last chunk.
                // (We don't want to send the tests in the discovery complete event so that programming on top of
                // RS client is easier i.e. user does not have to listen on discovery complete event.)
                if (lastChunk != null && lastChunk.Any())
                {
                    var discoveredTestsEvent = new DiscoveredTestsEventArgs(lastChunk);
                    LoggerManager.HandleDiscoveredTests(discoveredTestsEvent);
                    OnDiscoveredTests.SafeInvoke(this, discoveredTestsEvent, "DiscoveryRequest.DiscoveryComplete");
                }

                LoggerManager.HandleDiscoveryComplete(discoveryCompleteEventArgs);
                OnDiscoveryComplete.SafeInvoke(this, discoveryCompleteEventArgs, "DiscoveryRequest.DiscoveryComplete");
            }
            finally
            {
                // Notify the waiting handle that discovery is complete
                if (_discoveryCompleted != null)
                {
                    _discoveryCompleted.Set();
                    if (EqtTrace.IsVerboseEnabled)
                    {
                        EqtTrace.Verbose("DiscoveryRequest.DiscoveryComplete: Notified the discovery complete event.");
                    }
                }
                else
                {
                    if (EqtTrace.IsWarningEnabled)
                    {
                        EqtTrace.Warning("DiscoveryRequest.DiscoveryComplete: Discovery complete event was null.");
                    }
                }

                DiscoveryInProgress = false;
                var discoveryFinalTimeTaken = DateTime.UtcNow - _discoveryStartTime;

                // Fill in the Metrics From Test Host Process
                var metrics = discoveryCompleteEventArgs.Metrics;
                if (metrics != null && metrics.Count != 0)
                {
                    foreach (var metric in metrics)
                    {
                        RequestData.MetricsCollection.Add(metric.Key, metric.Value);
                    }
                }

                // Collecting Total Time Taken
                RequestData.MetricsCollection.Add(
                    TelemetryDataConstants.TimeTakenInSecForDiscovery, discoveryFinalTimeTaken.TotalSeconds);
            }
        }

        if (EqtTrace.IsInfoEnabled)
        {
            EqtTrace.Info("DiscoveryRequest.DiscoveryComplete: Completed.");
        }
    }

    /// <inheritdoc/>
    public void HandleDiscoveredTests(IEnumerable<TestCase> discoveredTestCases)
    {
        if (EqtTrace.IsVerboseEnabled)
        {
            EqtTrace.Verbose("DiscoveryRequest.SendDiscoveredTests: Starting.");
        }

        lock (_syncObject)
        {
            if (_disposed)
            {
                if (EqtTrace.IsWarningEnabled)
                {
                    EqtTrace.Warning("DiscoveryRequest.SendDiscoveredTests: Ignoring as the object is disposed.");
                }

                return;
            }

            var discoveredTestsEvent = new DiscoveredTestsEventArgs(discoveredTestCases);
            LoggerManager.HandleDiscoveredTests(discoveredTestsEvent);
            OnDiscoveredTests.SafeInvoke(this, discoveredTestsEvent, "DiscoveryRequest.OnDiscoveredTests");
        }

        if (EqtTrace.IsInfoEnabled)
        {
            EqtTrace.Info("DiscoveryRequest.SendDiscoveredTests: Completed.");
        }
    }

    /// <summary>
    /// Dispatch TestRunMessage event to listeners.
    /// </summary>
    /// <param name="level">Output level of the message being sent.</param>
    /// <param name="message">Actual contents of the message</param>
    public void HandleLogMessage(TestMessageLevel level, string message)
    {
        if (EqtTrace.IsVerboseEnabled)
        {
            EqtTrace.Verbose("DiscoveryRequest.SendDiscoveryMessage: Starting.");
        }

        lock (_syncObject)
        {
            if (_disposed)
            {
                if (EqtTrace.IsWarningEnabled)
                {
                    EqtTrace.Warning("DiscoveryRequest.SendDiscoveryMessage: Ignoring as the object is disposed.");
                }

                return;
            }

            var testRunMessageEvent = new TestRunMessageEventArgs(level, message);
            LoggerManager.HandleDiscoveryMessage(testRunMessageEvent);
            OnDiscoveryMessage.SafeInvoke(this, testRunMessageEvent, "DiscoveryRequest.OnTestMessageRecieved");
        }

        if (EqtTrace.IsInfoEnabled)
        {
            EqtTrace.Info("DiscoveryRequest.SendDiscoveryMessage: Completed.");
        }
    }

    /// <summary>
    /// Handle Raw message directly from the host
    /// </summary>
    /// <param name="rawMessage">Raw message.</param>
    public void HandleRawMessage(string rawMessage)
    {
        // Note: Deserialize rawMessage only if required.

        var message = LoggerManager.LoggersInitialized || RequestData.IsTelemetryOptedIn
            ? _dataSerializer.DeserializeMessage(rawMessage)
            : null;

        if (string.Equals(message?.MessageType, MessageType.DiscoveryComplete))
        {
            var discoveryCompletePayload = _dataSerializer.DeserializePayload<DiscoveryCompletePayload>(message);
            rawMessage = UpdateRawMessageWithTelemetryInfo(discoveryCompletePayload, message) ?? rawMessage;
            HandleLoggerManagerDiscoveryComplete(discoveryCompletePayload);
        }

        OnRawMessageReceived?.SafeInvoke(this, rawMessage, "DiscoveryRequest.RawMessageReceived");
    }

    /// <summary>
    /// Handles LoggerManager's DiscoveryComplete.
    /// </summary>
    /// <param name="discoveryCompletePayload">Discovery complete payload.</param>
    private void HandleLoggerManagerDiscoveryComplete(DiscoveryCompletePayload discoveryCompletePayload)
    {
        if (LoggerManager.LoggersInitialized && discoveryCompletePayload != null)
        {
            // Send last chunk to logger manager.
            if (discoveryCompletePayload.LastDiscoveredTests != null)
            {
                var discoveredTestsEventArgs = new DiscoveredTestsEventArgs(discoveryCompletePayload.LastDiscoveredTests);
                LoggerManager.HandleDiscoveredTests(discoveredTestsEventArgs);
            }

            // Send discovery complete to logger manager.
            var discoveryCompleteEventArgs = new DiscoveryCompleteEventArgs(discoveryCompletePayload.TotalTests, discoveryCompletePayload.IsAborted);
            discoveryCompleteEventArgs.Metrics = discoveryCompletePayload.Metrics;
            LoggerManager.HandleDiscoveryComplete(discoveryCompleteEventArgs);
        }
    }

    /// <summary>
    /// Update raw message with telemetry info.
    /// </summary>
    /// <param name="discoveryCompletePayload">Discovery complete payload.</param>
    /// <param name="message">Message.</param>
    /// <returns>Updated rawMessage.</returns>
    private string UpdateRawMessageWithTelemetryInfo(DiscoveryCompletePayload discoveryCompletePayload, Message message)
    {
        var rawMessage = default(string);

        if (RequestData.IsTelemetryOptedIn)
        {
            if (discoveryCompletePayload != null)
            {
                if (discoveryCompletePayload.Metrics == null)
                {
                    discoveryCompletePayload.Metrics = RequestData.MetricsCollection.Metrics;
                }
                else
                {
                    foreach (var kvp in RequestData.MetricsCollection.Metrics)
                    {
                        discoveryCompletePayload.Metrics[kvp.Key] = kvp.Value;
                    }
                }

                var discoveryFinalTimeTakenForDesignMode = DateTime.UtcNow - _discoveryStartTime;

                // Collecting Total Time Taken
                discoveryCompletePayload.Metrics[TelemetryDataConstants.TimeTakenInSecForDiscovery] = discoveryFinalTimeTakenForDesignMode.TotalSeconds;
            }

            if (message is VersionedMessage message1)
            {
                var version = message1.Version;

                rawMessage = _dataSerializer.SerializePayload(
                    MessageType.DiscoveryComplete,
                    discoveryCompletePayload,
                    version);
            }
            else
            {
                rawMessage = _dataSerializer.SerializePayload(
                    MessageType.DiscoveryComplete,
                    discoveryCompletePayload);
            }
        }

        return rawMessage;
    }

    #endregion

    #region IDisposable implementation

    /// <summary>
    /// Performs application-defined tasks associated with freeing, releasing, or
    /// resetting unmanaged resources.
    /// </summary>
    public void Dispose()
    {
        Dispose(true);

        GC.SuppressFinalize(this);
    }

    private void Dispose(bool disposing)
    {
        if (EqtTrace.IsVerboseEnabled)
        {
            EqtTrace.Verbose("DiscoveryRequest.Dispose: Starting.");
        }

        lock (_syncObject)
        {
            if (!_disposed)
            {
                if (disposing)
                {
                    if (_discoveryCompleted != null)
                    {
                        _discoveryCompleted.Dispose();
                    }
                }

                // Indicate that object has been disposed
                _discoveryCompleted = null;
                _disposed = true;
            }
        }

        if (EqtTrace.IsInfoEnabled)
        {
            EqtTrace.Info("DiscoveryRequest.Dispose: Completed.");
        }
    }

    #endregion

    #region privates fields

    /// <summary>
    /// Request Data
    /// </summary>
    internal IRequestData RequestData;

    /// <summary>
    /// If this request has been disposed.
    /// </summary>
    private bool _disposed = false;

    /// <summary>
    /// It get set when current discovery request is completed.
    /// </summary>
    private ManualResetEvent _discoveryCompleted = new(false);

    /// <summary>
    /// Sync object for various operations
    /// </summary>
    private readonly object _syncObject = new();

    /// <summary>
    /// Discovery Start Time
    /// </summary>
    private DateTime _discoveryStartTime;

    #endregion
}<|MERGE_RESOLUTION|>--- conflicted
+++ resolved
@@ -115,51 +115,7 @@
             EqtTrace.Verbose("DiscoveryRequest.Abort: Aborting.");
         }
 
-<<<<<<< HEAD
-        /// <inheritdoc/>
-        public void AbortWithEventHandler()
-        {
-            if (EqtTrace.IsVerboseEnabled)
-            {
-                EqtTrace.Verbose("DiscoveryRequest.AbortWithEventHandler: Aborting.");
-            }
-
-            lock (this.syncObject)
-            {
-                if (this.disposed)
-                {
-                    throw new ObjectDisposedException("DiscoveryRequest");
-                }
-
-                if (this.discoveryInProgress)
-                {
-                    this.DiscoveryManager.Abort(this);
-                }
-                else
-                {
-                    if (EqtTrace.IsInfoEnabled)
-                    {
-                        EqtTrace.Info("DiscoveryRequest.AbortWithEventHandler: No operation to abort.");
-                    }
-
-                    return;
-                }
-            }
-
-            if (EqtTrace.IsInfoEnabled)
-            {
-                EqtTrace.Info("DiscoveryRequest.AbortWithEventHandler: Aborted.");
-            }
-        }
-
-        /// <summary>
-        /// Wait for discovery completion
-        /// </summary>
-        /// <param name="timeout"> The timeout. </param>
-        bool IRequest.WaitForCompletion(int timeout)
-=======
-        lock (_syncObject)
->>>>>>> 75765f2a
+        lock (_syncObject)
         {
             if (_disposed)
             {
@@ -206,6 +162,42 @@
         // This method is not synchronized as it can lead to dead-lock
         // (the discoveryCompletionEvent cannot be raised unless that lock is released)
         return _discoveryCompleted == null || _discoveryCompleted.WaitOne(timeout);
+    }
+
+    /// <inheritdoc/>
+    public void AbortWithEventHandler()
+    {
+        if (EqtTrace.IsVerboseEnabled)
+        {
+            EqtTrace.Verbose("DiscoveryRequest.AbortWithEventHandler: Aborting.");
+        }
+
+        lock (_syncObject)
+        {
+            if (_disposed)
+            {
+                throw new ObjectDisposedException("DiscoveryRequest");
+            }
+
+            if (DiscoveryInProgress)
+            {
+                DiscoveryManager.Abort(this);
+            }
+            else
+            {
+                if (EqtTrace.IsInfoEnabled)
+                {
+                    EqtTrace.Info("DiscoveryRequest.AbortWithEventHandler: No operation to abort.");
+                }
+
+                return;
+            }
+        }
+
+        if (EqtTrace.IsInfoEnabled)
+        {
+            EqtTrace.Info("DiscoveryRequest.AbortWithEventHandler: Aborted.");
+        }
     }
 
     /// <summary>
