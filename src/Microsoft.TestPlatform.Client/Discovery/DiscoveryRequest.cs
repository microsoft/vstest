--- conflicted
+++ resolved
@@ -391,18 +391,14 @@
             ? _dataSerializer.DeserializeMessage(rawMessage)
             : null;
 
-<<<<<<< HEAD
-            this.OnRawMessageReceived?.SafeInvoke(this, rawMessage, "DiscoveryRequest.RawMessageReceived");
-=======
         if (string.Equals(message?.MessageType, MessageType.DiscoveryComplete))
         {
             var discoveryCompletePayload = _dataSerializer.DeserializePayload<DiscoveryCompletePayload>(message);
             rawMessage = UpdateRawMessageWithTelemetryInfo(discoveryCompletePayload, message) ?? rawMessage;
             HandleLoggerManagerDiscoveryComplete(discoveryCompletePayload);
->>>>>>> cd5dda0f
-        }
-
-        OnRawMessageReceived?.Invoke(this, rawMessage);
+        }
+
+        OnRawMessageReceived?.SafeInvoke(this, rawMessage, "DiscoveryRequest.RawMessageReceived");
     }
 
     /// <summary>
