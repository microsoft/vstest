// Copyright (c) Microsoft Corporation. All rights reserved.
// Licensed under the MIT license. See LICENSE file in the project root for full license information.

namespace Microsoft.VisualStudio.TestPlatform.Client.DesignMode;

<<<<<<< HEAD
using Microsoft.VisualStudio.TestPlatform.Common.Interfaces;
using Microsoft.VisualStudio.TestPlatform.CommunicationUtilities;
using Microsoft.VisualStudio.TestPlatform.ObjectModel.Client;
using Microsoft.VisualStudio.TestPlatform.ObjectModel.Logging;

internal class IdentifiableDesignModeTestEventsRegistrar : ITestDiscoveryEventsRegistrar, ITestRunEventsRegistrar
{
    private string _testRunId;
    private IDesignModeClient _designModeClient;

    public IdentifiableDesignModeTestEventsRegistrar(IDesignModeClient designModeClient, string testRunId)
    {
        _testRunId = _testRunId;
        _designModeClient = _designModeClient;
    }

=======
using Common.Interfaces;

using Microsoft.VisualStudio.TestPlatform.ObjectModel.Client;

using ObjectModel.Logging;

/// <summary>
/// Registers the discovery and test run events for design mode flow
/// </summary>
public class DesignModeTestEventsRegistrar : ITestDiscoveryEventsRegistrar, ITestRunEventsRegistrar
{
    private readonly IDesignModeClient _designModeClient;

    public DesignModeTestEventsRegistrar(IDesignModeClient designModeClient)
    {
        _designModeClient = designModeClient;
    }

    #region ITestDiscoveryEventsRegistrar
>>>>>>> bcb43c5c

    public void RegisterDiscoveryEvents(IDiscoveryRequest discoveryRequest)
    {
        discoveryRequest.OnRawMessageReceived += OnRawMessageReceived;
    }

    public void UnregisterDiscoveryEvents(IDiscoveryRequest discoveryRequest)
    {
        discoveryRequest.OnRawMessageReceived -= OnRawMessageReceived;
    }

<<<<<<< HEAD
=======
    #endregion

    #region ITestRunEventsRegistrar

>>>>>>> bcb43c5c
    public void RegisterTestRunEvents(ITestRunRequest testRunRequest)
    {
        testRunRequest.OnRawMessageReceived += OnRawMessageReceived;
    }

    public void UnregisterTestRunEvents(ITestRunRequest testRunRequest)
    {
        testRunRequest.OnRawMessageReceived -= OnRawMessageReceived;
    }

<<<<<<< HEAD
=======
    #endregion

>>>>>>> bcb43c5c
    /// <summary>
    /// RawMessage received handler for getting rawmessages directly from the host
    /// </summary>
    /// <param name="sender"></param>
    /// <param name="rawMessage">RawMessage from the testhost</param>
    private void OnRawMessageReceived(object sender, string rawMessage)
    {
<<<<<<< HEAD
        // TODO: protocol version?
        _designModeClient.SendRawMessage(rawMessage, new MessageMetadata(5, _testRunId));
=======
        // Directly send the data to translation layer instead of de-serializing it here
        _designModeClient.SendRawMessage(rawMessage);
>>>>>>> bcb43c5c
    }

    public void LogWarning(string message)
    {
<<<<<<< HEAD
        _designModeClient.SendTestMessage(TestMessageLevel.Warning, message, new MessageMetadata(1, _testRunId));
=======
        _designModeClient.SendTestMessage(TestMessageLevel.Warning, message);
>>>>>>> bcb43c5c
    }
}<|MERGE_RESOLUTION|>--- conflicted
+++ resolved
@@ -3,7 +3,6 @@
 
 namespace Microsoft.VisualStudio.TestPlatform.Client.DesignMode;
 
-<<<<<<< HEAD
 using Microsoft.VisualStudio.TestPlatform.Common.Interfaces;
 using Microsoft.VisualStudio.TestPlatform.CommunicationUtilities;
 using Microsoft.VisualStudio.TestPlatform.ObjectModel.Client;
@@ -20,27 +19,6 @@
         _designModeClient = _designModeClient;
     }
 
-=======
-using Common.Interfaces;
-
-using Microsoft.VisualStudio.TestPlatform.ObjectModel.Client;
-
-using ObjectModel.Logging;
-
-/// <summary>
-/// Registers the discovery and test run events for design mode flow
-/// </summary>
-public class DesignModeTestEventsRegistrar : ITestDiscoveryEventsRegistrar, ITestRunEventsRegistrar
-{
-    private readonly IDesignModeClient _designModeClient;
-
-    public DesignModeTestEventsRegistrar(IDesignModeClient designModeClient)
-    {
-        _designModeClient = designModeClient;
-    }
-
-    #region ITestDiscoveryEventsRegistrar
->>>>>>> bcb43c5c
 
     public void RegisterDiscoveryEvents(IDiscoveryRequest discoveryRequest)
     {
@@ -52,13 +30,6 @@
         discoveryRequest.OnRawMessageReceived -= OnRawMessageReceived;
     }
 
-<<<<<<< HEAD
-=======
-    #endregion
-
-    #region ITestRunEventsRegistrar
-
->>>>>>> bcb43c5c
     public void RegisterTestRunEvents(ITestRunRequest testRunRequest)
     {
         testRunRequest.OnRawMessageReceived += OnRawMessageReceived;
@@ -69,11 +40,6 @@
         testRunRequest.OnRawMessageReceived -= OnRawMessageReceived;
     }
 
-<<<<<<< HEAD
-=======
-    #endregion
-
->>>>>>> bcb43c5c
     /// <summary>
     /// RawMessage received handler for getting rawmessages directly from the host
     /// </summary>
@@ -81,21 +47,12 @@
     /// <param name="rawMessage">RawMessage from the testhost</param>
     private void OnRawMessageReceived(object sender, string rawMessage)
     {
-<<<<<<< HEAD
         // TODO: protocol version?
         _designModeClient.SendRawMessage(rawMessage, new MessageMetadata(5, _testRunId));
-=======
-        // Directly send the data to translation layer instead of de-serializing it here
-        _designModeClient.SendRawMessage(rawMessage);
->>>>>>> bcb43c5c
     }
 
     public void LogWarning(string message)
     {
-<<<<<<< HEAD
         _designModeClient.SendTestMessage(TestMessageLevel.Warning, message, new MessageMetadata(1, _testRunId));
-=======
-        _designModeClient.SendTestMessage(TestMessageLevel.Warning, message);
->>>>>>> bcb43c5c
     }
 }