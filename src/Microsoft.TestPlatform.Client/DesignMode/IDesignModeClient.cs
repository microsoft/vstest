// Copyright (c) Microsoft Corporation. All rights reserved.
// Licensed under the MIT license. See LICENSE file in the project root for full license information.

namespace Microsoft.VisualStudio.TestPlatform.Client.DesignMode;

using System;
using System.Threading;
<<<<<<< HEAD
using Microsoft.VisualStudio.TestPlatform.Client.RequestHelper;
using Microsoft.VisualStudio.TestPlatform.CommunicationUtilities;
using Microsoft.VisualStudio.TestPlatform.ObjectModel;
using Microsoft.VisualStudio.TestPlatform.ObjectModel.Logging;
=======

using RequestHelper;
using ObjectModel;
using ObjectModel.Logging;
>>>>>>> bcb43c5c

/// <summary>
/// The interface for design mode client.
/// </summary>
public interface IDesignModeClient : IDisposable
{
    /// <summary>
    /// Setups client based on port
    /// </summary>
    /// <param name="port">port number to connect</param>
    void ConnectToClientAndProcessRequests(int port, ITestRequestManager testRequestManager);

    /// <summary>
    /// Send a custom host launch message to IDE
    /// </summary>
    /// <param name="defaultTestHostStartInfo">Default TestHost Start Info</param>
    /// <param name="cancellationToken">The cancellation Token.</param>
    /// <returns>Process id of the launched test host.</returns>
    int LaunchCustomHost(TestProcessStartInfo defaultTestHostStartInfo, CancellationToken cancellationToken);

    /// <summary>
    /// Attach debugger to an already running process.
    /// </summary>
    /// <param name="pid">Process ID of the process to which the debugger should be attached.</param>
    /// <param name="cancellationToken">The cancellation token.</param>
    /// <returns><see cref="true"/> if the debugger was successfully attached to the requested process, <see cref="false"/> otherwise.</returns>
    bool AttachDebuggerToProcess(int pid, CancellationToken cancellationToken);

    /// <summary>
<<<<<<< HEAD
    /// Attach debugger to an already running process.
    /// </summary>
    /// <param name="pid">Process ID of the process to which the debugger should be attached.</param>
    /// <param name="cancellationToken">The cancellation token.</param>
    /// <returns><see cref="true"/> if the debugger was successfully attached to the requested process, <see cref="false"/> otherwise.</returns>
#pragma warning disable RS0016 // Add public types and members to the declared API
    bool AttachDebuggerToProcess(int pid, string recipient, CancellationToken cancellationToken);
#pragma warning restore RS0016 // Add public types and members to the declared API

    /// <summary>
=======
>>>>>>> bcb43c5c
    /// Handles parent process exit
    /// </summary>
    void HandleParentProcessExit();

    /// <summary>
    /// Send the raw messages to IDE
    /// </summary>
    /// <param name="rawMessage"></param>
<<<<<<< HEAD
#pragma warning disable RS0016 // Add public types and members to the declared API
    void SendRawMessage(string rawMessage, MessageMetadata messageMetadata);
#pragma warning restore RS0016 // Add public types and members to the declared API
=======
    void SendRawMessage(string rawMessage);
>>>>>>> bcb43c5c

    /// <summary>
    /// Send the test session messages to IDE
    /// </summary>
    /// <param name="level">Level for the message</param>
    /// <param name="message">Actual message string</param>
<<<<<<< HEAD
#pragma warning disable RS0016 // Add public types and members to the declared API
    void SendTestMessage(TestMessageLevel level, string message, MessageMetadata messageMetadata);
#pragma warning restore RS0016 // Add public types and members to the declared API
=======
    void SendTestMessage(TestMessageLevel level, string message);
>>>>>>> bcb43c5c
}<|MERGE_RESOLUTION|>--- conflicted
+++ resolved
@@ -5,17 +5,10 @@
 
 using System;
 using System.Threading;
-<<<<<<< HEAD
-using Microsoft.VisualStudio.TestPlatform.Client.RequestHelper;
-using Microsoft.VisualStudio.TestPlatform.CommunicationUtilities;
-using Microsoft.VisualStudio.TestPlatform.ObjectModel;
-using Microsoft.VisualStudio.TestPlatform.ObjectModel.Logging;
-=======
 
 using RequestHelper;
 using ObjectModel;
 using ObjectModel.Logging;
->>>>>>> bcb43c5c
 
 /// <summary>
 /// The interface for design mode client.
@@ -45,7 +38,6 @@
     bool AttachDebuggerToProcess(int pid, CancellationToken cancellationToken);
 
     /// <summary>
-<<<<<<< HEAD
     /// Attach debugger to an already running process.
     /// </summary>
     /// <param name="pid">Process ID of the process to which the debugger should be attached.</param>
@@ -56,8 +48,6 @@
 #pragma warning restore RS0016 // Add public types and members to the declared API
 
     /// <summary>
-=======
->>>>>>> bcb43c5c
     /// Handles parent process exit
     /// </summary>
     void HandleParentProcessExit();
@@ -66,24 +56,16 @@
     /// Send the raw messages to IDE
     /// </summary>
     /// <param name="rawMessage"></param>
-<<<<<<< HEAD
 #pragma warning disable RS0016 // Add public types and members to the declared API
     void SendRawMessage(string rawMessage, MessageMetadata messageMetadata);
 #pragma warning restore RS0016 // Add public types and members to the declared API
-=======
-    void SendRawMessage(string rawMessage);
->>>>>>> bcb43c5c
 
     /// <summary>
     /// Send the test session messages to IDE
     /// </summary>
     /// <param name="level">Level for the message</param>
     /// <param name="message">Actual message string</param>
-<<<<<<< HEAD
 #pragma warning disable RS0016 // Add public types and members to the declared API
     void SendTestMessage(TestMessageLevel level, string message, MessageMetadata messageMetadata);
 #pragma warning restore RS0016 // Add public types and members to the declared API
-=======
-    void SendTestMessage(TestMessageLevel level, string message);
->>>>>>> bcb43c5c
 }