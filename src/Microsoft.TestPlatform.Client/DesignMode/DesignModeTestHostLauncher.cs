// Copyright (c) Microsoft Corporation. All rights reserved.
// Licensed under the MIT license. See LICENSE file in the project root for full license information.

namespace Microsoft.VisualStudio.TestPlatform.Client.DesignMode;

using System.Threading;
<<<<<<< HEAD
using Microsoft.VisualStudio.TestPlatform.ObjectModel;
=======

using ObjectModel;
>>>>>>> bcb43c5c
using Microsoft.VisualStudio.TestPlatform.ObjectModel.Client.Interfaces;

/// <summary>
/// DesignMode TestHost Launcher for hosting of test process
/// </summary>
internal class DesignModeTestHostLauncher : ITestHostLauncher2
{
    private readonly IDesignModeClient _designModeClient;
<<<<<<< HEAD
    private readonly string _recipient;
=======
>>>>>>> bcb43c5c

    /// <summary>
    /// Initializes a new instance of the <see cref="DesignModeTestHostLauncher"/> class.
    /// </summary>
    /// <param name="designModeClient">Design mode client instance.</param>
<<<<<<< HEAD
    public DesignModeTestHostLauncher(IDesignModeClient designModeClient, string recipient)
    {
        _designModeClient = _designModeClient;
        _recipient = _recipient;
=======
    public DesignModeTestHostLauncher(IDesignModeClient designModeClient)
    {
        _designModeClient = designModeClient;
>>>>>>> bcb43c5c
    }

    /// <inheritdoc/>
    public virtual bool IsDebug => false;

    /// <inheritdoc/>
    public bool AttachDebuggerToProcess(int pid)
    {
<<<<<<< HEAD
        return _designModeClient.AttachDebuggerToProcess(pid, _recipient, CancellationToken.None);
=======
        return _designModeClient.AttachDebuggerToProcess(pid, CancellationToken.None);
>>>>>>> bcb43c5c
    }

    /// <inheritdoc/>
    public bool AttachDebuggerToProcess(int pid, CancellationToken cancellationToken)
    {
<<<<<<< HEAD
        return _designModeClient.AttachDebuggerToProcess(pid, _recipient, cancellationToken);
=======
        return _designModeClient.AttachDebuggerToProcess(pid, cancellationToken);
>>>>>>> bcb43c5c
    }

    /// <inheritdoc/>
    public int LaunchTestHost(TestProcessStartInfo defaultTestHostStartInfo)
    {
        return _designModeClient.LaunchCustomHost(defaultTestHostStartInfo, CancellationToken.None);
    }

    /// <inheritdoc/>
    public int LaunchTestHost(TestProcessStartInfo defaultTestHostStartInfo, CancellationToken cancellationToken)
    {
        return _designModeClient.LaunchCustomHost(defaultTestHostStartInfo, cancellationToken);
    }
}

/// <summary>
/// DesignMode Debug Launcher to use if debugging enabled
/// </summary>
internal class DesignModeDebugTestHostLauncher : DesignModeTestHostLauncher
{
    /// <inheritdoc/>
<<<<<<< HEAD
    public DesignModeDebugTestHostLauncher(IDesignModeClient designModeClient, string recipient) : base(designModeClient, recipient)
=======
    public DesignModeDebugTestHostLauncher(IDesignModeClient designModeClient) : base(designModeClient)
>>>>>>> bcb43c5c
    {
    }

    /// <inheritdoc/>
    public override bool IsDebug => true;
}<|MERGE_RESOLUTION|>--- conflicted
+++ resolved
@@ -4,12 +4,8 @@
 namespace Microsoft.VisualStudio.TestPlatform.Client.DesignMode;
 
 using System.Threading;
-<<<<<<< HEAD
-using Microsoft.VisualStudio.TestPlatform.ObjectModel;
-=======
 
 using ObjectModel;
->>>>>>> bcb43c5c
 using Microsoft.VisualStudio.TestPlatform.ObjectModel.Client.Interfaces;
 
 /// <summary>
@@ -18,25 +14,16 @@
 internal class DesignModeTestHostLauncher : ITestHostLauncher2
 {
     private readonly IDesignModeClient _designModeClient;
-<<<<<<< HEAD
     private readonly string _recipient;
-=======
->>>>>>> bcb43c5c
 
     /// <summary>
     /// Initializes a new instance of the <see cref="DesignModeTestHostLauncher"/> class.
     /// </summary>
     /// <param name="designModeClient">Design mode client instance.</param>
-<<<<<<< HEAD
     public DesignModeTestHostLauncher(IDesignModeClient designModeClient, string recipient)
     {
-        _designModeClient = _designModeClient;
-        _recipient = _recipient;
-=======
-    public DesignModeTestHostLauncher(IDesignModeClient designModeClient)
-    {
         _designModeClient = designModeClient;
->>>>>>> bcb43c5c
+        _recipient = recipient;
     }
 
     /// <inheritdoc/>
@@ -45,21 +32,13 @@
     /// <inheritdoc/>
     public bool AttachDebuggerToProcess(int pid)
     {
-<<<<<<< HEAD
         return _designModeClient.AttachDebuggerToProcess(pid, _recipient, CancellationToken.None);
-=======
-        return _designModeClient.AttachDebuggerToProcess(pid, CancellationToken.None);
->>>>>>> bcb43c5c
     }
 
     /// <inheritdoc/>
     public bool AttachDebuggerToProcess(int pid, CancellationToken cancellationToken)
     {
-<<<<<<< HEAD
         return _designModeClient.AttachDebuggerToProcess(pid, _recipient, cancellationToken);
-=======
-        return _designModeClient.AttachDebuggerToProcess(pid, cancellationToken);
->>>>>>> bcb43c5c
     }
 
     /// <inheritdoc/>
@@ -81,11 +60,7 @@
 internal class DesignModeDebugTestHostLauncher : DesignModeTestHostLauncher
 {
     /// <inheritdoc/>
-<<<<<<< HEAD
     public DesignModeDebugTestHostLauncher(IDesignModeClient designModeClient, string recipient) : base(designModeClient, recipient)
-=======
-    public DesignModeDebugTestHostLauncher(IDesignModeClient designModeClient) : base(designModeClient)
->>>>>>> bcb43c5c
     {
     }
 
