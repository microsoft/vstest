--- conflicted
+++ resolved
@@ -153,138 +153,7 @@
             {
                 var message = _communicationManager.ReceiveMessage();
 
-<<<<<<< HEAD
-                    switch (message.MessageType)
-                    {
-                        case MessageType.VersionCheck:
-                            {
-                                var version = this.dataSerializer.DeserializePayload<int>(message);
-                                this.protocolConfig.Version = Math.Min(version, this.protocolConfig.Version);
-                                this.communicationManager.SendMessage(MessageType.VersionCheck, this.protocolConfig.Version);
-                                break;
-                            }
-
-                        case MessageType.ExtensionsInitialize:
-                            {
-                                // Do not filter the Editor/IDE provided extensions by name
-                                var extensionPaths = this.communicationManager.DeserializePayload<IEnumerable<string>>(message);
-                                testRequestManager.InitializeExtensions(extensionPaths, skipExtensionFilters: true);
-                                break;
-                            }
-
-                        case MessageType.StartTestSession:
-                            {
-                                var testSessionPayload = this.communicationManager.DeserializePayload<StartTestSessionPayload>(message);
-                                this.StartTestSession(testSessionPayload, testRequestManager);
-                                break;
-                            }
-
-                        case MessageType.StopTestSession:
-                            {
-                                var testSessionInfo = this.communicationManager.DeserializePayload<TestSessionInfo>(message);
-                                this.StopTestSession(testSessionInfo);
-                                break;
-                            }
-
-                        case MessageType.StartDiscovery:
-                            {
-                                var discoveryPayload = this.dataSerializer.DeserializePayload<DiscoveryRequestPayload>(message);
-                                this.StartDiscovery(discoveryPayload, testRequestManager);
-                                break;
-                            }
-
-                        case MessageType.GetTestRunnerProcessStartInfoForRunAll:
-                        case MessageType.GetTestRunnerProcessStartInfoForRunSelected:
-                            {
-                                var testRunPayload =
-                                    this.communicationManager.DeserializePayload<TestRunRequestPayload>(
-                                        message);
-                                this.StartTestRun(testRunPayload, testRequestManager, shouldLaunchTesthost: true);
-                                break;
-                            }
-
-                        case MessageType.TestRunAllSourcesWithDefaultHost:
-                        case MessageType.TestRunSelectedTestCasesDefaultHost:
-                            {
-                                var testRunPayload =
-                                    this.communicationManager.DeserializePayload<TestRunRequestPayload>(
-                                        message);
-                                this.StartTestRun(testRunPayload, testRequestManager, shouldLaunchTesthost: false);
-                                break;
-                            }
-
-                        case MessageType.TestRunAttachmentsProcessingStart:
-                            {
-                                var testRunAttachmentsProcessingPayload =
-                                    this.communicationManager.DeserializePayload<TestRunAttachmentsProcessingPayload>(message);
-                                this.StartTestRunAttachmentsProcessing(testRunAttachmentsProcessingPayload, testRequestManager);
-                                break;
-                            }
-
-                        case MessageType.CancelDiscovery:
-                            {
-                                // If testhost has old version, we should use old cancel logic
-                                // to be consistent and not create regression issues
-                                if (this.protocolConfig.Version < ObjectModel.Constants.MinimumProtocolVersionWithCancelDiscoveryEventHandlerSupport)
-                                {
-                                    testRequestManager.CancelDiscovery();
-                                }
-                                else
-                                {
-                                    testRequestManager.CancelDiscoveryWithEventHandler();
-                                }
-                                break;
-                            }
-
-                        case MessageType.CancelTestRun:
-                            {
-                                testRequestManager.CancelTestRun();
-                                break;
-                            }
-
-                        case MessageType.AbortTestRun:
-                            {
-                                testRequestManager.AbortTestRun();
-                                break;
-                            }
-
-                        case MessageType.TestRunAttachmentsProcessingCancel:
-                            {
-                                testRequestManager.CancelTestRunAttachmentsProcessing();
-                                break;
-                            }
-
-                        case MessageType.CustomTestHostLaunchCallback:
-                            {
-                                this.onCustomTestHostLaunchAckReceived?.Invoke(message);
-                                break;
-                            }
-
-                        case MessageType.EditorAttachDebuggerCallback:
-                            {
-                                this.onAttachDebuggerAckRecieved?.Invoke(message);
-                                break;
-                            }
-
-                        case MessageType.SessionEnd:
-                            {
-                                EqtTrace.Info("DesignModeClient: Session End message received from server. Closing the connection.");
-                                isSessionEnd = true;
-                                this.Dispose();
-                                break;
-                            }
-
-                        default:
-                            {
-                                EqtTrace.Info("DesignModeClient: Invalid Message received: {0}", message);
-                                break;
-                            }
-                    }
-                }
-                catch (Exception ex)
-=======
                 if (EqtTrace.IsInfoEnabled)
->>>>>>> 75765f2a
                 {
                     EqtTrace.Info("DesignModeClient.ProcessRequests: Processing Message: {0}", message);
                 }
@@ -358,7 +227,16 @@
 
                     case MessageType.CancelDiscovery:
                         {
-                            testRequestManager.CancelDiscovery();
+                            // If testhost has old version, we should use old cancel logic
+                            // to be consistent and not create regression issues
+                            if (_protocolConfig.Version < ObjectModel.Constants.MinimumProtocolVersionWithCancelDiscoveryEventHandlerSupport)
+                            {
+                                testRequestManager.CancelDiscovery();
+                            }
+                            else
+                            {
+                                testRequestManager.CancelDiscoveryWithEventHandler();
+                            }
                             break;
                         }
 
