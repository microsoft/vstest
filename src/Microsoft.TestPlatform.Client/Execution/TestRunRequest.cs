--- conflicted
+++ resolved
@@ -292,11 +292,7 @@
                             runCompleteArgs.IsCanceled,
                             runCompleteArgs.IsAborted,
                             runCompleteArgs.Error,
-<<<<<<< HEAD
-                            new Collection<AttachmentSet>(new List<AttachmentSet>(runContextAttachments)),
-=======
                             runContextAttachments as Collection<AttachmentSet>,
->>>>>>> 9e5a0f94
                             this.runRequestTimeTracker.Elapsed);
 
                     // Ignore the time sent (runCompleteArgs.ElapsedTimeInRunningTests) 
@@ -368,10 +364,6 @@
                 EqtTrace.Info("TestRunRequest:SendTestRunStatsChange: Completed.");
             }
         }
-<<<<<<< HEAD
-
-=======
->>>>>>> 9e5a0f94
 
         /// <summary>
         /// Invoked when log messages are received
@@ -468,7 +460,6 @@
         /// </summary>
         private ManualResetEvent runCompletionEvent = new ManualResetEvent(true);
 
-
         /// <summary>
         /// Tracks the time taken by each run request
         /// </summary>
