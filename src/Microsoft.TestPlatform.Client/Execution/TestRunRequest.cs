// Copyright (c) Microsoft Corporation. All rights reserved.
// Licensed under the MIT license. See LICENSE file in the project root for full license information.

namespace Microsoft.VisualStudio.TestPlatform.Client.Execution;

using System;
using System.Collections.Generic;
using System.Collections.ObjectModel;
using System.Diagnostics;
using System.Linq;
using System.Threading;

using Common.Telemetry;
using CommunicationUtilities;
using CommunicationUtilities.Interfaces;
using Microsoft.VisualStudio.TestPlatform.CommunicationUtilities.ObjectModel;
using ObjectModel;
using Microsoft.VisualStudio.TestPlatform.ObjectModel.Client;
using Microsoft.VisualStudio.TestPlatform.ObjectModel.Client.Interfaces;
using ObjectModel.Engine;
using ObjectModel.Logging;
using Microsoft.VisualStudio.TestPlatform.ObjectModel.Utilities;
using Utilities;

using ClientResources = Resources.Resources;

public class TestRunRequest : ITestRunRequest, ITestRunEventsHandler2
{
    /// <summary>
    /// Specifies whether the run is disposed or not
    /// </summary>
    private bool _disposed;

    /// <summary>
    /// Sync object for various operations
    /// </summary>
    private readonly object _syncObject = new();

    /// <summary>
    /// Sync object for cancel operation
    /// </summary>
    private readonly object _cancelSyncObject = new();

    /// <summary>
    /// The run completion event which will be signaled on completion of test run.
    /// </summary>
    private ManualResetEvent _runCompletionEvent = new(true);

    /// <summary>
    /// Tracks the time taken by each run request
    /// </summary>
    private Stopwatch _runRequestTimeTracker;

    private readonly IDataSerializer _dataSerializer;

    /// <summary>
    /// Time out for run provided by client.
    /// </summary>
    private long _testSessionTimeout;

    private Timer _timer;

    /// <summary>
    /// Execution Start Time
    /// </summary>
    private DateTime _executionStartTime;

    /// <summary>
    /// Request Data
    /// </summary>
    private readonly IRequestData _requestData;

    internal TestRunRequest(IRequestData requestData, TestRunCriteria testRunCriteria, IProxyExecutionManager executionManager, ITestLoggerManager loggerManager) :
        this(requestData, testRunCriteria, executionManager, loggerManager, JsonDataSerializer.Instance)
    {
    }

    internal TestRunRequest(IRequestData requestData, TestRunCriteria testRunCriteria, IProxyExecutionManager executionManager, ITestLoggerManager loggerManager, IDataSerializer dataSerializer)
    {
        Debug.Assert(testRunCriteria != null, "Test run criteria cannot be null");
        Debug.Assert(executionManager != null, "ExecutionManager cannot be null");
        Debug.Assert(requestData != null, "request Data is null");
        Debug.Assert(loggerManager != null, "LoggerManager cannot be null");

        if (EqtTrace.IsVerboseEnabled)
        {
            EqtTrace.Verbose("TestRunRequest.ExecuteAsync: Creating test run request.");
        }

        TestRunCriteria = testRunCriteria;
        ExecutionManager = executionManager;
        LoggerManager = loggerManager;
        State = TestRunState.Pending;
        _dataSerializer = dataSerializer;
        _requestData = requestData;
    }

    #region ITestRunRequest

    /// <summary>
    /// Execute the test run asynchronously
    /// </summary>
    /// <returns>The process id of test host.</returns>
    public int ExecuteAsync()
    {
        EqtTrace.Verbose("TestRunRequest.ExecuteAsync: Starting.");

        lock (_syncObject)
        {
            if (_disposed)
            {
                throw new ObjectDisposedException("testRunRequest");
            }

            if (State != TestRunState.Pending)
            {
                throw new InvalidOperationException(ClientResources.InvalidStateForExecution);
            }

            _executionStartTime = DateTime.UtcNow;

            // Collecting Number of sources Sent For Execution
            var numberOfSources = (uint)(TestRunCriteria.Sources != null ? TestRunCriteria.Sources.Count() : 0);
            _requestData.MetricsCollection.Add(TelemetryDataConstants.NumberOfSourcesSentForRun, numberOfSources);

            if (EqtTrace.IsInfoEnabled)
            {
                EqtTrace.Info("TestRunRequest.ExecuteAsync: Starting run with settings:{0}", TestRunCriteria);
            }

            if (EqtTrace.IsVerboseEnabled)
            {
                // Waiting for warm up to be over.
                EqtTrace.Verbose("TestRunRequest.ExecuteAsync: Wait for the first run request is over.");
            }

            State = TestRunState.InProgress;

            // Reset the run completion event
            // (This needs to be done before queuing the test run because if the test run finishes fast then runCompletion event can
            // remain in non-signaled state even though run is actually complete.
            _runCompletionEvent.Reset();

            try
            {
                var runConfiguration = XmlRunSettingsUtilities.GetRunConfigurationNode(TestRunCriteria.TestRunSettings);
                _testSessionTimeout = runConfiguration.TestSessionTimeout;

                if (_testSessionTimeout > 0)
                {
                    if (EqtTrace.IsVerboseEnabled)
                    {
                        EqtTrace.Verbose(String.Format("TestRunRequest.ExecuteAsync: TestSessionTimeout is {0} milliseconds.", _testSessionTimeout));
                    }

                    _timer = new Timer(OnTestSessionTimeout, null, TimeSpan.FromMilliseconds(_testSessionTimeout), TimeSpan.FromMilliseconds(0));
                }

                _runRequestTimeTracker = new Stopwatch();

                // Start the stop watch for calculating the test run time taken overall
                _runRequestTimeTracker.Start();
                var testRunStartEvent = new TestRunStartEventArgs(TestRunCriteria);
                LoggerManager.HandleTestRunStart(testRunStartEvent);
                OnRunStart.SafeInvoke(this, testRunStartEvent, "TestRun.TestRunStart");
                int processId = ExecutionManager.StartTestRun(TestRunCriteria, this);

                if (EqtTrace.IsInfoEnabled)
                {
                    EqtTrace.Info("TestRunRequest.ExecuteAsync: Started.");
                }

                return processId;
            }
            catch
            {
                State = TestRunState.Pending;
                throw;
            }
        }
    }

    internal void OnTestSessionTimeout(object obj)
    {
        if (EqtTrace.IsVerboseEnabled)
        {
            EqtTrace.Verbose(string.Format("TestRunRequest.OnTestSessionTimeout: calling cancellation as test run exceeded testSessionTimeout {0} milliseconds", _testSessionTimeout));
        }

        string message = string.Format(ClientResources.TestSessionTimeoutMessage, _testSessionTimeout);
        var testMessagePayload = new TestMessagePayload { MessageLevel = TestMessageLevel.Error, Message = message };
        var rawMessage = _dataSerializer.SerializePayload(MessageType.TestMessage, testMessagePayload);

        HandleLogMessage(TestMessageLevel.Error, message);
        HandleRawMessage(rawMessage);
        Abort();
    }

    /// <summary>
    /// Wait for the run completion
    /// </summary>
    public bool WaitForCompletion(int timeout)
    {
        EqtTrace.Verbose("TestRunRequest.WaitForCompletion: Waiting with timeout {0}.", timeout);

        if (_disposed)
        {
            throw new ObjectDisposedException("testRunRequest");
        }

        if (State != TestRunState.InProgress
            && !(State == TestRunState.Completed
                 || State == TestRunState.Canceled
                 || State == TestRunState.Aborted))
        {
            // If run is already terminated, then we should not throw an exception.
            throw new InvalidOperationException(ClientResources.WaitForCompletionOperationIsNotAllowedWhenNoTestRunIsActive);
        }

        // This method is not synchronized as it can lead to dead-lock
        // (the runCompletionEvent cannot be raised unless that lock is released)

        // Wait for run completion (In case m_runCompletionEvent is closed, then waitOne will throw nice error)
        return _runCompletionEvent == null || _runCompletionEvent.WaitOne(timeout);
    }

    /// <summary>
    /// Cancel the test run asynchronously
    /// </summary>
    public void CancelAsync()
    {
        EqtTrace.Verbose("TestRunRequest.CancelAsync: Canceling.");

        lock (_cancelSyncObject)
        {
            if (_disposed)
            {
                EqtTrace.Warning("Ignoring TestRunRequest.CancelAsync() as testRunRequest object has already been disposed.");
                return;
            }

            if (State != TestRunState.InProgress)
            {
                EqtTrace.Info("Ignoring TestRunRequest.CancelAsync(). No test run in progress.");
            }
            else
            {
                // Inform the service about run cancellation
                ExecutionManager.Cancel(this);
            }
        }

        EqtTrace.Info("TestRunRequest.CancelAsync: Canceled.");
    }

    /// <summary>
    /// Aborts the test run execution process.
    /// </summary>
    public void Abort()
    {
        EqtTrace.Verbose("TestRunRequest.Abort: Aborting.");

        lock (_cancelSyncObject)
        {
            if (_disposed)
            {
                EqtTrace.Warning("Ignoring TestRunRequest.Abort() as testRunRequest object has already been disposed");
                return;
            }

            if (State != TestRunState.InProgress)
            {
                EqtTrace.Info("Ignoring TestRunRequest.Abort(). No test run in progress.");
            }
            else
            {
                ExecutionManager.Abort(this);
            }
        }

        EqtTrace.Info("TestRunRequest.Abort: Aborted.");
    }


    /// <summary>
    /// Specifies the test run criteria
    /// </summary>
    public ITestRunConfiguration TestRunConfiguration
    {
        get { return TestRunCriteria; }
    }

    /// <summary>
    /// State of the test run
    /// </summary>
    public TestRunState State { get; private set; }

    /// <summary>
    /// Raised when the test run statistics change.
    /// </summary>
    public event EventHandler<TestRunChangedEventArgs> OnRunStatsChange;

    /// <summary>
    /// Raised when the test run starts.
    /// </summary>
    public event EventHandler<TestRunStartEventArgs> OnRunStart;

    /// <summary>
    /// Raised when the test message is received.
    /// </summary>
    public event EventHandler<TestRunMessageEventArgs> TestRunMessage;


    /// <summary>
    /// Raised when the test run completes.
    /// </summary>
    public event EventHandler<TestRunCompleteEventArgs> OnRunCompletion;


    /// <summary>
    /// Raised when data collection message is received.
    /// </summary>
#pragma warning disable 67
    public event EventHandler<DataCollectionMessageEventArgs> DataCollectionMessage;
#pragma warning restore 67

    /// <summary>
    ///  Raised when a test run event raw message is received from host
    ///  This is required if one wants to re-direct the message over the process boundary without any processing overhead
    ///  All the run events should come as raw messages as well as proper serialized events like OnRunStatsChange
    /// </summary>
    public event EventHandler<string> OnRawMessageReceived;

    /// <summary>
    /// Parent execution manager
    /// </summary>
    internal IProxyExecutionManager ExecutionManager
    {
        get; private set;
    }

    /// <summary>
    /// Logger manager.
    /// </summary>
    internal ITestLoggerManager LoggerManager
    {
        get; private set;
    }

    #endregion

    #region IDisposable implementation

    // Summary:
    // Performs application-defined tasks associated with freeing, releasing, or
    // resetting unmanaged resources.
    public void Dispose()
    {
        Dispose(true);

        GC.SuppressFinalize(this);
    }

    #endregion

    /// <summary>
    /// The criteria/config for this test run request.
    /// </summary>
    public TestRunCriteria TestRunCriteria { get; internal set; }

    /// <summary>
    /// Invoked when test run is complete
    /// </summary>
    public void HandleTestRunComplete(TestRunCompleteEventArgs runCompleteArgs, TestRunChangedEventArgs lastChunkArgs, ICollection<AttachmentSet> runContextAttachments, ICollection<string> executorUris)
    {
        if (runCompleteArgs == null)
        {
            throw new ArgumentNullException(nameof(runCompleteArgs));
        }

        bool isAborted = runCompleteArgs.IsAborted;
        bool isCanceled = runCompleteArgs.IsCanceled;

        EqtTrace.Verbose("TestRunRequest:TestRunComplete: Starting. IsAborted:{0} IsCanceled:{1}.", isAborted, isCanceled);

        lock (_syncObject)
        {
            // If this object is disposed, don't do anything
            if (_disposed)
            {
                EqtTrace.Warning("TestRunRequest.TestRunComplete: Ignoring as the object is disposed.");
                return;
            }

            if (_runCompletionEvent.WaitOne(0))
            {
                EqtTrace.Info("TestRunRequest:TestRunComplete:Ignoring duplicate event. IsAborted:{0} IsCanceled:{1}.", isAborted, isCanceled);
                return;
            }

            // Disposing off the resources held by the execution manager so that the test host process can shut down.
            ExecutionManager?.Close();

            try
            {
                _runRequestTimeTracker.Stop();

                if (lastChunkArgs != null)
                {
                    // Raised the changed event also
                    LoggerManager.HandleTestRunStatsChange(lastChunkArgs);
                    OnRunStatsChange.SafeInvoke(this, lastChunkArgs, "TestRun.RunStatsChanged");
                }

                TestRunCompleteEventArgs runCompletedEvent =
                    new(
                        runCompleteArgs.TestRunStatistics,
                        runCompleteArgs.IsCanceled,
                        runCompleteArgs.IsAborted,
                        runCompleteArgs.Error,
                        // This is required as TMI adapter is sending attachments as List which cannot be type casted to Collection.
                        runContextAttachments != null ? new Collection<AttachmentSet>(runContextAttachments.ToList()) : null,
                        runCompleteArgs.InvokedDataCollectors,
                        _runRequestTimeTracker.Elapsed);

                // Ignore the time sent (runCompleteArgs.ElapsedTimeInRunningTests)
                // by either engines - as both calculate at different points
                // If we use them, it would be an incorrect comparison between TAEF and Rocksteady
                LoggerManager.HandleTestRunComplete(runCompletedEvent);
                OnRunCompletion.SafeInvoke(this, runCompletedEvent, "TestRun.TestRunComplete");
            }
            finally
            {
                if (isCanceled)
                {
                    State = TestRunState.Canceled;
                }
                else
                {
                    State = isAborted ? TestRunState.Aborted : TestRunState.Completed;
                }

                // Notify the waiting handle that run is complete
                _runCompletionEvent.Set();


                var executionTotalTimeTaken = DateTime.UtcNow - _executionStartTime;

                // Fill in the time taken to complete the run
                _requestData.MetricsCollection.Add(TelemetryDataConstants.TimeTakenInSecForRun, executionTotalTimeTaken.TotalSeconds);

                // Fill in the Metrics From Test Host Process
                var metrics = runCompleteArgs.Metrics;
                if (metrics != null && metrics.Count != 0)
                {
                    foreach (var metric in metrics)
                    {
                        _requestData.MetricsCollection.Add(metric.Key, metric.Value);
                    }
                }
            }

            EqtTrace.Info("TestRunRequest:TestRunComplete: Completed.");
        }
    }

    /// <summary>
    /// Invoked when test run statistics change.
    /// </summary>
    public virtual void HandleTestRunStatsChange(TestRunChangedEventArgs testRunChangedArgs)
    {
        if (testRunChangedArgs != null)
        {
            EqtTrace.Verbose("TestRunRequest:SendTestRunStatsChange: Starting.");
            if (testRunChangedArgs.ActiveTests != null)
            {
                // Do verbose check to save performance in iterating test cases
                if (EqtTrace.IsVerboseEnabled)
                {
                    foreach (TestCase testCase in testRunChangedArgs.ActiveTests)
                    {
                        EqtTrace.Verbose("InProgress is {0}", testCase.DisplayName);
                    }
                }
            }

            lock (_syncObject)
            {
                // If this object is disposed, don't do anything
                if (_disposed)
                {
                    EqtTrace.Warning("TestRunRequest.SendTestRunStatsChange: Ignoring as the object is disposed.");
                    return;
                }

                // TODO: Invoke this event in a separate thread.
                // For now, I am setting the ConcurrencyMode on the callback attribute to Multiple
                LoggerManager.HandleTestRunStatsChange(testRunChangedArgs);
                OnRunStatsChange.SafeInvoke(this, testRunChangedArgs, "TestRun.RunStatsChanged");
            }

            EqtTrace.Info("TestRunRequest:SendTestRunStatsChange: Completed.");
        }
    }

    /// <summary>
    /// Invoked when log messages are received
    /// </summary>
    public void HandleLogMessage(TestMessageLevel level, string message)
    {
        EqtTrace.Verbose("TestRunRequest:SendTestRunMessage: Starting.");

        lock (_syncObject)
        {
            // If this object is disposed, don't do anything
            if (_disposed)
            {
                EqtTrace.Warning("TestRunRequest.SendTestRunMessage: Ignoring as the object is disposed.");
                return;
            }

<<<<<<< HEAD
            this.OnRawMessageReceived?.SafeInvoke(this, rawMessage, "TestRunRequest.RawMessageReceived");
=======
            var testRunMessageEvent = new TestRunMessageEventArgs(level, message);
            LoggerManager.HandleTestRunMessage(testRunMessageEvent);
            TestRunMessage.SafeInvoke(this, testRunMessageEvent, "TestRun.LogMessages");
>>>>>>> cd5dda0f
        }

        EqtTrace.Info("TestRunRequest:SendTestRunMessage: Completed.");
    }

    /// <summary>
    /// Handle Raw message directly from the host
    /// </summary>
    /// <param name="rawMessage"></param>
    public void HandleRawMessage(string rawMessage)
    {
        // Note: Deserialize rawMessage only if required.

        var message = LoggerManager.LoggersInitialized || _requestData.IsTelemetryOptedIn ?
            _dataSerializer.DeserializeMessage(rawMessage) : null;

        if (string.Equals(message?.MessageType, MessageType.ExecutionComplete))
        {
            var testRunCompletePayload = _dataSerializer.DeserializePayload<TestRunCompletePayload>(message);
            rawMessage = UpdateRawMessageWithTelemetryInfo(testRunCompletePayload, message) ?? rawMessage;
            HandleLoggerManagerTestRunComplete(testRunCompletePayload);
        }

        OnRawMessageReceived?.Invoke(this, rawMessage);
    }

    /// <summary>
    /// Handles LoggerManager's TestRunComplete.
    /// </summary>
    /// <param name="testRunCompletePayload">TestRun complete payload.</param>
    private void HandleLoggerManagerTestRunComplete(TestRunCompletePayload testRunCompletePayload)
    {
        if (LoggerManager.LoggersInitialized && testRunCompletePayload != null)
        {
            // Send last chunk to logger manager.
            if (testRunCompletePayload.LastRunTests != null)
            {
                LoggerManager.HandleTestRunStatsChange(testRunCompletePayload.LastRunTests);
            }

            // Note: In HandleRawMessage attachments are considered from TestRunCompleteArgs, while in HandleTestRunComplete attachments are considered directly from testRunCompletePayload.
            // Ideally we should have attachmentSets at one place only.
            // Send test run complete to logger manager.
            TestRunCompleteEventArgs testRunCompleteArgs =
                new(
                    testRunCompletePayload.TestRunCompleteArgs.TestRunStatistics,
                    testRunCompletePayload.TestRunCompleteArgs.IsCanceled,
                    testRunCompletePayload.TestRunCompleteArgs.IsAborted,
                    testRunCompletePayload.TestRunCompleteArgs.Error,
                    testRunCompletePayload.TestRunCompleteArgs.AttachmentSets,
                    testRunCompletePayload.TestRunCompleteArgs.InvokedDataCollectors,
                    _runRequestTimeTracker.Elapsed);
            LoggerManager.HandleTestRunComplete(testRunCompleteArgs);
        }
    }

    /// <summary>
    /// Update raw message with telemetry info.
    /// </summary>
    /// <param name="testRunCompletePayload">Test run complete payload.</param>
    /// <param name="message">Updated rawMessage.</param>
    /// <returns></returns>
    private string UpdateRawMessageWithTelemetryInfo(TestRunCompletePayload testRunCompletePayload, Message message)
    {
        var rawMessage = default(string);
        if (_requestData.IsTelemetryOptedIn)
        {
            if (testRunCompletePayload?.TestRunCompleteArgs != null)
            {
                if (testRunCompletePayload.TestRunCompleteArgs.Metrics == null)
                {
                    testRunCompletePayload.TestRunCompleteArgs.Metrics = _requestData.MetricsCollection.Metrics;
                }
                else
                {
                    foreach (var kvp in _requestData.MetricsCollection.Metrics)
                    {
                        testRunCompletePayload.TestRunCompleteArgs.Metrics[kvp.Key] = kvp.Value;
                    }
                }

                // Fill in the time taken to complete the run
                var executionTotalTimeTakenForDesignMode = DateTime.UtcNow - _executionStartTime;
                testRunCompletePayload.TestRunCompleteArgs.Metrics[TelemetryDataConstants.TimeTakenInSecForRun] = executionTotalTimeTakenForDesignMode.TotalSeconds;
            }

            if (message is VersionedMessage message1)
            {
                var version = message1.Version;

                rawMessage = _dataSerializer.SerializePayload(
                    MessageType.ExecutionComplete,
                    testRunCompletePayload,
                    version);
            }
            else
            {
                rawMessage = _dataSerializer.SerializePayload(
                    MessageType.ExecutionComplete,
                    testRunCompletePayload);
            }
        }

        return rawMessage;
    }

    /// <summary>
    /// Launch process with debugger attached
    /// </summary>
    /// <param name="testProcessStartInfo"></param>
    /// <returns>processid</returns>
    public int LaunchProcessWithDebuggerAttached(TestProcessStartInfo testProcessStartInfo)
    {
        int processId = -1;

        // Only launch while the test run is in progress and the launcher is a debug one
        if (State == TestRunState.InProgress && TestRunCriteria.TestHostLauncher.IsDebug)
        {
            processId = TestRunCriteria.TestHostLauncher.LaunchTestHost(testProcessStartInfo);
        }

        return processId;
    }

    /// <inheritdoc />
    public bool AttachDebuggerToProcess(int pid)
    {
        return TestRunCriteria.TestHostLauncher is ITestHostLauncher2 launcher
               && launcher.AttachDebuggerToProcess(pid);
    }

    /// <summary>
    /// Dispose the run
    /// </summary>
    /// <param name="disposing"></param>
    protected virtual void Dispose(bool disposing)
    {
        EqtTrace.Verbose("TestRunRequest.Dispose: Starting.");

        lock (_syncObject)
        {
            if (!_disposed)
            {
                if (disposing)
                {
                    _runCompletionEvent?.Dispose();
                }

                // Indicate that object has been disposed
                _runCompletionEvent = null;
                _disposed = true;
            }
        }

        EqtTrace.Info("TestRunRequest.Dispose: Completed.");
    }
}<|MERGE_RESOLUTION|>--- conflicted
+++ resolved
@@ -519,13 +519,9 @@
                 return;
             }
 
-<<<<<<< HEAD
-            this.OnRawMessageReceived?.SafeInvoke(this, rawMessage, "TestRunRequest.RawMessageReceived");
-=======
             var testRunMessageEvent = new TestRunMessageEventArgs(level, message);
             LoggerManager.HandleTestRunMessage(testRunMessageEvent);
             TestRunMessage.SafeInvoke(this, testRunMessageEvent, "TestRun.LogMessages");
->>>>>>> cd5dda0f
         }
 
         EqtTrace.Info("TestRunRequest:SendTestRunMessage: Completed.");
@@ -549,7 +545,7 @@
             HandleLoggerManagerTestRunComplete(testRunCompletePayload);
         }
 
-        OnRawMessageReceived?.Invoke(this, rawMessage);
+        OnRawMessageReceived?.SafeInvoke(this, rawMessage, "TestRunRequest.RawMessageReceived");
     }
 
     /// <summary>
