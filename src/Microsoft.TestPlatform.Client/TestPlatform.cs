--- conflicted
+++ resolved
@@ -10,24 +10,6 @@
 using System.Linq;
 using System.Reflection;
 
-<<<<<<< HEAD
-using Microsoft.VisualStudio.TestPlatform.Client.Discovery;
-using Microsoft.VisualStudio.TestPlatform.Client.Execution;
-using Microsoft.VisualStudio.TestPlatform.Common;
-using Microsoft.VisualStudio.TestPlatform.Common.ExtensionFramework;
-using Microsoft.VisualStudio.TestPlatform.Common.Hosting;
-using Microsoft.VisualStudio.TestPlatform.Common.Logging;
-using Microsoft.VisualStudio.TestPlatform.Common.Utilities;
-using Microsoft.VisualStudio.TestPlatform.CrossPlatEngine;
-using Microsoft.VisualStudio.TestPlatform.ObjectModel;
-using Microsoft.VisualStudio.TestPlatform.ObjectModel.Client;
-using Microsoft.VisualStudio.TestPlatform.ObjectModel.Engine;
-using Microsoft.VisualStudio.TestPlatform.ObjectModel.Host;
-using Microsoft.VisualStudio.TestPlatform.ObjectModel.Utilities;
-using Microsoft.VisualStudio.TestPlatform.PlatformAbstractions;
-using Microsoft.VisualStudio.TestPlatform.Utilities.Helpers;
-using Microsoft.VisualStudio.TestPlatform.Utilities.Helpers.Interfaces;
-=======
 using Discovery;
 using Execution;
 using Common;
@@ -45,7 +27,6 @@
 using Utilities.Helpers;
 using Utilities.Helpers.Interfaces;
 
->>>>>>> bcb43c5c
 using ClientResources = Resources.Resources;
 
 /// <summary>
@@ -70,15 +51,9 @@
     /// </summary>
     public TestPlatform()
         : this(
-<<<<<<< HEAD
               new TestEngine(),
               new FileHelper(),
               TestRuntimeProviderManager.Instance)
-=======
-            new TestEngine(),
-            new FileHelper(),
-            TestRuntimeProviderManager.Instance)
->>>>>>> bcb43c5c
     {
     }
 
@@ -92,19 +67,11 @@
     protected TestPlatform(
         ITestEngine testEngine,
         IFileHelper filehelper,
-<<<<<<< HEAD
-        TestRuntimeProviderManager _testHostProviderManager)
-    {
-         TestEngine = testEngine;
-        _fileHelper = filehelper;
-        _testHostProviderManager = _testHostProviderManager;
-=======
         TestRuntimeProviderManager testHostProviderManager)
     {
         TestEngine = testEngine;
         _fileHelper = filehelper;
         _testHostProviderManager = testHostProviderManager;
->>>>>>> bcb43c5c
     }
 
     /// <summary>
@@ -275,11 +242,7 @@
                 {
                     if (EqtTrace.IsWarningEnabled)
                     {
-<<<<<<< HEAD
-                        EqtTrace.Warning(string.Format("AdapterPath Not Found:", adapterPath));
-=======
                         EqtTrace.Warning($"AdapterPath Not Found: {adapterPath}");
->>>>>>> bcb43c5c
                     }
 
                     continue;
@@ -356,25 +319,15 @@
     /// </summary>
     private static void AddExtensionAssembliesFromExtensionDirectory()
     {
-<<<<<<< HEAD
-        var _fileHelper = new FileHelper();
-=======
         var fileHelper = new FileHelper();
->>>>>>> bcb43c5c
         var extensionsFolder = Path.Combine(
             Path.GetDirectoryName(
                 typeof(TestPlatform).GetTypeInfo().Assembly.GetAssemblyLocation()),
             "Extensions");
 
-<<<<<<< HEAD
-        if (_fileHelper.DirectoryExists(extensionsFolder))
-        {
-            var defaultExtensionPaths = _fileHelper.EnumerateFiles(
-=======
         if (fileHelper.DirectoryExists(extensionsFolder))
         {
             var defaultExtensionPaths = fileHelper.EnumerateFiles(
->>>>>>> bcb43c5c
                 extensionsFolder,
                 SearchOption.TopDirectoryOnly,
                 ".dll",
