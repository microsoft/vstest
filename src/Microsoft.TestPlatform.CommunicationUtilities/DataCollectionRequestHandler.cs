--- conflicted
+++ resolved
@@ -4,10 +4,7 @@
 namespace Microsoft.VisualStudio.TestPlatform.CommunicationUtilities.DataCollection
 {
     using System;
-<<<<<<< HEAD
     using System.Threading.Tasks;
-=======
->>>>>>> 9e5a0f94
 
     using Microsoft.VisualStudio.TestPlatform.Common.DataCollection;
     using Microsoft.VisualStudio.TestPlatform.Common.DataCollector;
@@ -27,7 +24,6 @@
         private readonly ICommunicationManager communicationManager;
         private IMessageSink messageSink;
         private IDataCollectionManager dataCollectionManager;
-<<<<<<< HEAD
         private IDataCollectionTestCaseEventHandler testCaseDataCollectionRequestHandler;
         private IDataCollectionManagerFactory dataCollectionManagerFactory;
         private IDataCollectionTestCaseEventManagerFactory testCaseDataCollectionCommunicationFactory;
@@ -38,14 +34,6 @@
 
         internal DataCollectionRequestHandler(IMessageSink messageSink)
             : this(new SocketCommunicationManager(), messageSink, new DataCollectionManagerFactory(), new DataCollectionTestCaseEventManagerFactory())
-=======
-        private static readonly object obj = new object();
-
-        internal static DataCollectionRequestHandler RequestHandler;
-
-        internal DataCollectionRequestHandler(IMessageSink messageSink)
-            : this(new SocketCommunicationManager())
->>>>>>> 9e5a0f94
         {
             this.messageSink = messageSink;
         }
@@ -55,18 +43,12 @@
         /// </summary>
         /// <param name="communicationManager">
         /// </param>
-<<<<<<< HEAD
         internal DataCollectionRequestHandler(ICommunicationManager communicationManager, IMessageSink messageSink, IDataCollectionManagerFactory dataCollectionManagerFactory, IDataCollectionTestCaseEventManagerFactory testCaseDataCollectionCommunicationFactory)
         {
             this.communicationManager = communicationManager;
             this.messageSink = messageSink;
             this.dataCollectionManagerFactory = dataCollectionManagerFactory;
             this.testCaseDataCollectionCommunicationFactory = testCaseDataCollectionCommunicationFactory;
-=======
-        internal DataCollectionRequestHandler(ICommunicationManager communicationManager)
-        {
-            this.communicationManager = communicationManager;
->>>>>>> 9e5a0f94
         }
 
         /// <summary>
@@ -83,29 +65,10 @@
                 {
                     if (Instance == null)
                     {
-<<<<<<< HEAD
                         Instance = new DataCollectionRequestHandler(messageSink);
                     }
                 }
             }
-=======
-                        RequestHandler = new DataCollectionRequestHandler(default(IMessageSink));
-                    }
-
-                    return RequestHandler;
-                }
-            }
-        }
-
-        /// <summary>
-        /// The dispose.
-        /// </summary>
-        public void Dispose()
-        {
-            this.communicationManager?.StopClient();
-            this.dataCollectionManager?.Dispose();
-        }
->>>>>>> 9e5a0f94
 
             return Instance;
         }
@@ -135,7 +98,6 @@
                 switch (message.MessageType)
                 {
                     case MessageType.BeforeTestRunStart:
-<<<<<<< HEAD
                         if (EqtTrace.IsInfoEnabled)
                         {
                             EqtTrace.Info("DataCollection starting.");
@@ -162,16 +124,6 @@
                         }
 
                         this.communicationManager.SendMessage(MessageType.BeforeTestRunStartResult, new BeforeTestRunStartResult(envVariables, areTestCaseLevelEventsRequired, testCaseEventsPort));
-=======
-                        EqtTrace.Info("DataCollection starting.");
-
-                        var settingXml = message.Payload.ToObject<string>();
-                        this.dataCollectionManager = new DataCollectionManager(this.messageSink);
-                        var envVariables = this.dataCollectionManager.InitializeDataCollectors(settingXml);
-                        this.dataCollectionManager.SessionStarted();
-
-                        this.communicationManager.SendMessage(MessageType.BeforeTestRunStartResult, new BeforeTestRunStartResult(envVariables, true, 0));
->>>>>>> 9e5a0f94
 
                         EqtTrace.Info("DataCollection started.");
                         break;
