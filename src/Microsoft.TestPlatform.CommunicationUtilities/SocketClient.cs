--- conflicted
+++ resolved
@@ -91,24 +91,10 @@
                 this.stopped = true;
 
                 // Close the client and dispose the underlying stream
-<<<<<<< HEAD
-                // Depending on implementation order of dispose may be important.
-                // 1. Channel dispose -> disposes reader/writer which call a Flush on the Stream. Stream shouldn't
-                // be disposed at this time.
-                // 2. Stream's dispose may Flush the underlying base stream (if it's a BufferedStream). We should try
-                // dispose it next.
-                // 3. TcpClient's dispose will clean up the network stream and close any sockets. NetworkStream's dispose
-                // is a no-op if called a second time.
-                this.channel?.Dispose();
-                this.stream?.Dispose();
 #if !NET451
                 this.tcpClient?.Dispose();
 #endif
-=======
-                this.tcpClient?.Dispose();
                 this.channel.Dispose();
->>>>>>> a2c31a98
-
                 this.cancellation.Dispose();
 
                 this.ServerDisconnected?.SafeInvoke(this, new DisconnectedEventArgs(), "SocketClient: ServerDisconnected");
