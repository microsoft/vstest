// Copyright (c) Microsoft Corporation. All rights reserved.
// Licensed under the MIT license. See LICENSE file in the project root for full license information.

namespace Microsoft.VisualStudio.TestPlatform.CommunicationUtilities
{
    using System.IO;

    using Microsoft.VisualStudio.TestPlatform.CommunicationUtilities.Interfaces;
    using Microsoft.VisualStudio.TestPlatform.CommunicationUtilities.Serialization;

    using Newtonsoft.Json;
    using Newtonsoft.Json.Linq;
    using Newtonsoft.Json.Serialization;

    /// <summary>
    /// JsonDataSerializes serializes and deserializes data using Json format
    /// </summary>
    public class JsonDataSerializer : IDataSerializer
    {
        private static JsonDataSerializer instance;

        private static JsonSerializer payloadSerializer;
        private static JsonSerializer payloadSerializer2;

        /// <summary>
        /// Prevents a default instance of the <see cref="JsonDataSerializer"/> class from being created.
        /// </summary>
        private JsonDataSerializer()
        {
            var jsonSettings = new JsonSerializerSettings
            {
                DateFormatHandling = DateFormatHandling.IsoDateFormat,
                DateParseHandling = DateParseHandling.DateTimeOffset,
                DateTimeZoneHandling = DateTimeZoneHandling.Utc,
                TypeNameHandling = TypeNameHandling.None
            };

            payloadSerializer = JsonSerializer.Create(jsonSettings);
            payloadSerializer2 = JsonSerializer.Create(jsonSettings);

            payloadSerializer.ContractResolver = new TestPlatformContractResolver1();
            payloadSerializer2.ContractResolver = new DefaultTestPlatformContractResolver();

#if DEBUG
            // MemoryTraceWriter can help diagnose serialization issues. Enable it for
            // debug builds only.
            payloadSerializer.TraceWriter = new MemoryTraceWriter();
            payloadSerializer2.TraceWriter = new MemoryTraceWriter();
#endif
        }

        /// <summary>
        /// Gets the JSON Serializer instance.
        /// </summary>
        public static JsonDataSerializer Instance
        {
            get
            {
                return instance ?? (instance = new JsonDataSerializer());
            }
        }

        /// <summary>
        /// Deserialize a <see cref="Message"/> from raw JSON text.
        /// </summary>
        /// <param name="rawMessage">JSON string.</param>
        /// <returns>A <see cref="Message"/> instance.</returns>
        public Message DeserializeMessage(string rawMessage)
        {
            // Convert to VersionedMessage
            // Message can be deserialized to VersionedMessage where version will be 0
            return JsonConvert.DeserializeObject<VersionedMessage>(rawMessage);
        }

        /// <summary>
        /// Deserialize the <see cref="Message.Payload"/> for a message.
        /// </summary>
        /// <param name="message">A <see cref="Message"/> object.</param>
        /// <typeparam name="T">Payload type.</typeparam>
        /// <returns>The deserialized payload.</returns>
        public T DeserializePayload<T>(Message message)
        {
            T retValue = default(T);

<<<<<<< HEAD
            var versionedMessage = message as VersionedMessage;
            
            var serializer = versionedMessage?.Version == 2 ? payloadSerializer2 : payloadSerializer;

=======
>>>>>>> b6adfb5b
            // TODO: Currently we use json serializer auto only for non-testmessage types
            // CHECK: Can't we just use auto for everything
            //if (MessageType.TestMessage.Equals(message.MessageType))
            //{
            //    retValue = message.Payload.ToObject<T>();
            //}
            //else
            //{
            retValue = message.Payload.ToObject<T>(serializer);
            //}

            return retValue;
        }

        /// <summary>
        /// Deserialize raw JSON to an object using the default serializer.
        /// </summary>
        /// <param name="json">JSON string.</param>
        /// <typeparam name="T">Target type to deserialize.</typeparam>
        /// <returns>An instance of <see cref="T"/>.</returns>
        public T Deserialize<T>(string json, int version = 1)
        {
            var serializer = version == 2 ? payloadSerializer2 : payloadSerializer;

            using (var stringReader = new StringReader(json))
            using (var jsonReader = new JsonTextReader(stringReader))
            {
                return serializer.Deserialize<T>(jsonReader);
            }
        }

        /// <summary>
        /// Serialize an empty message.
        /// </summary>
        /// <param name="messageType">Type of the message.</param>
        /// <returns>Serialized message.</returns>
        public string SerializeMessage(string messageType)
        {
            return JsonConvert.SerializeObject(new Message { MessageType = messageType });
        }

        /// <summary>
        /// Serialize a message with payload.
        /// </summary>
        /// <param name="messageType">Type of the message.</param>
        /// <param name="payload">Payload for the message.</param>
        /// <returns>Serialized message.</returns>
        public string SerializePayload(string messageType, object payload)
        {
            JToken serializedPayload = null;

<<<<<<< HEAD
            serializedPayload = JToken.FromObject(payload, payloadSerializer);
=======
            // TODO: Currently we use json serializer auto only for non-testmessage types
            // CHECK: Can't we just use auto for everything
            if (MessageType.TestMessage.Equals(messageType))
            {
                serializedPayload = JToken.FromObject(payload);
            }
            else
            {
                serializedPayload = JToken.FromObject(payload, serializer);
            }
>>>>>>> b6adfb5b

            return JsonConvert.SerializeObject(new Message { MessageType = messageType, Payload = serializedPayload });
        }

        /// <summary>
        /// Serialize a message with payload.
        /// </summary>
        /// <param name="messageType">Type of the message.</param>
        /// <param name="payload">Payload for the message.</param>
        /// <param name="version">Version for the message.</param>
        /// <returns>Serialized message.</returns>
        public string SerializePayload(string messageType, object payload, int version)
        {
            JToken serializedPayload = null;

            var serializer = version == 2 ? payloadSerializer2 : payloadSerializer;

            // TODO: Currently we use json serializer auto only for non-testmessage types
            // CHECK: Can't we just use auto for everything
            //if (MessageType.TestMessage.Equals(messageType))
            //{
            //    serializedPayload = JToken.FromObject(payload);
            //}
            //else
            //{
            serializedPayload = JToken.FromObject(payload, serializer);
            //}

            var message = version == 1 ?
                new Message { MessageType = messageType, Payload = serializedPayload } :
            new VersionedMessage { MessageType = messageType, Version = version, Payload = serializedPayload };

            return JsonConvert.SerializeObject(message);
        }

        /// <summary>
        /// Serialize an object to JSON using default serialization settings.
        /// </summary>
        /// <typeparam name="T">Type of object to serialize.</typeparam>
        /// <param name="data">Instance of the object to serialize.</param>
        /// <returns>JSON string.</returns>
        public string Serialize<T>(T data, int version = 1)
        {
            var serializer = version == 2 ? payloadSerializer2 : payloadSerializer;

            using (var stringWriter = new StringWriter())
            using (var jsonWriter = new JsonTextWriter(stringWriter))
            {
                serializer.Serialize(jsonWriter, data);

                return stringWriter.ToString();
            }
        }
    }
}<|MERGE_RESOLUTION|>--- conflicted
+++ resolved
@@ -82,24 +82,10 @@
         {
             T retValue = default(T);
 
-<<<<<<< HEAD
             var versionedMessage = message as VersionedMessage;
-            
             var serializer = versionedMessage?.Version == 2 ? payloadSerializer2 : payloadSerializer;
 
-=======
->>>>>>> b6adfb5b
-            // TODO: Currently we use json serializer auto only for non-testmessage types
-            // CHECK: Can't we just use auto for everything
-            //if (MessageType.TestMessage.Equals(message.MessageType))
-            //{
-            //    retValue = message.Payload.ToObject<T>();
-            //}
-            //else
-            //{
             retValue = message.Payload.ToObject<T>(serializer);
-            //}
-
             return retValue;
         }
 
@@ -107,6 +93,7 @@
         /// Deserialize raw JSON to an object using the default serializer.
         /// </summary>
         /// <param name="json">JSON string.</param>
+        /// <param name="version">Version of serializer to be used.</param>
         /// <typeparam name="T">Target type to deserialize.</typeparam>
         /// <returns>An instance of <see cref="T"/>.</returns>
         public T Deserialize<T>(string json, int version = 1)
@@ -138,22 +125,7 @@
         /// <returns>Serialized message.</returns>
         public string SerializePayload(string messageType, object payload)
         {
-            JToken serializedPayload = null;
-
-<<<<<<< HEAD
-            serializedPayload = JToken.FromObject(payload, payloadSerializer);
-=======
-            // TODO: Currently we use json serializer auto only for non-testmessage types
-            // CHECK: Can't we just use auto for everything
-            if (MessageType.TestMessage.Equals(messageType))
-            {
-                serializedPayload = JToken.FromObject(payload);
-            }
-            else
-            {
-                serializedPayload = JToken.FromObject(payload, serializer);
-            }
->>>>>>> b6adfb5b
+            var serializedPayload = JToken.FromObject(payload, payloadSerializer);
 
             return JsonConvert.SerializeObject(new Message { MessageType = messageType, Payload = serializedPayload });
         }
@@ -167,20 +139,8 @@
         /// <returns>Serialized message.</returns>
         public string SerializePayload(string messageType, object payload, int version)
         {
-            JToken serializedPayload = null;
-
             var serializer = version == 2 ? payloadSerializer2 : payloadSerializer;
-
-            // TODO: Currently we use json serializer auto only for non-testmessage types
-            // CHECK: Can't we just use auto for everything
-            //if (MessageType.TestMessage.Equals(messageType))
-            //{
-            //    serializedPayload = JToken.FromObject(payload);
-            //}
-            //else
-            //{
-            serializedPayload = JToken.FromObject(payload, serializer);
-            //}
+            var serializedPayload = JToken.FromObject(payload, serializer);
 
             var message = version == 1 ?
                 new Message { MessageType = messageType, Payload = serializedPayload } :
@@ -194,6 +154,7 @@
         /// </summary>
         /// <typeparam name="T">Type of object to serialize.</typeparam>
         /// <param name="data">Instance of the object to serialize.</param>
+        /// <param name="version">Version to be stamped.</param>
         /// <returns>JSON string.</returns>
         public string Serialize<T>(T data, int version = 1)
         {
