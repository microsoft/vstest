--- conflicted
+++ resolved
@@ -9,29 +9,17 @@
     public interface IEnvironment
     {
         /// <summary>
-<<<<<<< HEAD
-        /// Gets Operating System architecture.
-=======
         /// Gets the Operating System architecture.
->>>>>>> 50e6af68
         /// </summary>
         PlatformArchitecture Architecture { get; }
 
         /// <summary>
-<<<<<<< HEAD
-        /// Gets Operating System name.
-=======
         /// Gets the Operating System name.
->>>>>>> 50e6af68
         /// </summary>
         PlatformOperatingSystem OperatingSystem { get; }
 
         /// <summary>
-<<<<<<< HEAD
-        /// Gets Operating System Version
-=======
         /// Gets the Operating System Version
->>>>>>> 50e6af68
         /// </summary>
         string OperatingSystemVersion { get; }
 
