﻿<?xml version="1.0" encoding="utf-8"?>
<LCX SchemaVersion="6.0" Name="Resources.xlf" PsrId="308" FileType="1" SrcCul="en-US" TgtCul="ja-JP" xmlns="http://schemas.microsoft.com/locstudio/2006/6/lcx">
  <OwnedComments>
    <Cmt Name="Dev" />
    <Cmt Name="LcxAdmin" />
    <Cmt Name="Rccx" />
  </OwnedComments>
  <Settings Name="@vsLocTools@\default.lss" Type="Lss" />
  <Item ItemId=";Xliff file" ItemType="0" PsrId="308" Leaf="false">
    <Disp Icon="Expand" Expand="true" Disp="true" LocTbl="false" />
    <Item ItemId=";Xliff Resources" ItemType="0" PsrId="308" Leaf="false">
      <Disp Icon="Str" Disp="true" LocTbl="false" />
      <Item ItemId=";AccessDenied" ItemType="0" PsrId="308" Leaf="true">
        <Str Cat="Text">
          <Val><![CDATA[{0} Access denied while trying to create "TestResults" folder in mentioned location. You are getting this exception because you are running vstest.console.exe from a folder which requires having write access. To solve the issue: please  run vstest.console.exe from a folder where you have write privileges.]]></Val>
          <Tgt Cat="Text" Stat="Loc" Orig="New">
            <Val><![CDATA[{0} 記載した場所に "TestResults" フォルダーを作成しようとしたときにアクセスが拒否されました。書き込みアクセスを必要とするフォルダーから vstest.console.exe を実行しているため、この例外が発生しています。この問題を解決するには、書き込み特権のあるフォルダーから vstest.console.exe を実行してください。]]></Val>
          </Tgt>
        </Str>
        <Disp Icon="Str" />
      </Item>
      <Item ItemId=";AttachDebuggerToDefaultTestHostFailure" ItemType="0" PsrId="308" Leaf="true">
        <Str Cat="Text">
          <Val><![CDATA[Cannot attach the debugger to the default test host with process ID: {0}.]]></Val>
          <Tgt Cat="Text" Stat="Loc" Orig="New">
            <Val><![CDATA[デバッガーをプロセス ID: {0} の既定のテスト ホストにアタッチできません。]]></Val>
          </Tgt>
        </Str>
        <Disp Icon="Str" />
      </Item>
      <Item ItemId=";DataCollectorDebuggerWarning" ItemType="0" PsrId="308" Leaf="true">
        <Str Cat="Text">
          <Val><![CDATA[DataCollector debugging is enabled. Please attach debugger to datacollector process to continue.]]></Val>
          <Tgt Cat="Text" Stat="Loc" Orig="New">
            <Val><![CDATA[DataCollector のデバッグが有効です。続行するにはデバッガーを datacollector プロセスにアタッチしてください。]]></Val>
          </Tgt>
        </Str>
        <Disp Icon="Str" />
      </Item>
      <Item ItemId=";DeprecatedAdapterPath" ItemType="0" PsrId="308" Leaf="true">
        <Str Cat="Text">
          <Val><![CDATA[Adapter lookup is being changed, please follow https://github.com/Microsoft/vstest-docs/blob/main/RFCs/0022-User-Specified-TestAdapter-Lookup.md#roadmap for more details.]]></Val>
          <Tgt Cat="Text" Stat="Loc" Orig="New">
            <Val><![CDATA[アダプター検索は変更中です。詳細については、https://github.com/Microsoft/vstest-docs/blob/main/RFCs/0022-User-Specified-TestAdapter-Lookup.md#roadmap をご覧ください。]]></Val>
          </Tgt>
          <Prev Cat="Text">
            <Val><![CDATA[Adapter lookup is being changed, please follow https://github.com/Microsoft/vstest-docs/blob/master/RFCs/0022-User-Specified-TestAdapter-Lookup.md#roadmap for more details.]]></Val>
          </Prev>
        </Str>
        <Disp Icon="Str" />
      </Item>
      <Item ItemId=";DiscovererInstantiationException" ItemType="0" PsrId="308" Leaf="true">
        <Str Cat="Text">
          <Val><![CDATA[Exception occurred while instantiating discoverer : {0}]]></Val>
          <Tgt Cat="Text" Stat="Loc" Orig="New">
            <Val><![CDATA[探索プログラムのインスタンス化中に例外が発生しました: {0}]]></Val>
          </Tgt>
        </Str>
        <Disp Icon="Str" />
      </Item>
      <Item ItemId=";DuplicateAdaptersFound" ItemType="0" PsrId="308" InstFlg="true" Leaf="true">
        <Str Cat="Text">
          <Val><![CDATA[Multiple test adapters with the same uri '{0}' were found. Ignoring adapter '{1}'. Please uninstall the conflicting adapter(s) to avoid this warning.]]></Val>
          <Tgt Cat="Text" Stat="Loc" Orig="New">
            <Val><![CDATA[同じ URI '{0}' を持つ複数のテスト アダプターが見つかりました。アダプター '{1}' を無視します。この警告が表示されないようにするには、競合するアダプターをアンインストールしてください。]]></Val>
          </Tgt>
        </Str>
        <Disp Icon="Str" />
      </Item>
      <Item ItemId=";DuplicateSource" ItemType="0" PsrId="308" Leaf="true">
        <Str Cat="Text">
          <Val><![CDATA[Ignoring the specified duplicate source '{0}'.]]></Val>
          <Tgt Cat="Text" Stat="Loc" Orig="New">
            <Val><![CDATA[指定された重複データ ソース '{0}' を無視します。]]></Val>
          </Tgt>
        </Str>
        <Disp Icon="Str" />
      </Item>
      <Item ItemId=";ExceptionFromLoadTests" ItemType="0" PsrId="308" Leaf="true">
        <Str Cat="Text">
          <Val><![CDATA[An exception occurred while test discoverer '{0}' was loading tests. Exception: {1}]]></Val>
          <Tgt Cat="Text" Stat="Loc" Orig="New">
            <Val><![CDATA[テスト探索プログラム '{0}' がテストを読み込んでいるときに例外が発生しました。例外: {1}]]></Val>
          </Tgt>
        </Str>
        <Disp Icon="Str" />
      </Item>
      <Item ItemId=";ExceptionFromRunTests" ItemType="0" PsrId="308" Leaf="true">
        <Str Cat="Text">
          <Val><![CDATA[An exception occurred while invoking executor '{0}': {1}]]></Val>
          <Tgt Cat="Text" Stat="Loc" Orig="New">
            <Val><![CDATA[実行プログラム '{0}' の呼び出し中に例外が発生しました: {1}]]></Val>
          </Tgt>
        </Str>
        <Disp Icon="Str" />
      </Item>
      <Item ItemId=";ExecutionThreadApartmentStateNotSupportedForFramework" ItemType="0" PsrId="308" Leaf="true">
        <Str Cat="Text">
          <Val><![CDATA[ExecutionThreadApartmentState option not supported for framework: {0}.]]></Val>
          <Tgt Cat="Text" Stat="Loc" Orig="New">
            <Val><![CDATA[フレームワークでの ThreadApartmentState オプションの実行はサポートされていません: {0}。]]></Val>
          </Tgt>
        </Str>
        <Disp Icon="Str" />
      </Item>
      <Item ItemId=";FailedToLaunchTestHost" ItemType="0" PsrId="308" Leaf="true">
        <Str Cat="Text">
          <Val><![CDATA[Failed to launch testhost with error: {0}]]></Val>
          <Tgt Cat="Text" Stat="Loc" Orig="New">
            <Val><![CDATA[エラーが発生したため、TestHost を起動できませんでした: {0}]]></Val>
          </Tgt>
        </Str>
        <Disp Icon="Str" />
      </Item>
      <Item ItemId=";FileNotFound" ItemType="0" PsrId="308" Leaf="true">
        <Str Cat="Text">
          <Val><![CDATA[Could not find file {0}.]]></Val>
          <Tgt Cat="Text" Stat="Loc" Orig="New">
            <Val><![CDATA[ファイル {0} は見つかりませんでした。]]></Val>
          </Tgt>
        </Str>
        <Disp Icon="Str" />
      </Item>
      <Item ItemId=";HostDebuggerWarning" ItemType="0" PsrId="308" InstFlg="true" Leaf="true">
        <Str Cat="Text">
          <Val><![CDATA[Host debugging is enabled. Please attach debugger to testhost process to continue.]]></Val>
          <Tgt Cat="Text" Stat="Loc" Orig="New">
            <Val><![CDATA[ホスト デバッグが有効です。続行するにはデバッガーをテスト ホスト プロセスにアタッチしてください。]]></Val>
          </Tgt>
        </Str>
        <Disp Icon="Str" />
      </Item>
      <Item ItemId=";IgnoringExecutorAsNoDefaultExecutorUriAttribute" ItemType="0" PsrId="308" Leaf="true">
        <Str Cat="Text">
          <Val><![CDATA[Ignoring the test executor corresponding to test discoverer {0} because the discoverer does not have the DefaultExecutorUri attribute . You might need to re-install the test adapter add-in.]]></Val>
          <Tgt Cat="Text" Stat="Loc" Orig="New">
            <Val><![CDATA[テスト探索プログラム {0} には DefaultExecutorUri 属性が含まれていないため、このテスト探索プログラムに対応するテスト実行プログラムを無視しています。テスト アダプター アドインの再インストールが必要になる場合があります。]]></Val>
          </Tgt>
        </Str>
        <Disp Icon="Str" />
      </Item>
      <Item ItemId=";InitializationFailed" ItemType="0" PsrId="308" Leaf="true">
        <Str Cat="Text">
          <Val><![CDATA[Failed to initialize client proxy: could not connect to test process.]]></Val>
          <Tgt Cat="Text" Stat="Loc" Orig="New">
            <Val><![CDATA[クライアント プロキシを初期化できませんでした。テスト プロセスに接続できませんでした。]]></Val>
          </Tgt>
        </Str>
        <Disp Icon="Str" />
      </Item>
      <Item ItemId=";LaunchDebugProcessNotAllowedForANonDebugRun" ItemType="0" PsrId="308" Leaf="true">
        <Str Cat="Text">
          <Val><![CDATA[This operation is not allowed in the context of a non-debug run.]]></Val>
          <Tgt Cat="Text" Stat="Loc" Orig="New">
            <Val><![CDATA[この操作は、非デバッグ実行のコンテキストでは許可されていません。]]></Val>
          </Tgt>
        </Str>
        <Disp Icon="Str" />
      </Item>
      <Item ItemId=";NoAvailableProxyForDeque" ItemType="0" PsrId="308" Leaf="true">
        <Str Cat="Text">
          <Val><![CDATA[Could not find an available proxy to deque.]]></Val>
          <Tgt Cat="Text" Stat="Loc" Orig="New">
            <Val><![CDATA[デキューするために使用できるプロキシが見つかりませんでした。]]></Val>
          </Tgt>
        </Str>
        <Disp Icon="Str" />
      </Item>
      <Item ItemId=";NoDotnetExeFound" ItemType="0" PsrId="308" Leaf="true">
        <Str Cat="Text">
          <Val><![CDATA[Could not find {0}. Make sure that the dotnet is installed on the machine.]]></Val>
          <Tgt Cat="Text" Stat="Loc" Orig="New">
            <Val><![CDATA[{0} が見つかりませんでした。dotnet がマシンにインストールされていることを確認してください。]]></Val>
          </Tgt>
        </Str>
        <Disp Icon="Str" />
      </Item>
      <Item ItemId=";NoMatchingExecutor" ItemType="0" PsrId="308" InstFlg="true" Leaf="true">
        <Str Cat="Text">
          <Val><![CDATA[Could not find test executor with URI '{0}'.  Make sure that the test executor is installed and supports .net runtime version {1}.]]></Val>
          <Tgt Cat="Text" Stat="Loc" Orig="New">
            <Val><![CDATA[URI が '{0}' のテスト実行プログラムが見つかりませんでした。テスト実行プログラムがインストールされ、.net ランタイム バージョン {1} をサポートしていることをご確認ください。]]></Val>
          </Tgt>
        </Str>
        <Disp Icon="Str" />
      </Item>
      <Item ItemId=";NoProxyMatchesDescription" ItemType="0" PsrId="308" Leaf="true">
        <Str Cat="Text">
          <Val><![CDATA[The runsettings changed between the time when the test session was established and the time of the current run/discovery request.]]></Val>
<<<<<<< HEAD
=======
          <Tgt Cat="Text" Stat="Loc" Orig="New">
            <Val><![CDATA[テスト セッションが確立された時刻と現在の実行/検出要求の時刻の間で、実行設定が変更されました。]]></Val>
          </Tgt>
>>>>>>> 232a4996
        </Str>
        <Disp Icon="Str" />
      </Item>
      <Item ItemId=";NoSuchProxyId" ItemType="0" PsrId="308" Leaf="true">
        <Str Cat="Text">
          <Val><![CDATA[Proxy with id {0} is not managed by the current session manager.]]></Val>
          <Tgt Cat="Text" Stat="Loc" Orig="New">
            <Val><![CDATA[ID が {0} のプロキシは、現在のセッション マネージャーで管理されません。]]></Val>
          </Tgt>
        </Str>
        <Disp Icon="Str" />
      </Item>
      <Item ItemId=";NoTestHostProviderFound" ItemType="0" PsrId="308" Leaf="true">
        <Str Cat="Text">
          <Val><![CDATA[No suitable test runtime provider found for this run.]]></Val>
          <Tgt Cat="Text" Stat="Loc" Orig="New">
            <Val><![CDATA[この実行に対して適切なテスト ランタイム プロバイダーが見つかりませんでした。]]></Val>
          </Tgt>
        </Str>
        <Disp Icon="Str" />
      </Item>
      <Item ItemId=";NoTestsAvailableForGivenTestCaseFilter" ItemType="0" PsrId="308" Leaf="true">
        <Str Cat="Text">
          <Val><![CDATA[No test matches the given testcase filter `{0}` in {1}]]></Val>
          <Tgt Cat="Text" Stat="Loc" Orig="New">
            <Val><![CDATA[指定のテストケース フィルター `{0}` に一致するテストは {1} にありません]]></Val>
          </Tgt>
        </Str>
        <Disp Icon="Str" />
      </Item>
      <Item ItemId=";NoValidSourceFoundForDiscovery" ItemType="0" PsrId="308" Leaf="true">
        <Str Cat="Text">
          <Val><![CDATA[None of the specified source(s) '{0}' is valid. Fix the above errors/warnings and then try again. ]]></Val>
          <Tgt Cat="Text" Stat="Loc" Orig="New">
            <Val><![CDATA[指定されたソース '{0}' がいずれも有効ではありません。上記のエラーおよび警告を修正してから、もう一度お試しください。]]></Val>
          </Tgt>
        </Str>
        <Disp Icon="Str" />
      </Item>
      <Item ItemId=";NonExistingExtensions" ItemType="0" PsrId="308" Leaf="true">
        <Str Cat="Text">
          <Val><![CDATA[Could not find extensions: {0}]]></Val>
          <Tgt Cat="Text" Stat="Loc" Orig="New">
            <Val><![CDATA[拡張機能が見つかりませんでした: {0}]]></Val>
          </Tgt>
        </Str>
        <Disp Icon="Str" />
      </Item>
      <Item ItemId=";OldTestHostIsGettingUsed" ItemType="0" PsrId="308" Leaf="true">
        <Str Cat="Text">
          <Val><![CDATA[You are using an older version of Microsoft.NET.Test.Sdk. Kindly move to a version equal or greater than 15.3.0.]]></Val>
          <Tgt Cat="Text" Stat="Loc" Orig="New">
            <Val><![CDATA[Microsoft.NET.Test.Sdk の古いバージョンを使用しています。15.3.0 以降のバージョンに移行することをお勧めします。]]></Val>
          </Tgt>
        </Str>
        <Disp Icon="Str" />
      </Item>
      <Item ItemId=";ProxyIsAlreadyAvailable" ItemType="0" PsrId="308" Leaf="true">
        <Str Cat="Text">
          <Val><![CDATA[Proxy with id {0} is already available and cannot be re-enqueued.]]></Val>
          <Tgt Cat="Text" Stat="Loc" Orig="New">
            <Val><![CDATA[ID が {0} のプロキシは、既に使用可能になっているため、再度エンキューすることはできません。]]></Val>
          </Tgt>
        </Str>
        <Disp Icon="Str" />
      </Item>
      <Item ItemId=";StringSeperator" ItemType="0" PsrId="308" Leaf="true">
        <Str Cat="Text">
          <Val><![CDATA[, ]]></Val>
          <Tgt Cat="Text" Stat="Loc" Orig="New">
            <Val><![CDATA[, ]]></Val>
          </Tgt>
        </Str>
        <Disp Icon="Str" />
      </Item>
      <Item ItemId=";TestDiscoveryCancelled" ItemType="0" PsrId="308" Leaf="true">
        <Str Cat="Text">
          <Val><![CDATA[Discovery of tests cancelled.]]></Val>
          <Tgt Cat="Text" Stat="Loc" Orig="New">
            <Val><![CDATA[テストの検出が取り消されました。]]></Val>
          </Tgt>
        </Str>
        <Disp Icon="Str" />
      </Item>
      <Item ItemId=";TestHostExitedWithError" ItemType="0" PsrId="308" Leaf="true">
        <Str Cat="Text">
          <Val><![CDATA[Testhost process exited with error: {0}. Please check the diagnostic logs for more information.]]></Val>
          <Tgt Cat="Text" Stat="Loc" Orig="New">
            <Val><![CDATA[Testhost プロセスがエラーで終了しました: {0}。詳細については、診断ログを確認してください。]]></Val>
          </Tgt>
          <Prev Cat="Text">
            <Val><![CDATA[Testhost process exited with error: {0}]]></Val>
          </Prev>
        </Str>
        <Disp Icon="Str" />
      </Item>
      <Item ItemId=";TestRunFailed_NoDiscovererFound_NoTestsAreAvailableInTheSources" ItemType="0" PsrId="308" Leaf="true">
        <Str Cat="Text">
          <Val><![CDATA[No test is available in {0}. Make sure that test discoverer & executors are registered and platform & framework version settings are appropriate and try again.]]></Val>
          <Tgt Cat="Text" Stat="Loc" Orig="New">
            <Val><![CDATA[{0} で使用できるテストはありません。テスト探索プログラムおよび実行プログラムが登録されており、プラットフォームおよびフレームワークのバージョン設定が適切であることを確認してから、もう一度お試しください。]]></Val>
          </Tgt>
        </Str>
        <Disp Icon="Str" />
      </Item>
      <Item ItemId=";TesthostDiagLogOutputFile" ItemType="0" PsrId="308" Leaf="true">
        <Str Cat="Text">
          <Val><![CDATA[Logging TestHost Diagnostics in file: {0}]]></Val>
          <Tgt Cat="Text" Stat="Loc" Orig="New">
            <Val><![CDATA[次のファイルで TestHost 診断をログ記録しています: {0}]]></Val>
          </Tgt>
        </Str>
        <Disp Icon="Str" />
      </Item>
      <Item ItemId=";UnsupportedPropertiesInTestCaseFilter" ItemType="0" PsrId="308" Leaf="true">
        <Str Cat="Text">
          <Val><![CDATA[No tests matched the filter because it contains one or more properties that are not valid ({0}). Specify filter expression containing valid properties ({1}).]]></Val>
          <Tgt Cat="Text" Stat="Loc" Orig="New">
            <Val><![CDATA[フィルターに一致するテストがありません。フィルターに無効なプロパティが 1 つ以上含まれています ({0})。有効なプロパティを含むフィルター式 ({1}) を指定してください。]]></Val>
          </Tgt>
        </Str>
        <Disp Icon="Str" />
      </Item>
    </Item>
  </Item>
</LCX><|MERGE_RESOLUTION|>--- conflicted
+++ resolved
@@ -187,12 +187,9 @@
       <Item ItemId=";NoProxyMatchesDescription" ItemType="0" PsrId="308" Leaf="true">
         <Str Cat="Text">
           <Val><![CDATA[The runsettings changed between the time when the test session was established and the time of the current run/discovery request.]]></Val>
-<<<<<<< HEAD
-=======
           <Tgt Cat="Text" Stat="Loc" Orig="New">
             <Val><![CDATA[テスト セッションが確立された時刻と現在の実行/検出要求の時刻の間で、実行設定が変更されました。]]></Val>
           </Tgt>
->>>>>>> 232a4996
         </Str>
         <Disp Icon="Str" />
       </Item>
