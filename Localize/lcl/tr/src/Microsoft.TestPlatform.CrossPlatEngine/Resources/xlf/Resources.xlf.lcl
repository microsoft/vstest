--- conflicted
+++ resolved
@@ -187,12 +187,9 @@
       <Item ItemId=";NoProxyMatchesDescription" ItemType="0" PsrId="308" Leaf="true">
         <Str Cat="Text">
           <Val><![CDATA[The runsettings changed between the time when the test session was established and the time of the current run/discovery request.]]></Val>
-<<<<<<< HEAD
-=======
           <Tgt Cat="Text" Stat="Loc" Orig="New">
             <Val><![CDATA[runsettings, test oturumunun kurulduğu zamanla mevcut çalıştırma/keşif isteği zamanı arasında değişti.]]></Val>
           </Tgt>
->>>>>>> 232a4996
         </Str>
         <Disp Icon="Str" />
       </Item>
