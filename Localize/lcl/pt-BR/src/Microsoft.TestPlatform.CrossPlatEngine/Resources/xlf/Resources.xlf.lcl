--- conflicted
+++ resolved
@@ -187,12 +187,9 @@
       <Item ItemId=";NoProxyMatchesDescription" ItemType="0" PsrId="308" Leaf="true">
         <Str Cat="Text">
           <Val><![CDATA[The runsettings changed between the time when the test session was established and the time of the current run/discovery request.]]></Val>
-<<<<<<< HEAD
-=======
           <Tgt Cat="Text" Stat="Loc" Orig="New">
             <Val><![CDATA[As runsettings foram alteradas entre a hora em que a sessão de teste foi estabelecida e a hora da solicitação de execução/descoberta atual.]]></Val>
           </Tgt>
->>>>>>> 232a4996
         </Str>
         <Disp Icon="Str" />
       </Item>
