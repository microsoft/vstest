<?xml version="1.0" encoding="utf-8"?>
<Project Sdk="Microsoft.NET.Sdk">
  <PropertyGroup>
    <VersionPrefix>15.0.0</VersionPrefix>
    <TargetFramework>net46</TargetFramework>
    <AssemblyName>Microsoft.TestPlatform.E2ETest</AssemblyName>
    <OutputType>Exe</OutputType>
    <RuntimeIdentifier>win7-x64</RuntimeIdentifier>
    <GenerateAssemblyConfigurationAttribute>false</GenerateAssemblyConfigurationAttribute>
    <GenerateAssemblyCompanyAttribute>false</GenerateAssemblyCompanyAttribute>
    <GenerateAssemblyProductAttribute>false</GenerateAssemblyProductAttribute>
  </PropertyGroup>
  <ItemGroup>
    <Content Include="Adapter\**\*;testhost.x86.exe.config;testhost.exe.config">
      <CopyToOutputDirectory>PreserveNewest</CopyToOutputDirectory>
    </Content>
  </ItemGroup>
  <ItemGroup Condition=" '$(TargetFramework)' == 'net46' ">
    <ProjectReference Include="..\UnitTestProject\UnitTestProject.csproj" />
    <Reference Include="System" />
    <Reference Include="Microsoft.CSharp" />
  </ItemGroup>
  <ItemGroup>
    <PackageReference Include="Microsoft.Internal.TestPlatform.Extensions">
<<<<<<< HEAD
      <Version>15.1.0-preview-692152</Version>
=======
      <Version>15.1.0-preview-699596</Version>
>>>>>>> 3c0aa9d1
      <PrivateAssets>All</PrivateAssets>
    </PackageReference>
    <ProjectReference Include="..\..\src\Microsoft.TestPlatform.Client\Microsoft.TestPlatform.Client.csproj" />
    <ProjectReference Include="..\..\src\Microsoft.TestPlatform.Common\Microsoft.TestPlatform.Common.csproj" />
    <ProjectReference Include="..\..\src\Microsoft.TestPlatform.CommunicationUtilities\Microsoft.TestPlatform.CommunicationUtilities.csproj" />
    <ProjectReference Include="..\..\src\Microsoft.TestPlatform.CoreUtilities\Microsoft.TestPlatform.CoreUtilities.csproj" />
    <ProjectReference Include="..\..\src\Microsoft.TestPlatform.CrossPlatEngine\Microsoft.TestPlatform.CrossPlatEngine.csproj" />
    <ProjectReference Include="..\..\src\Microsoft.TestPlatform.ObjectModel\Microsoft.TestPlatform.ObjectModel.csproj" />
    <ProjectReference Include="..\..\src\testhost\testhost.csproj" />
    <ProjectReference Include="..\..\src\testhost.x86\testhost.x86.csproj">
      <ReferenceOutputAssembly>false</ReferenceOutputAssembly>
      <OutputItemType>Content</OutputItemType>
      <CopyToOutputDirectory>PreserveNewest</CopyToOutputDirectory>
    </ProjectReference>
    <ProjectReference Include="..\..\src\vstest.console\vstest.console.csproj">
      <ReferenceOutputAssembly>false</ReferenceOutputAssembly>
      <OutputItemType>Content</OutputItemType>
      <CopyToOutputDirectory>PreserveNewest</CopyToOutputDirectory>
    </ProjectReference>
  </ItemGroup>
  <PropertyGroup Condition=" '$(Configuration)' == 'Release' ">
    <DefineConstants>$(DefineConstants);RELEASE</DefineConstants>
  </PropertyGroup>
</Project><|MERGE_RESOLUTION|>--- conflicted
+++ resolved
@@ -22,11 +22,7 @@
   </ItemGroup>
   <ItemGroup>
     <PackageReference Include="Microsoft.Internal.TestPlatform.Extensions">
-<<<<<<< HEAD
-      <Version>15.1.0-preview-692152</Version>
-=======
       <Version>15.1.0-preview-699596</Version>
->>>>>>> 3c0aa9d1
       <PrivateAssets>All</PrivateAssets>
     </PackageReference>
     <ProjectReference Include="..\..\src\Microsoft.TestPlatform.Client\Microsoft.TestPlatform.Client.csproj" />
