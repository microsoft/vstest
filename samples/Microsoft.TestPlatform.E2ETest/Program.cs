--- conflicted
+++ resolved
@@ -31,11 +31,8 @@
             var testadapterPath = Path.Combine(executingLocation, "Adapter");
             var testAssembly = Path.Combine(executingLocation, "UnitTestProject.dll");
 
-<<<<<<< HEAD
             var arguments = string.Concat(testAssembly.AddDoubleQuote(), " /testadapterpath:", testadapterPath.AddDoubleQuote());
-=======
-            var arguments = string.Concat("\"", testAssembly, "\"", " /testadapterpath:\"", testadapterPath, "\"");
->>>>>>> 78b84092
+
             var process = new Process
                               {
                                   StartInfo =
