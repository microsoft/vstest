--- conflicted
+++ resolved
@@ -156,13 +156,8 @@
             Ubuntu_22_04:
               vmImage: ubuntu-22.04
               pwsh: true
-<<<<<<< HEAD
-            macos_13:
-              vmImage: macos-13
-=======
             macOS_12:
               vmImage: macos-14
->>>>>>> 4490ff63
               pwsh: true
         pool:
           vmImage: $[ variables['vmImage'] ]
