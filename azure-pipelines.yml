--- conflicted
+++ resolved
@@ -12,11 +12,7 @@
     displayName: 'Run script build.cmd'
     inputs:
       filename: build.cmd
-<<<<<<< HEAD
-      arguments: '-verbose -CIBuild -configuration $(buildConfiguration) -steps "InstallDotnet, Restore, UpdateLocalization, Build, Publish"'
-=======
       arguments: '-verbose -configuration $(buildConfiguration) -ci -steps "InstallDotnet, Restore, UpdateLocalization, Build, Publish"'
->>>>>>> d79ba05e
       modifyEnvironment: false
       failOnStandardError: true
 
@@ -79,11 +75,7 @@
       # build should not be needed in the end, we are copying the build task from the build folder, but we should get
       # it either from artifacts, if present, or from extracted package file
       # Adding it at the moment to avoid this error: #[error]Copy-Item : Cannot find path 'D:\a\1\s\src\Microsoft.TestPlatform.Build\bin\Release\netstandard2.0' because it does  not exist.
-<<<<<<< HEAD
-      arguments: '-verbose -CIBuild -configuration $(buildConfiguration) -steps "InstallDotnet, Restore, Build, PrepareAcceptanceTests"'
-=======
       arguments: '-verbose -configuration $(buildConfiguration) -ci -steps "InstallDotnet, Restore, Build, PrepareAcceptanceTests"'
->>>>>>> d79ba05e
       modifyEnvironment: false
       failOnStandardError: true
 
