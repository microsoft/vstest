Add-Type -AssemblyName System.IO.Compression.FileSystem
function Unzip
{
    param([string]$zipfile, [string]$outpath)

    Write-VerboseLog "Unzip $zipfile to $outpath."

    [System.IO.Compression.ZipFile]::ExtractToDirectory($zipfile, $outpath)
}


function Verify-Nuget-Packages($packageDirectory)
{
    Write-Log "Starting Verify-Nuget-Packages."
    $expectedNumOfFiles = @{"Microsoft.CodeCoverage" = 29;
                     "Microsoft.NET.Test.Sdk" = 13;
<<<<<<< HEAD
                     "Microsoft.TestPlatform" = 436;
                     "Microsoft.TestPlatform.Build" = 19;
                     "Microsoft.TestPlatform.CLI" = 315;
                     "Microsoft.TestPlatform.Extensions.TrxLogger" = 33;
                     "Microsoft.TestPlatform.ObjectModel" = 62;
                     "Microsoft.TestPlatform.Portable" = 495;
=======
                     "Microsoft.TestPlatform" = 423;
                     "Microsoft.TestPlatform.Build" = 19;
                     "Microsoft.TestPlatform.CLI" = 303;
                     "Microsoft.TestPlatform.Extensions.TrxLogger" = 33;
                     "Microsoft.TestPlatform.ObjectModel" = 62;
                     "Microsoft.TestPlatform.Portable" = 474;
>>>>>>> 153241ad
                     "Microsoft.TestPlatform.TestHost" = 140;
                     "Microsoft.TestPlatform.TranslationLayer" = 121}

    $nugetPackages = Get-ChildItem -Filter "*.nupkg" $packageDirectory | % { $_.FullName}

    Write-VerboseLog "Unzip NuGet packages."
    $unzipNugetPackageDirs =  New-Object System.Collections.Generic.List[System.Object]
    foreach($nugetPackage in $nugetPackages)
    {
        $unzipNugetPackageDir = $(Join-Path $packageDirectory $(Get-Item $nugetPackage).BaseName)
        $unzipNugetPackageDirs.Add($unzipNugetPackageDir)

        if(Test-Path -Path $unzipNugetPackageDir)
        {
            Remove-Item -Force -Recurse $unzipNugetPackageDir
        }

        Unzip $nugetPackage $unzipNugetPackageDir
    }

    Write-VerboseLog "Verify NuGet packages files."
    foreach($unzipNugetPackageDir in $unzipNugetPackageDirs)
    {
        $actualNumOfFiles = (Get-ChildItem -Recurse -File -Path $unzipNugetPackageDir).Count
        $versionLen = $TPB_Version.Length + 1  # +1 for dot
        $packageKey = (Get-Item $unzipNugetPackageDir).BaseName -replace ".{$versionLen}$"

        Write-VerboseLog "verifying package $packageKey."

        if( $expectedNumOfFiles[$packageKey] -ne $actualNumOfFiles)
        {
            Write-Error "Number of files are not equal $unzipNugetPackageDir, expected: $($expectedNumOfFiles[$packageKey]) actual: $actualNumOfFiles"
        }

        Remove-Item -Force -Recurse $unzipNugetPackageDir | Out-Null
    }

    Write-Log "Completed Verify-Nuget-Packages."
}<|MERGE_RESOLUTION|>--- conflicted
+++ resolved
@@ -14,21 +14,12 @@
     Write-Log "Starting Verify-Nuget-Packages."
     $expectedNumOfFiles = @{"Microsoft.CodeCoverage" = 29;
                      "Microsoft.NET.Test.Sdk" = 13;
-<<<<<<< HEAD
-                     "Microsoft.TestPlatform" = 436;
+                     "Microsoft.TestPlatform" = 437;
                      "Microsoft.TestPlatform.Build" = 19;
-                     "Microsoft.TestPlatform.CLI" = 315;
+                     "Microsoft.TestPlatform.CLI" = 317;
                      "Microsoft.TestPlatform.Extensions.TrxLogger" = 33;
                      "Microsoft.TestPlatform.ObjectModel" = 62;
-                     "Microsoft.TestPlatform.Portable" = 495;
-=======
-                     "Microsoft.TestPlatform" = 423;
-                     "Microsoft.TestPlatform.Build" = 19;
-                     "Microsoft.TestPlatform.CLI" = 303;
-                     "Microsoft.TestPlatform.Extensions.TrxLogger" = 33;
-                     "Microsoft.TestPlatform.ObjectModel" = 62;
-                     "Microsoft.TestPlatform.Portable" = 474;
->>>>>>> 153241ad
+                     "Microsoft.TestPlatform.Portable" = 498;
                      "Microsoft.TestPlatform.TestHost" = 140;
                      "Microsoft.TestPlatform.TranslationLayer" = 121}
 
