Add-Type -AssemblyName System.IO.Compression.FileSystem
function Unzip
{
    param([string]$zipfile, [string]$outpath)

    Write-VerboseLog "Unzip $zipfile to $outpath."

    [System.IO.Compression.ZipFile]::ExtractToDirectory($zipfile, $outpath)
}


function Verify-Nuget-Packages($packageDirectory)
{
    Write-Log "Starting Verify-Nuget-Packages."
    $expectedNumOfFiles = @{
                     "Microsoft.CodeCoverage" = 29;
                     "Microsoft.NET.Test.Sdk" = 13;
<<<<<<< HEAD
                     "Microsoft.TestPlatform" = 468;
=======
                     "Microsoft.TestPlatform" = 477;
>>>>>>> 84db4e8d
                     "Microsoft.TestPlatform.Build" = 19;
                     "Microsoft.TestPlatform.CLI" = 348;
                     "Microsoft.TestPlatform.Extensions.TrxLogger" = 33;
                     "Microsoft.TestPlatform.ObjectModel" = 62;
                     "Microsoft.TestPlatform.Portable" = 563;
                     "Microsoft.TestPlatform.TestHost" = 145;
                     "Microsoft.TestPlatform.TranslationLayer" = 121}

    $nugetPackages = Get-ChildItem -Filter "*.nupkg" $packageDirectory | % { $_.FullName}

    Write-VerboseLog "Unzip NuGet packages."
    $unzipNugetPackageDirs =  New-Object System.Collections.Generic.List[System.Object]
    foreach($nugetPackage in $nugetPackages)
    {
        $unzipNugetPackageDir = $(Join-Path $packageDirectory $(Get-Item $nugetPackage).BaseName)
        $unzipNugetPackageDirs.Add($unzipNugetPackageDir)

        if(Test-Path -Path $unzipNugetPackageDir)
        {
            Remove-Item -Force -Recurse $unzipNugetPackageDir
        }

        Unzip $nugetPackage $unzipNugetPackageDir
    }

    Write-VerboseLog "Verify NuGet packages files."
    foreach($unzipNugetPackageDir in $unzipNugetPackageDirs)
    {
        $actualNumOfFiles = (Get-ChildItem -Recurse -File -Path $unzipNugetPackageDir).Count
        $versionLen = $TPB_Version.Length + 1  # +1 for dot
        $packageKey = (Get-Item $unzipNugetPackageDir).BaseName -replace ".{$versionLen}$"

        Write-VerboseLog "verifying package $packageKey."

        if( $expectedNumOfFiles[$packageKey] -ne $actualNumOfFiles)
        {
            Write-Error "Number of files are not equal $unzipNugetPackageDir, expected: $($expectedNumOfFiles[$packageKey]) actual: $actualNumOfFiles"
        }

        Remove-Item -Force -Recurse $unzipNugetPackageDir | Out-Null
    }

    Write-Log "Completed Verify-Nuget-Packages."
}<|MERGE_RESOLUTION|>--- conflicted
+++ resolved
@@ -15,11 +15,7 @@
     $expectedNumOfFiles = @{
                      "Microsoft.CodeCoverage" = 29;
                      "Microsoft.NET.Test.Sdk" = 13;
-<<<<<<< HEAD
-                     "Microsoft.TestPlatform" = 468;
-=======
-                     "Microsoft.TestPlatform" = 477;
->>>>>>> 84db4e8d
+                     "Microsoft.TestPlatform" = 476;
                      "Microsoft.TestPlatform.Build" = 19;
                      "Microsoft.TestPlatform.CLI" = 348;
                      "Microsoft.TestPlatform.Extensions.TrxLogger" = 33;
