Add-Type -AssemblyName System.IO.Compression.FileSystem
function Unzip
{
    param([string]$zipfile, [string]$outpath)

    Write-VerboseLog "Unzip $zipfile to $outpath."

    [System.IO.Compression.ZipFile]::ExtractToDirectory($zipfile, $outpath)
}


function Verify-Nuget-Packages($packageDirectory)
{
    Write-Log "Starting Verify-Nuget-Packages."
    $expectedNumOfFiles = @{
                     "Microsoft.CodeCoverage" = 44;
                     "Microsoft.NET.Test.Sdk" = 18;
                     "Microsoft.TestPlatform" = 488;
                     "Microsoft.TestPlatform.Build" = 19;
                     "Microsoft.TestPlatform.CLI" = 353;
                     "Microsoft.TestPlatform.Extensions.TrxLogger" = 33;
                     "Microsoft.TestPlatform.ObjectModel" = 178;
<<<<<<< HEAD
                     "Microsoft.TestPlatform.Portable" = 568;
                     "Microsoft.TestPlatform.TestHost" = 210;
=======
                     "Microsoft.TestPlatform.Portable" = 566;
                     "Microsoft.TestPlatform.TestHost" = 212;
>>>>>>> a7046e3a
                     "Microsoft.TestPlatform.TranslationLayer" = 121}

    $nugetPackages = Get-ChildItem -Filter "*.nupkg" $packageDirectory | % { $_.FullName}

    Write-VerboseLog "Unzip NuGet packages."
    $unzipNugetPackageDirs =  New-Object System.Collections.Generic.List[System.Object]
    foreach($nugetPackage in $nugetPackages)
    {
        $unzipNugetPackageDir = $(Join-Path $packageDirectory $(Get-Item $nugetPackage).BaseName)
        $unzipNugetPackageDirs.Add($unzipNugetPackageDir)

        if(Test-Path -Path $unzipNugetPackageDir)
        {
            Remove-Item -Force -Recurse $unzipNugetPackageDir
        }

        Unzip $nugetPackage $unzipNugetPackageDir
    }

    Write-VerboseLog "Verify NuGet packages files."
    foreach($unzipNugetPackageDir in $unzipNugetPackageDirs)
    {
        $actualNumOfFiles = (Get-ChildItem -Recurse -File -Path $unzipNugetPackageDir).Count
        $versionLen = $TPB_Version.Length + 1  # +1 for dot
        $packageKey = (Get-Item $unzipNugetPackageDir).BaseName -replace ".{$versionLen}$"

        Write-VerboseLog "verifying package $packageKey."

        if( $expectedNumOfFiles[$packageKey] -ne $actualNumOfFiles)
        {
            Write-Error "Number of files are not equal $unzipNugetPackageDir, expected: $($expectedNumOfFiles[$packageKey]) actual: $actualNumOfFiles"
        }

        Remove-Item -Force -Recurse $unzipNugetPackageDir | Out-Null
    }

    Write-Log "Completed Verify-Nuget-Packages."
}<|MERGE_RESOLUTION|>--- conflicted
+++ resolved
@@ -20,13 +20,8 @@
                      "Microsoft.TestPlatform.CLI" = 353;
                      "Microsoft.TestPlatform.Extensions.TrxLogger" = 33;
                      "Microsoft.TestPlatform.ObjectModel" = 178;
-<<<<<<< HEAD
                      "Microsoft.TestPlatform.Portable" = 568;
-                     "Microsoft.TestPlatform.TestHost" = 210;
-=======
-                     "Microsoft.TestPlatform.Portable" = 566;
                      "Microsoft.TestPlatform.TestHost" = 212;
->>>>>>> a7046e3a
                      "Microsoft.TestPlatform.TranslationLayer" = 121}
 
     $nugetPackages = Get-ChildItem -Filter "*.nupkg" $packageDirectory | % { $_.FullName}
