--- conflicted
+++ resolved
@@ -8,12 +8,8 @@
     [System.IO.Compression.ZipFile]::ExtractToDirectory($zipfile, $outpath)
 }
 
-<<<<<<< HEAD
-function Verify-Nuget-Packages($packageDirectory)
-=======
 
 function Verify-Nuget-Packages($packageDirectory, $version)
->>>>>>> 53b5ab6b
 {
     Write-Log "Starting Verify-Nuget-Packages."
     $expectedNumOfFiles = @{
