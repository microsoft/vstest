Add-Type -AssemblyName System.IO.Compression.FileSystem
function Unzip
{
    param([string]$zipfile, [string]$outpath)

    Write-VerboseLog "Unzip $zipfile to $outpath."

    [System.IO.Compression.ZipFile]::ExtractToDirectory($zipfile, $outpath)
}

function Verify-Nuget-Packages($packageDirectory, $version)
{
    Write-Log "Starting Verify-Nuget-Packages."
    $expectedNumOfFiles = @{
<<<<<<< HEAD
        "Microsoft.CodeCoverage" = 59;
        "Microsoft.NET.Test.Sdk" = 18;
        "Microsoft.TestPlatform" = 527;
        "Microsoft.TestPlatform.Build" = 19;
        "Microsoft.TestPlatform.CLI" = 409;
        "Microsoft.TestPlatform.Extensions.TrxLogger" = 33;
        "Microsoft.TestPlatform.ObjectModel" = 256;
        "Microsoft.TestPlatform.ManagedNames" = 32;
        "Microsoft.TestPlatform.Portable" = 610;
        "Microsoft.TestPlatform.TestHost" = 371;
        "Microsoft.TestPlatform.TranslationLayer" = 121
=======
        "Microsoft.CodeCoverage" = 60;
        "Microsoft.NET.Test.Sdk" = 26;
        "Microsoft.TestPlatform" = 514;
        "Microsoft.TestPlatform.Build" = 20;
        "Microsoft.TestPlatform.CLI" = 380;
        "Microsoft.TestPlatform.Extensions.TrxLogger" = 34;
        "Microsoft.TestPlatform.ObjectModel" = 179;
        "Microsoft.TestPlatform.Portable" = 569;
        "Microsoft.TestPlatform.TestHost" = 213;
        "Microsoft.TestPlatform.TranslationLayer" = 122;
>>>>>>> 0338fd27
    }

    $nugetPackages = Get-ChildItem -Filter "*$version*.nupkg" $packageDirectory | % { $_.FullName }

    Write-VerboseLog "Unzip NuGet packages."
    $unzipNugetPackageDirs =  New-Object System.Collections.Generic.List[System.Object]
    foreach($nugetPackage in $nugetPackages)
    {
        $unzipNugetPackageDir = $(Join-Path $packageDirectory $(Get-Item $nugetPackage).BaseName)
        $unzipNugetPackageDirs.Add($unzipNugetPackageDir)

        if(Test-Path -Path $unzipNugetPackageDir)
        {
            Remove-Item -Force -Recurse $unzipNugetPackageDir
        }

        Unzip $nugetPackage $unzipNugetPackageDir
    }

    Write-VerboseLog "Verify NuGet packages files."
    foreach($unzipNugetPackageDir in $unzipNugetPackageDirs)
    {
        $actualNumOfFiles = (Get-ChildItem -Recurse -File -Path $unzipNugetPackageDir).Count
        $versionLen = $TPB_Version.Length + 1  # +1 for dot
        $packageKey = (Get-Item $unzipNugetPackageDir).BaseName -replace ".{$versionLen}$"

        Write-VerboseLog "verifying package $packageKey."

        if( $expectedNumOfFiles[$packageKey] -ne $actualNumOfFiles)
        {
            Write-Error "Number of files are not equal $unzipNugetPackageDir, expected: $($expectedNumOfFiles[$packageKey]) actual: $actualNumOfFiles"
        }

        Remove-Item -Force -Recurse $unzipNugetPackageDir | Out-Null
    }

    Write-Log "Completed Verify-Nuget-Packages."
}<|MERGE_RESOLUTION|>--- conflicted
+++ resolved
@@ -12,30 +12,17 @@
 {
     Write-Log "Starting Verify-Nuget-Packages."
     $expectedNumOfFiles = @{
-<<<<<<< HEAD
-        "Microsoft.CodeCoverage" = 59;
-        "Microsoft.NET.Test.Sdk" = 18;
-        "Microsoft.TestPlatform" = 527;
-        "Microsoft.TestPlatform.Build" = 19;
-        "Microsoft.TestPlatform.CLI" = 409;
-        "Microsoft.TestPlatform.Extensions.TrxLogger" = 33;
-        "Microsoft.TestPlatform.ObjectModel" = 256;
-        "Microsoft.TestPlatform.ManagedNames" = 32;
-        "Microsoft.TestPlatform.Portable" = 610;
-        "Microsoft.TestPlatform.TestHost" = 371;
-        "Microsoft.TestPlatform.TranslationLayer" = 121
-=======
         "Microsoft.CodeCoverage" = 60;
         "Microsoft.NET.Test.Sdk" = 26;
-        "Microsoft.TestPlatform" = 514;
+        "Microsoft.TestPlatform" = 528;
         "Microsoft.TestPlatform.Build" = 20;
-        "Microsoft.TestPlatform.CLI" = 380;
+        "Microsoft.TestPlatform.CLI" = 410;
         "Microsoft.TestPlatform.Extensions.TrxLogger" = 34;
-        "Microsoft.TestPlatform.ObjectModel" = 179;
-        "Microsoft.TestPlatform.Portable" = 569;
-        "Microsoft.TestPlatform.TestHost" = 213;
+        "Microsoft.TestPlatform.ObjectModel" = 257;
+        "Microsoft.TestPlatform.ManagedNames" = 33;
+        "Microsoft.TestPlatform.Portable" = 611;
+        "Microsoft.TestPlatform.TestHost" = 372;
         "Microsoft.TestPlatform.TranslationLayer" = 122;
->>>>>>> 0338fd27
     }
 
     $nugetPackages = Get-ChildItem -Filter "*$version*.nupkg" $packageDirectory | % { $_.FullName }
