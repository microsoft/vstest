# Copyright (c) Microsoft. All rights reserved.

$ErrorActionPreference = "Stop"
$script:ScriptFailedCommands = @()
$script:ScriptFailed = $false

#
# Git Branch
#
$TPB_BRANCH = "LOCALBRANCH"
$TPB_COMMIT = "LOCALBUILD"

try {
    $TPB_BRANCH = $env:BUILD_SOURCEBRANCH -replace "^refs/heads/"
    if ([string]::IsNullOrWhiteSpace($TPB_BRANCH)) {
        $TPB_BRANCH = git -C "." rev-parse --abbrev-ref HEAD
    }
}
catch { }

try {
    $TPB_COMMIT = $env:BUILD_SOURCEVERSION
    if ([string]::IsNullOrWhiteSpace($TPB_COMMIT)) {
        $TPB_COMMIT = git -C "." rev-parse HEAD
    }
}
catch { }

#
# Variables
#
Write-Verbose "Setup environment variables."
$CurrentScriptDir = (Get-Item (Split-Path $MyInvocation.MyCommand.Path))
$env:TP_ROOT_DIR = $CurrentScriptDir.Parent.FullName
$env:TP_TOOLS_DIR = Join-Path $env:TP_ROOT_DIR "tools"
$env:TP_PACKAGES_DIR = Join-Path $env:TP_ROOT_DIR "packages"
$env:TP_OUT_DIR = Join-Path $env:TP_ROOT_DIR "artifacts"
$env:TP_TESTARTIFACTS = Join-Path $env:TP_OUT_DIR "testArtifacts"
$env:TP_PACKAGE_PROJ_DIR = Join-Path $env:TP_ROOT_DIR "src\package"
$GlobalJson = Get-Content -Raw -Path (Join-Path $env:TP_ROOT_DIR 'global.json') | ConvertFrom-Json

#
# Dotnet configuration
#
# Disable first run since we want to control all package sources
Write-Verbose "Setup dotnet configuration."
$env:DOTNET_SKIP_FIRST_TIME_EXPERIENCE = 1
# Dotnet build doesn't support --packages yet. See https://github.com/dotnet/cli/issues/2712
$env:NUGET_PACKAGES = $env:TP_PACKAGES_DIR
$env:NUGET_EXE_Version = "6.0.0"
$env:DOTNET_CLI_VERSION = $GlobalJson.tools.dotnet
# $env:DOTNET_RUNTIME_VERSION = "LATEST"
$env:VSWHERE_VERSION = "2.0.2"
$env:MSBUILD_VERSION = "15.0"

function Write-Log {
    param (
        [string] $message,
        [ValidateSet("Success", "Error")]
        [string]
        $Level = "Success"
    )

    if ($message)
    {
        $color = if ("Success" -eq $Level) { "Green" } else { "Red" }
        Write-Host "... $message" -ForegroundColor $color
    }
}

function Write-VerboseLog([string] $message)
{
    Write-Verbose $message
}

function Remove-Tools
{
}

function Install-DotNetCli
{
    $timer = Start-Timer
    Write-Log "Install-DotNetCli: Get dotnet-install.ps1 script..."
    $dotnetInstallRemoteScript = "https://dot.net/v1/dotnet-install.ps1"
    $dotnetInstallScript = Join-Path $env:TP_TOOLS_DIR "dotnet-install.ps1"
    if (-not (Test-Path $env:TP_TOOLS_DIR)) {
        New-Item $env:TP_TOOLS_DIR -Type Directory | Out-Null
    }

    $dotnet_dir= Join-Path $env:TP_TOOLS_DIR "dotnet"

    if (-not (Test-Path $dotnet_dir)) {
        New-Item $dotnet_dir -Type Directory | Out-Null
    }

    (New-Object System.Net.WebClient).DownloadFile($dotnetInstallRemoteScript, $dotnetInstallScript)

    if (-not (Test-Path $dotnetInstallScript)) {
        Write-Error "Failed to download dotnet install script."
    }

    Unblock-File $dotnetInstallScript

    Write-Log "Install-DotNetCli: Get the latest dotnet cli toolset..."
    $dotnetInstallPath = Join-Path $env:TP_TOOLS_DIR "dotnet"
    New-Item -ItemType directory -Path $dotnetInstallPath -Force | Out-Null

<<<<<<< HEAD
    # Runtime versions installed usually need to be kept in sync with the ones installed in build.sh
    & $dotnetInstallScript -InstallDir "$dotnetInstallPath" -Runtime 'dotnet' -Channel '2.1' -Architecture x64 -NoPath -Version '2.1.30'
    & $dotnetInstallScript -InstallDir "$dotnetInstallPath" -Runtime 'dotnet' -Channel '3.1' -Architecture x64 -NoPath -Version '3.1.27'
    & $dotnetInstallScript -InstallDir "$dotnetInstallPath" -Runtime 'dotnet' -Channel '5.0' -Architecture x64 -NoPath -Version '5.0.16'
    & $dotnetInstallScript -InstallDir "$dotnetInstallPath" -Runtime 'dotnet' -Channel '6.0' -Architecture x64 -NoPath -Version '6.0.4'
    & $dotnetInstallScript -InstallDir "$dotnetInstallPath" -Channel '7.0' -Architecture x64 -NoPath -Version $env:DOTNET_CLI_VERSION

    & $dotnetInstallScript -InstallDir "${dotnetInstallPath}_x86" -Runtime 'dotnet' -Channel '2.1' -Architecture x86 -NoPath -Version '2.1.30'
    & $dotnetInstallScript -InstallDir "${dotnetInstallPath}_x86" -Runtime 'dotnet' -Channel '3.1' -Architecture x86 -NoPath -Version '3.1.27'
    & $dotnetInstallScript -InstallDir "${dotnetInstallPath}_x86" -Runtime 'dotnet' -Channel '5.0' -Architecture x86 -NoPath -Version '5.0.16'
    & $dotnetInstallScript -InstallDir "${dotnetInstallPath}_x86" -Runtime 'dotnet' -Channel '6.0' -Architecture x86 -NoPath -Version '6.0.4'
=======
    # Versions are determined by the installed dotnet sdk from "tools\dotnet\sdk\<version from global json>\Microsoft.NETCoreSdk.BundledVersions.props"
    # from LatestVersion entries, because our projects use <TargetLatestRuntimePatch>True</TargetLatestRuntimePatch>.
    #
    # Runtime versions installed usually need to be kept in sync with the ones installed in build.sh
    & $dotnetInstallScript -InstallDir "$dotnetInstallPath" -Runtime 'dotnet' -Channel '2.1' -Architecture x64 -NoPath -Version '2.1.30'
    & $dotnetInstallScript -InstallDir "$dotnetInstallPath" -Runtime 'dotnet' -Channel '3.1' -Architecture x64 -NoPath -Version '3.1.25'
    & $dotnetInstallScript -InstallDir "$dotnetInstallPath" -Runtime 'dotnet' -Channel '5.0' -Architecture x64 -NoPath -Version '5.0.17'
    & $dotnetInstallScript -InstallDir "$dotnetInstallPath" -Runtime 'dotnet' -Channel '6.0' -Architecture x64 -NoPath -Version '6.0.5'
    & $dotnetInstallScript -InstallDir "$dotnetInstallPath" -Channel '7.0' -Architecture x64 -NoPath -Version $env:DOTNET_CLI_VERSION

    & $dotnetInstallScript -InstallDir "${dotnetInstallPath}_x86" -Runtime 'dotnet' -Channel '2.1' -Architecture x86 -NoPath -Version '2.1.30'
    & $dotnetInstallScript -InstallDir "${dotnetInstallPath}_x86" -Runtime 'dotnet' -Channel '3.1' -Architecture x86 -NoPath -Version '3.1.25'
    & $dotnetInstallScript -InstallDir "${dotnetInstallPath}_x86" -Runtime 'dotnet' -Channel '5.0' -Architecture x86 -NoPath -Version '5.0.17'
    & $dotnetInstallScript -InstallDir "${dotnetInstallPath}_x86" -Runtime 'dotnet' -Channel '6.0' -Architecture x86 -NoPath -Version '6.0.5'
>>>>>>> 63149fdc
    & $dotnetInstallScript -InstallDir "${dotnetInstallPath}_x86" -Channel '7.0' -Architecture x86 -NoPath -Version $env:DOTNET_CLI_VERSION

    $env:DOTNET_ROOT= $dotnetInstallPath
    ${env:DOTNET_ROOT(x86)} = "${dotnetInstallPath}_x86"

    $env:DOTNET_MULTILEVEL_LOOKUP=0

    "---- dotnet environment variables"
    Get-ChildItem "Env:\dotnet_*"

    "`n`n---- x64 dotnet"
    Invoke-Exe "$env:DOTNET_ROOT\dotnet.exe" -Arguments "--info"

    "`n`n---- x86 dotnet"
    # avoid erroring out because we don't have the sdk for x86 that global.json requires
    try {
        (Invoke-Exe "${env:DOTNET_ROOT(x86)}\dotnet.exe" -Arguments "--info") 2> $null
    } catch {}
    Write-Log "Install-DotNetCli: Complete. {$(Get-ElapsedTime($timer))}"
}

function Clear-Package {
    # find all microsoft packages that have the same version as we specified
    # this is cache-busting the nuget packages, so we don't reuse them from cache
    # after we built new ones
    if (Test-Path $env:TP_PACKAGES_DIR) {
        $devPackages = Get-ChildItem $env:TP_PACKAGES_DIR/microsoft.*/$TPB_Version | Select-Object -ExpandProperty FullName
        $devPackages | Remove-Item -Force -Recurse -Confirm:$false
    }
}

function Restore-Package
{
    $timer = Start-Timer
    Write-Log "Restore-Package: Start restoring packages to $env:TP_PACKAGES_DIR."
    $dotnetExe = Get-DotNetPath
    Invoke-Exe $dotnetExe -Arguments "restore $env:TP_ROOT_DIR\src\package\external\external.csproj --packages $env:TP_PACKAGES_DIR -v:minimal -warnaserror -p:Version=$TPB_Version -bl:""$env:TP_OUT_DIR\log\$Configuration\external.binlog"""
    Write-Log ".. .. Restore-Package: Complete."
    Write-Log "Restore-Package: Complete. {$(Get-ElapsedTime($timer))}"
}

function Copy-Bulk {
    param (
        [string]$root,
        [hashtable]$files
    )

    $files.GetEnumerator() | ForEach-Object {
        $from = Join-Path $root $_.Name
        $to = $_.Value

        New-Item -ItemType directory -Path "$to\" -Force | Out-Null
        Copy-Item "$from\*" $to -Force -Recurse
    }
}
function Start-Timer
{
    return [System.Diagnostics.Stopwatch]::StartNew()
}

function Get-ElapsedTime([System.Diagnostics.Stopwatch] $timer)
{
    $timer.Stop()
    return $timer.Elapsed
}

function Set-ScriptFailedOnError
{
    param ($Command, $Arguments, $ExitCode)
    if (0 -eq $ExitCode) {
        return
    }

    if ($FailFast) {
        Write-Error "Build failed. Stopping as fail fast is set.`nFailed command: $Command $Arguments`nExit code: $ExitCode"
    }

    $script:ScriptFailedCommands += "$Command $Arguments"
    $Script:ScriptFailed = $true
}

function PrintAndExit-OnError([System.String] $output)
{
    if ($? -eq $false){
        Write-Error $output
        Exit 1
    }
}

function Invoke-Exe {
    param (
        [Parameter(Mandatory)]
        [string] $Command,
        [string] $Arguments,
        [int[]] $IgnoreExitCode,
        [switch] $CaptureOutput
    )
    Write-Verbose "Invoking: > $Command $Arguments"
    Write-Verbose "          > Ignored exit-codes: 0, $($IgnoreExitCode -join ', ')"

    $workingDirectory = [System.IO.Path]::GetDirectoryName($Command)
    $process = Start-InlineProcess -Path $Command -Arguments $Arguments -WorkingDirectory $workingDirectory -SuppressOutput:$CaptureOutput.IsPresent
    $exitCode = $process.ExitCode

    Write-Verbose "Done. Exit code: $exitCode"

    if ($exitCode -ne 0 -and ($IgnoreExitCode -notcontains $exitCode)) {
        if($CaptureOutput)
        {
            $process.StdErr
        }
        Set-ScriptFailedOnError -Command $Command -Arguments $Arguments -ExitCode $exitCode
    }

    if($CaptureOutput)
    {
        $process.StdOut
    }
}

Add-Type -TypeDefinition @'
using System;
using System.Text;
using System.Collections.Generic;

public class ProcessOutputter
{
    private readonly ConsoleColor _color;
    private readonly ConsoleColor _warningColor;
    private readonly ConsoleColor _errorColor;
    private readonly List<string> _output;
    private int nullCount = 0;

    public ProcessOutputter(ConsoleColor color, ConsoleColor warningColor, ConsoleColor errorColor, bool suppressOutput = false)
    {
        _color = color;
        _warningColor = warningColor;
        _errorColor = errorColor;
        _output = new List<string>();

        OutputHandler = (s, e) =>
        {
            AppendLine(e.Data);

            if (suppressOutput || e.Data == null)
            {
                return;
            }

            // These handlers can run at the same time,
            // without lock they sometimes grab the color the other
            // one set.
            lock (Console.Out)
            {
                var fg = Console.ForegroundColor;
                try
                {
                    var lines = e.Data.Split('\n');
                    foreach (var line in lines)
                    {
                        // one extra space before the word, to avoid highlighting
                        // warnaserror and similar parameters that are not actual errors
                        //
                        // The comparison is not done using the insensitive overload because that
                        // is too new for PowerShell 5 compiler
                        var lineToLower = line.ToLowerInvariant();
                        Console.ForegroundColor = lineToLower.Contains(" warning")
                            ? _warningColor
                            : lineToLower.Contains(" error")
                                ? _errorColor
                                : _color;

                        Console.WriteLine(line);
                    }
                }
                finally
                {
                    Console.ForegroundColor = fg;
                }
            }
        };
    }

    public ProcessOutputter()
    {
        _output = new List<string>();
        OutputHandler = (s, e) => AppendLine(e.Data);
    }

    public System.Diagnostics.DataReceivedEventHandler OutputHandler { get; private set; }
    public IEnumerable<string> Output { get { return _output; } }

    private void AppendLine(string line)
    {
        if (string.IsNullOrEmpty(line))
        {
            nullCount++;
            return;
        }

        while (nullCount > 0)
        {
            --nullCount;
            _output.Add(string.Empty);
        }

        _output.Add(line);
    }
}
'@

function Start-InlineProcess {
    param (
        [string]
        $Path,

        [string]
        $WorkingDirectory,

        [string]
        $Arguments,

        [switch]
        $Elevate,

        [switch]
        $SuppressOutput
    )

    $processInfo = [System.Diagnostics.ProcessStartInfo]::new()
    $processInfo.FileName = $Path
    $processInfo.Arguments = $Arguments
    $processInfo.WorkingDirectory = $WorkingDirectory

    $processInfo.RedirectStandardError = $true
    $processInfo.RedirectStandardOutput = $true
    $processInfo.UseShellExecute = $false

    if ($Elevate) {
        $processInfo.Verb = "runas"
    }

    $outputHandler = [ProcessOutputter]::new("White", "Yellow", "Red", $SuppressOutput.IsPresent)
    $errorHandler = [ProcessOutputter]::new("White", "Yellow", "Red", $SuppressOutput.IsPresent)
    $outputDataReceived = $outputHandler.OutputHandler
    $errorDataReceivedEvent = $errorHandler.OutputHandler

    $process = New-Object System.Diagnostics.Process
    $process.EnableRaisingEvents = $true
    $process.add_OutputDataReceived($outputDataReceived)
    $process.add_ErrorDataReceived($errorDataReceivedEvent)

    try {
        $process.StartInfo = $processInfo
        if (-not $process.Start()) {
            return $null
        }
        $process.BeginOutputReadLine()
        $process.BeginErrorReadLine()
        $process.WaitForExit()

        return @{
            ExitCode = $process.ExitCode
            StdOut = $outputHandler.Output
            StdErr = $errorHandler.Output
        }
    }
    finally {
        $process.remove_OutputDataReceived($outputDataReceived)
        $process.remove_ErrorDataReceived($errorDataReceived)
        $process.Dispose()
    }
}

Add-Type -TypeDefinition @"
    public static class Hash {
        public static string GetHash(string value)
        {
            unchecked
            {
                ulong hash = 23;
                foreach (char ch in value)
                {
                    hash = hash * 31;
                        hash += ch;
                }

                return string.Format("{0:X}", hash);
            }
        }
    }
"@

function Get-Hash {
    param (
        [Parameter(Mandatory)]
        [string]$Value
    )

    # PowerShell does not have unchecked keyword, so we can't do unchecked math easily.
    [Hash]::GetHash($Value)
}<|MERGE_RESOLUTION|>--- conflicted
+++ resolved
@@ -105,19 +105,6 @@
     $dotnetInstallPath = Join-Path $env:TP_TOOLS_DIR "dotnet"
     New-Item -ItemType directory -Path $dotnetInstallPath -Force | Out-Null
 
-<<<<<<< HEAD
-    # Runtime versions installed usually need to be kept in sync with the ones installed in build.sh
-    & $dotnetInstallScript -InstallDir "$dotnetInstallPath" -Runtime 'dotnet' -Channel '2.1' -Architecture x64 -NoPath -Version '2.1.30'
-    & $dotnetInstallScript -InstallDir "$dotnetInstallPath" -Runtime 'dotnet' -Channel '3.1' -Architecture x64 -NoPath -Version '3.1.27'
-    & $dotnetInstallScript -InstallDir "$dotnetInstallPath" -Runtime 'dotnet' -Channel '5.0' -Architecture x64 -NoPath -Version '5.0.16'
-    & $dotnetInstallScript -InstallDir "$dotnetInstallPath" -Runtime 'dotnet' -Channel '6.0' -Architecture x64 -NoPath -Version '6.0.4'
-    & $dotnetInstallScript -InstallDir "$dotnetInstallPath" -Channel '7.0' -Architecture x64 -NoPath -Version $env:DOTNET_CLI_VERSION
-
-    & $dotnetInstallScript -InstallDir "${dotnetInstallPath}_x86" -Runtime 'dotnet' -Channel '2.1' -Architecture x86 -NoPath -Version '2.1.30'
-    & $dotnetInstallScript -InstallDir "${dotnetInstallPath}_x86" -Runtime 'dotnet' -Channel '3.1' -Architecture x86 -NoPath -Version '3.1.27'
-    & $dotnetInstallScript -InstallDir "${dotnetInstallPath}_x86" -Runtime 'dotnet' -Channel '5.0' -Architecture x86 -NoPath -Version '5.0.16'
-    & $dotnetInstallScript -InstallDir "${dotnetInstallPath}_x86" -Runtime 'dotnet' -Channel '6.0' -Architecture x86 -NoPath -Version '6.0.4'
-=======
     # Versions are determined by the installed dotnet sdk from "tools\dotnet\sdk\<version from global json>\Microsoft.NETCoreSdk.BundledVersions.props"
     # from LatestVersion entries, because our projects use <TargetLatestRuntimePatch>True</TargetLatestRuntimePatch>.
     #
@@ -132,7 +119,6 @@
     & $dotnetInstallScript -InstallDir "${dotnetInstallPath}_x86" -Runtime 'dotnet' -Channel '3.1' -Architecture x86 -NoPath -Version '3.1.25'
     & $dotnetInstallScript -InstallDir "${dotnetInstallPath}_x86" -Runtime 'dotnet' -Channel '5.0' -Architecture x86 -NoPath -Version '5.0.17'
     & $dotnetInstallScript -InstallDir "${dotnetInstallPath}_x86" -Runtime 'dotnet' -Channel '6.0' -Architecture x86 -NoPath -Version '6.0.5'
->>>>>>> 63149fdc
     & $dotnetInstallScript -InstallDir "${dotnetInstallPath}_x86" -Channel '7.0' -Architecture x86 -NoPath -Version $env:DOTNET_CLI_VERSION
 
     $env:DOTNET_ROOT= $dotnetInstallPath
