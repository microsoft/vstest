# Copyright (c) Microsoft. All rights reserved.
# Build script for Test Platform.

[CmdletBinding()]
Param(
    [Parameter(Mandatory=$false)]
    [ValidateSet("Debug", "Release")]
    [Alias("c")]
    [System.String] $Configuration = "Debug",

    [Parameter(Mandatory=$false)]
    [ValidateSet("win7-x64", "win7-x86")]
    [Alias("r")]
    [System.String] $TargetRuntime = "win7-x64",

    [Parameter(Mandatory=$false)]
    [Alias("v")]
    [System.String] $Version = "15.0.0",

    [Parameter(Mandatory=$false)]
    [Alias("vs")]
    [System.String] $VersionSuffix = "dev",

    [Parameter(Mandatory=$false)]
    [Alias("ff")]
    [System.Boolean] $FailFast = $true,

    [Parameter(Mandatory=$false)]
    [Alias("loc")]
    [System.Boolean] $Localized = $false
)

$ErrorActionPreference = "Stop"

#
# Variables
#
Write-Verbose "Setup environment variables."
$env:TP_ROOT_DIR = (Get-Item (Split-Path $MyInvocation.MyCommand.Path)).Parent.FullName
$env:TP_TOOLS_DIR = Join-Path $env:TP_ROOT_DIR "tools"
$env:TP_PACKAGES_DIR = Join-Path $env:TP_ROOT_DIR "packages"
$env:TP_OUT_DIR = Join-Path $env:TP_ROOT_DIR "artifacts"
$env:TP_PACKAGE_PROJ_DIR = Join-Path $env:TP_ROOT_DIR "src\package"

#
# Dotnet configuration
#
# Disable first run since we want to control all package sources 
Write-Verbose "Setup dotnet configuration."
$env:DOTNET_SKIP_FIRST_TIME_EXPERIENCE = 1 
# Dotnet build doesn't support --packages yet. See https://github.com/dotnet/cli/issues/2712
$env:NUGET_PACKAGES = $env:TP_PACKAGES_DIR
$env:NUGET_EXE_Version = "3.4.3"
$env:DOTNET_CLI_VERSION = "1.0.0-preview3-004056"

#
# Build configuration
#
Write-Verbose "Setup build configuration."
$TPB_SourceFolders = @("src", "test")
$TPB_TargetFramework = "net46"
$TPB_TargetFrameworkCore = "netcoreapp1.0"
$TPB_Configuration = $Configuration
$TPB_TargetRuntime = $TargetRuntime
$TPB_Version = $Version
$TPB_VersionSuffix = $VersionSuffix

# Capture error state in any step globally to modify return code
$Script:ScriptFailed = $false

function Write-Log ([string] $message)
{
    $currentColor = $Host.UI.RawUI.ForegroundColor
    $Host.UI.RawUI.ForegroundColor = "Green"
    if ($message)
    {
        Write-Output "... $message"
    }
    $Host.UI.RawUI.ForegroundColor = $currentColor
}

function Write-VerboseLog([string] $message)
{
    Write-Verbose $message
}

function Remove-Tools
{
}

function Install-DotNetCli
{
    $timer = Start-Timer
    Write-Log "Install-DotNetCli: Get dotnet-install.ps1 script..."
    $dotnetInstallRemoteScript = "https://raw.githubusercontent.com/dotnet/cli/rel/1.0.0/scripts/obtain/dotnet-install.ps1"
    $dotnetInstallScript = Join-Path $env:TP_TOOLS_DIR "dotnet-install.ps1"
    if (-not (Test-Path $env:TP_TOOLS_DIR)) {
        New-Item $env:TP_TOOLS_DIR -Type Directory | Out-Null
    }

    (New-Object System.Net.WebClient).DownloadFile($dotnetInstallRemoteScript, $dotnetInstallScript)

    if (-not (Test-Path $dotnetInstallScript)) {
        Write-Error "Failed to download dotnet install script."
    }

    Unblock-File $dotnetInstallScript

    Write-Log "Install-DotNetCli: Get the latest dotnet cli toolset..."
    $dotnetInstallPath = Join-Path $env:TP_TOOLS_DIR "dotnet"
    & $dotnetInstallScript -InstallDir $dotnetInstallPath -NoPath -Version $env:DOTNET_CLI_VERSION

    Write-Log "Install-DotNetCli: Complete. {$(Get-ElapsedTime($timer))}"
}

function Restore-Package
{
    $timer = Start-Timer
    Write-Log "Restore-Package: Start restoring packages to $env:TP_PACKAGES_DIR."
    $dotnetExe = Get-DotNetPath

    foreach ($src in $TPB_SourceFolders) {
        Write-Log "Restore-Package: Restore for source directory: $src"
        #& $dotnetExe restore $src --packages $env:TP_PACKAGES_DIR
		#foreach ($fx in $TPB_TargetFramework) {
            Get-ChildItem -Recurse -Path $src -Include *.csproj | ForEach-Object {
                Write-Log ".. .. Restore-Package: Source: $_"
                & $dotnetExe restore $_ --packages $env:TP_PACKAGES_DIR
                Write-Log ".. .. Restore-Package: Complete."
            }
        #}
    }

    Write-Log "Restore-Package: Complete. {$(Get-ElapsedTime($timer))}"
}

function Invoke-Build
{
    $timer = Start-Timer
    Write-Log "Invoke-Build: Start build."
    $dotnetExe = Get-DotNetPath

    foreach ($src in $TPB_SourceFolders) {
        # Invoke build for each project.json since we want a custom output
        # path.
        Write-Log ".. Build: Source directory: $src"
        #foreach ($fx in $TPB_TargetFramework) {
            Get-ChildItem -Recurse -Path $src -Include *.csproj | ForEach-Object {
                Write-Log ".. .. Build: Source: $_"
                $binPath = Join-Path $env:TP_OUT_DIR "$fx\$src\$($_.Directory.Name)\bin"
                $objPath = Join-Path $env:TP_OUT_DIR "$fx\$src\$($_.Directory.Name)\obj"
                Write-Verbose "$dotnetExe build $_ --output $binPath --build-base-path $objPath"
                & $dotnetExe build $_ --configuration $TPB_Configuration --version-suffix $TPB_VersionSuffix
                Write-Log ".. .. Build: Complete."
            }
        #}
        Write-Verbose "$dotnetExe build $src\**\project.json --configuration $TPB_Configuration --runtime $TPB_TargetRuntime --version-suffix $TPB_VersionSuffix"
        #& $dotnetExe build $_ $src\**\project.json --configuration $TPB_Configuration --runtime $TPB_TargetRuntime --version-suffix $TPB_VersionSuffix

        if ($lastExitCode -ne 0) {
            Set-ScriptFailed
        }
    }

    Write-Log "Invoke-Build: Complete. {$(Get-ElapsedTime($timer))}"
}

function Publish-Package
{
    $timer = Start-Timer
    Write-Log "Publish-Package: Started."
    $dotnetExe = Get-DotNetPath
    $fullCLRPackageDir = Get-FullCLRPackageDirectory
    $coreCLRPackageDir = Get-CoreCLRPackageDirectory
	$packageProjectDirectory = Join-Path $env:TP_PACKAGE_PROJ_DIR "package.csproj"
    $testHostProjectDirectory = Join-Path $env:TP_ROOT_DIR "src\testhost\testhost.csproj"
    $testHostx86ProjectDirectory = Join-Path $env:TP_ROOT_DIR "src\testhost.x86\testhost.x86.csproj"
    $testhostFullPackageDir = $(Join-Path $env:TP_OUT_DIR "$TPB_Configuration\Microsoft.TestPlatform.TestHost\$TPB_TargetFramework\$TPB_TargetRuntime")
    $testhostCorePackageDir = $(Join-Path $env:TP_OUT_DIR "$TPB_Configuration\Microsoft.TestPlatform.TestHost\$TPB_TargetFrameworkCore")
    $vstestConsoleProjectDirectory = Join-Path $env:TP_ROOT_DIR "src\vstest.console\vstest.console.csproj"
    $dataCollectorProjectDirectory = Join-Path $env:TP_ROOT_DIR "src\datacollector\datacollector.csproj"
    $dataCollectorx86ProjectDirectory = Join-Path $env:TP_ROOT_DIR "src\datacollector.x86\datacollector.x86.csproj"

    Write-Log "Package: Publish package\*.csproj"
	
    Publish-Package-Internal $env:packageProjectDirectory $TPB_TargetFramework $fullCLRPackageDir
    Publish-Package-Internal $env:packageProjectDirectory $TPB_TargetFrameworkCore $coreCLRPackageDir

    # Publish vstest.console and datacollector exclusively because *.config/*.deps.json file is not getting publish when we are publishing aforementioned project through dependency.
    Write-Log "Package: Publish src\vstest.console\vstest.console.csproj"
    Publish-Package-Internal $vstestConsoleProjectDirectory $TPB_TargetFramework $fullCLRPackageDir
    Publish-Package-Internal $vstestConsoleProjectDirectory $TPB_TargetFrameworkCore $coreCLRPackageDir

    Write-Log "Package: Publish src\datacollector\datacollector.csproj"
    Publish-Package-Internal $dataCollectorProjectDirectory $TPB_TargetFramework $fullCLRPackageDir
    Publish-Package-Internal $dataCollectorProjectDirectory $TPB_TargetFrameworkCore $coreCLRPackageDir

    Write-Log "Package: Publish src\datacollector.x86\datacollector.x86.csproj"
    Publish-Package-Internal $dataCollectorx86ProjectDirectory $TPB_TargetFramework $fullCLRPackageDir

    # Publish testhost
    Write-Log "Package: Publish testhost\project.json"
    Publish-Package-Internal $testHostProjectDirectory $TPB_TargetFramework $testhostFullPackageDir
    Publish-Package-Internal $testHostProjectDirectory $TPB_TargetFrameworkCore $testhostCorePackageDir

    Write-Log "Package: Publish testhost.x86\project.json"
    Publish-Package-Internal $testHostx86ProjectDirectory $TPB_TargetFramework $testhostFullPackageDir

    # Copy over the Full CLR built testhost package assemblies to the $fullCLRPackageDir
    Copy-Item $testhostFullPackageDir\* $fullCLRPackageDir -Force

    # Copy over the Full CLR built testhost package assemblies to the Core CLR package folder.
    $netFull_Dir = "TestHost"
    $fullDestDir = Join-Path $coreCLRPackageDir $netFull_Dir
    New-Item -ItemType directory -Path $fullDestDir -Force | Out-Null
    Copy-Item $testhostFullPackageDir\* $fullDestDir -Force

    if ($lastExitCode -ne 0) {
        Set-ScriptFailed
    }

    # Copy over the logger assemblies to the Extensions folder.
    $extensions_Dir = "Extensions"
    $fullCLRExtensionsDir = Join-Path $fullCLRPackageDir $extensions_Dir
    $coreCLRExtensionsDir = Join-Path $coreCLRPackageDir $extensions_Dir
    # Create an extensions directory.
    New-Item -ItemType directory -Path $fullCLRExtensionsDir -Force | Out-Null
    New-Item -ItemType directory -Path $coreCLRExtensionsDir -Force | Out-Null

    # Note Note: If there are some dependencies for the logger assemblies, those need to be moved too. 
    # Ideally we should just be publishing the loggers to the Extensions folder.
    $loggers = @("Microsoft.VisualStudio.TestPlatform.Extensions.TrxLogger.dll", "Microsoft.VisualStudio.TestPlatform.Extensions.TrxLogger.pdb")
    foreach($file in $loggers) {
        Write-Verbose "Move-Item $fullCLRPackageDir\$file $fullCLRExtensionsDir -Force"
        Move-Item $fullCLRPackageDir\$file $fullCLRExtensionsDir -Force
		
        $netStandard1_5PackageDir =Get-NetStandard1_5CLRPackageDirectory
        Write-Verbose "Move-Item $coreCLRPackageDir\$file $coreCLRExtensionsDir -Force"
        Move-Item $netStandard1_5PackageDir\$file $coreCLRExtensionsDir -Force
    }

    # For libraries that are externally published, copy the output into artifacts. These will be signed and packaged independently.
    Copy-PackageItems "Microsoft.TestPlatform.Build"

    Write-Log "Publish-Package: Complete. {$(Get-ElapsedTime($timer))}"
}


function Publish-Package-Internal($packagename, $framework, $output, $runtime)
{
<<<<<<< HEAD
    Write-Verbose "$dotnetExe publish $packagename --no-build --configuration $TPB_Configuration --framework $framework --output $output --runtime $TPB_TargetRuntime"
    & $dotnetExe publish $packagename --no-build --configuration $TPB_Configuration --framework $framework --output $output --runtime $TPB_TargetRuntime
=======
    Write-Verbose "$dotnetExe publish $packagename --no-build --configuration $TPB_Configuration --framework $framework --output $output"
    & $dotnetExe publish $packagename --configuration $TPB_Configuration --framework $framework --output $output
>>>>>>> eb53162b
}

function Create-VsixPackage
{
    $timer = Start-Timer

    Write-Log "Create-VsixPackage: Started."
    $packageDir = Get-FullCLRPackageDirectory

    # Copy vsix manifests
    $vsixManifests = @("*Content_Types*.xml",
        "extension.vsixmanifest",
        "License.rtf",
        "TestPlatform.ObjectModel.manifest",
        "TestPlatform.ObjectModel.x86.manifest")
    foreach ($file in $vsixManifests) {
        Copy-Item $env:TP_PACKAGE_PROJ_DIR\$file $packageDir -Force
    }

    # Copy legacy dependencies
    $legacyDir = Join-Path $env:TP_PACKAGES_DIR "Microsoft.Internal.TestPlatform.Extensions\15.0.0\contentFiles\any\any"
    Copy-Item -Recurse $legacyDir\* $packageDir -Force

    # Copy COM Components and their manifests over
    $comComponentsDirectory = Join-Path $env:TP_PACKAGES_DIR "Microsoft.Internal.Dia\14.0.0\contentFiles\any\any"
    Copy-Item -Recurse $comComponentsDirectory\* $packageDir -Force

    # Zip the folder
    # TODO remove vsix creator
    & src\Microsoft.TestPlatform.VSIXCreator\bin\$TPB_Configuration\net46\Microsoft.TestPlatform.VSIXCreator.exe $packageDir $env:TP_OUT_DIR\$TPB_Configuration

    Write-Log "Create-VsixPackage: Complete. {$(Get-ElapsedTime($timer))}"
}

function Create-NugetPackages
{
    $timer = Start-Timer

    Write-Log "Create-NugetPackages: Started."
    $stagingDir = Join-Path $env:TP_OUT_DIR $TPB_Configuration
    $tpSrcDir = Join-Path $env:TP_ROOT_DIR "src"

    # Copy over the nuspecs to the staging directory
    $nuspecFiles = @("TestPlatform.TranslationLayer.nuspec", "TestPlatform.ObjectModel.nuspec", "TestPlatform.TestHost.nuspec", "TestPlatform.nuspec", "TestPlatform.CLI.nuspec", "TestPlatform.Build.nuspec", "Microsoft.Net.Test.Sdk.nuspec")
    $targetFiles = @("Microsoft.Net.Test.Sdk.targets")
    # Nuget pack analysis emits warnings if binaries are packaged as content. It is intentional for the below packages.
    $skipAnalysis = @("TestPlatform.CLI.nuspec")
    foreach ($file in $nuspecFiles + $targetFiles) {
        Copy-Item $tpSrcDir\$file $stagingDir -Force
    }
	
    # Copy over empty file
    Copy-Item -Recurse $tpSrcDir\package\"_._" $stagingDir -Force

    # Call nuget pack on these components.
    $nugetExe = Join-Path $env:TP_PACKAGES_DIR -ChildPath "Nuget.CommandLine" | Join-Path -ChildPath $env:NUGET_EXE_Version | Join-Path -ChildPath "tools\NuGet.exe"

    foreach ($file in $nuspecFiles) {
        $additionalArgs = ""
        if ($skipAnalysis -contains $file) {
            $additionalArgs = "-NoPackageAnalysis"
        }

<<<<<<< HEAD
        Write-Verbose "$nugetExe pack $stagingDir\$file -OutputDirectory $stagingDir -Version=$Version-$VersionSuffix -Properties Version=$Version-$VersionSuffix $additionalArgs"
        & $nugetExe pack $stagingDir\$file -OutputDirectory $stagingDir -Version $Version-$VersionSuffix -Properties Version=$Version-$VersionSuffix`;Runtime=$TPB_TargetRuntime $additionalArgs
=======
        Write-Log "$nugetExe pack $stagingDir\$file -OutputDirectory $stagingDir -Version=$Version-$VersionSuffix -Properties Version=$Version-$VersionSuffix $additionalArgs"
        & $nugetExe pack $stagingDir\$file -OutputDirectory $stagingDir -Version $Version-$VersionSuffix -Properties Version=$Version-$VersionSuffix $additionalArgs
>>>>>>> eb53162b
    }

    Write-Log "Create-NugetPackages: Complete. {$(Get-ElapsedTime($timer))}"
}

function Copy-PackageItems($packageName)
{
    # Packages published separately are copied into their own artifacts directory
    # E.g. src\Microsoft.TestPlatform.ObjectModel\bin\Debug\net46\* is copied
    # to artifacts\Debug\Microsoft.TestPlatform.ObjectModel\net46
    $binariesDirectory = [System.IO.Path]::Combine("src", "$packageName", "bin", "$TPB_Configuration", "*.*")
    $publishDirectory = $(Join-Path $env:TP_OUT_DIR "$TPB_Configuration\$packageName")
    Write-Log "Copy-PackageItems: Package: $packageName"
    Write-Verbose "Create $publishDirectory"
    New-Item -ItemType directory -Path $publishDirectory -Force | Out-Null

    Write-Verbose "Copy binaries for package '$packageName' from '$binariesDirectory' to '$publishDirectory'"
    Copy-Item -Path $binariesDirectory -Destination $publishDirectory -Recurse -Force
}

function Update-LocalizedResources
{
    $timer = Start-Timer

    Write-Log "Update-LocalizedResources: Started."

    # For each resx file, file the xlf files in all languages
    # Sync the resx to xlf to ensure all new resources are added
    $xlfTool = Join-Path $env:TP_PACKAGES_DIR "fmdev.xlftool\0.1.2\tools\xlftool.exe"
    $resxFiles = Get-ChildItem -Recurse -Include *.resx "$env:TP_ROOT_DIR\src"

    foreach ($resxFile in $resxFiles) {
        Write-Log "... Resource: $resxFile"

        foreach ($lang in @("cs", "de", "es", "fr", "it", "ja", "ko", "pl", "pt-BR", "ru", "tr", "zh-Hans", "zh-Hant")) {
            $xlfFile = Join-Path $($resxFile.Directory.FullName) "xlf\$($resxFile.BaseName).$lang.xlf"

            Write-VerboseLog "$xlfTool update -resx $($resxFile.FullName) -xlf $xlfFile -verbose"
            & $xlfTool update -resx $resxFile.FullName -xlf $xlfFile -verbose
        }
    }

    Write-Log "Update-LocalizedResources: Complete. {$(Get-ElapsedTime($timer))}"
}

#
# Helper functions
#
function Get-DotNetPath
{
    $dotnetPath = Join-Path $env:TP_TOOLS_DIR "dotnet\dotnet.exe"
    if (-not (Test-Path $dotnetPath)) {
        Write-Error "Dotnet.exe not found at $dotnetPath. Did the dotnet cli installation succeed?"
    }

    return $dotnetPath
}

function Get-FullCLRPackageDirectory
{
    return $(Join-Path $env:TP_OUT_DIR "$TPB_Configuration\$TPB_TargetFramework")
}

function Get-CoreCLRPackageDirectory
{
    return $(Join-Path $env:TP_OUT_DIR "$TPB_Configuration\$TPB_TargetFrameworkCore")
}

function Get-NetStandard1_5CLRPackageDirectory
{
	return $(Join-Path $env:TP_OUT_DIR "$TPB_Configuration\netstandard1.5")
}

function Start-Timer
{
    return [System.Diagnostics.Stopwatch]::StartNew()
}

function Get-ElapsedTime([System.Diagnostics.Stopwatch] $timer)
{
    $timer.Stop()
    return $timer.Elapsed
}

function Set-ScriptFailed
{
    if ($FailFast -eq $true) {
        Write-Error "Build failed. Stopping as fail fast is set."
    }

    $Script:ScriptFailed = $true
}

# Execute build
$timer = Start-Timer
Write-Log "Build started: args = '$args'"
Write-Log "Test platform environment variables: "
Get-ChildItem env: | Where-Object -FilterScript { $_.Name.StartsWith("TP_") } | Format-Table

Write-Log "Test platform build variables: "
Get-Variable | Where-Object -FilterScript { $_.Name.StartsWith("TPB_") } | Format-Table

Install-DotNetCli
Restore-Package
Update-LocalizedResources
Invoke-Build
Publish-Package
Create-VsixPackage
Create-NugetPackages

Write-Log "Build complete. {$(Get-ElapsedTime($timer))}"

if ($Script:ScriptFailed) { Exit 1 } else { Exit 0 }<|MERGE_RESOLUTION|>--- conflicted
+++ resolved
@@ -248,13 +248,8 @@
 
 function Publish-Package-Internal($packagename, $framework, $output, $runtime)
 {
-<<<<<<< HEAD
-    Write-Verbose "$dotnetExe publish $packagename --no-build --configuration $TPB_Configuration --framework $framework --output $output --runtime $TPB_TargetRuntime"
-    & $dotnetExe publish $packagename --no-build --configuration $TPB_Configuration --framework $framework --output $output --runtime $TPB_TargetRuntime
-=======
     Write-Verbose "$dotnetExe publish $packagename --no-build --configuration $TPB_Configuration --framework $framework --output $output"
     & $dotnetExe publish $packagename --configuration $TPB_Configuration --framework $framework --output $output
->>>>>>> eb53162b
 }
 
 function Create-VsixPackage
@@ -318,13 +313,8 @@
             $additionalArgs = "-NoPackageAnalysis"
         }
 
-<<<<<<< HEAD
-        Write-Verbose "$nugetExe pack $stagingDir\$file -OutputDirectory $stagingDir -Version=$Version-$VersionSuffix -Properties Version=$Version-$VersionSuffix $additionalArgs"
-        & $nugetExe pack $stagingDir\$file -OutputDirectory $stagingDir -Version $Version-$VersionSuffix -Properties Version=$Version-$VersionSuffix`;Runtime=$TPB_TargetRuntime $additionalArgs
-=======
         Write-Log "$nugetExe pack $stagingDir\$file -OutputDirectory $stagingDir -Version=$Version-$VersionSuffix -Properties Version=$Version-$VersionSuffix $additionalArgs"
         & $nugetExe pack $stagingDir\$file -OutputDirectory $stagingDir -Version $Version-$VersionSuffix -Properties Version=$Version-$VersionSuffix $additionalArgs
->>>>>>> eb53162b
     }
 
     Write-Log "Create-NugetPackages: Complete. {$(Get-ElapsedTime($timer))}"
