--- conflicted
+++ resolved
@@ -325,15 +325,12 @@
     Copy-Item $eventLogDataCollectorNetFull\Microsoft.TestPlatform.Extensions.EventLogCollector.dll $coreCLRExtensionsDir -Force
     Copy-Item $eventLogDataCollectorNetFull\Microsoft.TestPlatform.Extensions.EventLogCollector.pdb $coreCLRExtensionsDir -Force
 
-<<<<<<< HEAD
     # Copy EventLogCollector resource dlls
     if($TPB_LocalizedBuild) {
         Copy-Loc-Files $eventLogDataCollectorNetFull $fullCLRExtensionsDir "Microsoft.TestPlatform.Extensions.EventLogCollector.resources.dll"
         Copy-Loc-Files $eventLogDataCollectorNetFull $coreCLRExtensionsDir "Microsoft.TestPlatform.Extensions.EventLogCollector.resources.dll"
     }
 
-=======
->>>>>>> 5664efbe
     # If there are some dependencies for the TestHostRuntimeProvider assemblies, those need to be moved too.
     $runtimeproviders = @("Microsoft.TestPlatform.TestHostRuntimeProvider.dll", "Microsoft.TestPlatform.TestHostRuntimeProvider.pdb")
     foreach($file in $runtimeproviders) {
