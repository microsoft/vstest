# Copyright (c) Microsoft. All rights reserved.
# Build script for Test Platform.

[CmdletBinding()]
Param(
    [Parameter(Mandatory=$false)]
    [ValidateSet("Debug", "Release")]
    [Alias("c")]
    [System.String] $Configuration = "Debug",

    [Parameter(Mandatory=$false)]
    [Alias("r")]
    [System.String] $TargetRuntime = "win7-x64",

    # Versioning scheme = Major(15).Minor(RTW, Updates).SubUpdates(preview4, preview5, RC etc)
    # E.g. VS 2017 Update 1 Preview will have version 15.1.1
    [Parameter(Mandatory=$false)]
    [Alias("v")]
    [System.String] $Version = "15.1.0",

    [Parameter(Mandatory=$false)]
    [Alias("vs")]
    [System.String] $VersionSuffix = "dev",

    [Parameter(Mandatory=$false)]
    [Alias("ff")]
    [System.Boolean] $FailFast = $true,

    [Parameter(Mandatory=$false)]
    [Alias("noloc")]
    [Switch] $DisableLocalizedBuild = $false,

    [Parameter(Mandatory=$false)]
    [Alias("ci")]
    [Switch] $CIBuild = $false,

    # Build specific projects
    [Parameter(Mandatory=$false)]
    [Alias("p")]
    [System.String[]] $ProjectNamePatterns = @()
)

$ErrorActionPreference = "Stop"

#
# Variables
#
Write-Verbose "Setup environment variables."
$env:TP_ROOT_DIR = (Get-Item (Split-Path $MyInvocation.MyCommand.Path)).Parent.FullName
$env:TP_TOOLS_DIR = Join-Path $env:TP_ROOT_DIR "tools"
$env:TP_PACKAGES_DIR = Join-Path $env:TP_ROOT_DIR "packages"
$env:TP_OUT_DIR = Join-Path $env:TP_ROOT_DIR "artifacts"
$env:TP_PACKAGE_PROJ_DIR = Join-Path $env:TP_ROOT_DIR "src\package"
$env:TP_SRC_DIR = Join-Path $env:TP_ROOT_DIR "src"

#
# Dotnet configuration
#
# Disable first run since we want to control all package sources 
Write-Verbose "Setup dotnet configuration."
$env:DOTNET_SKIP_FIRST_TIME_EXPERIENCE = 1 
# Dotnet build doesn't support --packages yet. See https://github.com/dotnet/cli/issues/2712
$env:NUGET_PACKAGES = $env:TP_PACKAGES_DIR
$env:NUGET_EXE_Version = "3.4.3"
<<<<<<< HEAD
=======
# Dotnet build is not supporting -p: to pass arguments to msbuild. Revert to "latest" after the issue is resolved. See https://github.com/dotnet/cli/issues/6124
>>>>>>> 76a75aee
$env:DOTNET_CLI_VERSION = "2.0.0-preview1-005448"
$env:LOCATE_VS_API_VERSION = "0.2.4-beta"
$env:MSBUILD_VERSION = "15.0"

#
# Build configuration
#
Write-Verbose "Setup build configuration."
$TPB_Solution = "TestPlatform.sln"
$TPB_TargetFramework = "net46"
$TPB_TargetFrameworkCore = "netcoreapp1.0"
$TPB_TargetFrameworkCore20 = "netcoreapp2.0"
$TPB_Configuration = $Configuration
$TPB_TargetRuntime = $TargetRuntime
# Version suffix is empty for RTM releases
$TPB_Version = if ($VersionSuffix -ne '') { $Version + "-" + $VersionSuffix } else { $Version }
$TPB_CIBuild = $CIBuild
$TPB_LocalizedBuild = !$DisableLocalizedBuild

# Capture error state in any step globally to modify return code
$Script:ScriptFailed = $false

function Write-Log ([string] $message)
{
    $currentColor = $Host.UI.RawUI.ForegroundColor
    $Host.UI.RawUI.ForegroundColor = "Green"
    if ($message)
    {
        Write-Output "... $message"
    }
    $Host.UI.RawUI.ForegroundColor = $currentColor
}

function Write-VerboseLog([string] $message)
{
    Write-Verbose $message
}

function Remove-Tools
{
}

function Install-DotNetCli
{
    $timer = Start-Timer
    Write-Log "Install-DotNetCli: Get dotnet-install.ps1 script..."
    $dotnetInstallRemoteScript = "https://raw.githubusercontent.com/dotnet/cli/master/scripts/obtain/dotnet-install.ps1"
    $dotnetInstallScript = Join-Path $env:TP_TOOLS_DIR "dotnet-install.ps1"
    if (-not (Test-Path $env:TP_TOOLS_DIR)) {
        New-Item $env:TP_TOOLS_DIR -Type Directory | Out-Null
    }

    $dotnet_dir= Join-Path $env:TP_TOOLS_DIR "dotnet"

    if (-not (Test-Path $dotnet_dir)) {
        New-Item $dotnet_dir -Type Directory | Out-Null
    }

    (New-Object System.Net.WebClient).DownloadFile($dotnetInstallRemoteScript, $dotnetInstallScript)

    if (-not (Test-Path $dotnetInstallScript)) {
        Write-Error "Failed to download dotnet install script."
    }

    Unblock-File $dotnetInstallScript

    Write-Log "Install-DotNetCli: Get the latest dotnet cli toolset..."
    $dotnetInstallPath = Join-Path $env:TP_TOOLS_DIR "dotnet"
    New-Item -ItemType directory -Path $dotnetInstallPath -Force | Out-Null
    & $dotnetInstallScript -Channel "master" -InstallDir $dotnetInstallPath -NoPath -Version $env:DOTNET_CLI_VERSION

    # Uncomment to pull in additional shared frameworks.
    # This is added to get netcoreapp1.1 shared components.
    & $dotnetInstallScript -InstallDir $dotnetInstallPath -SharedRuntime -Version '1.1.1' -Channel 'release/1.1.0'
    
    Write-Log "Install-DotNetCli: Complete. {$(Get-ElapsedTime($timer))}"
}

function Restore-Package
{
    $timer = Start-Timer
    Write-Log "Restore-Package: Start restoring packages to $env:TP_PACKAGES_DIR."
    $dotnetExe = Get-DotNetPath

    Write-Log ".. .. Restore-Package: Source: $TPB_Solution"
    & $dotnetExe restore $TPB_Solution --packages $env:TP_PACKAGES_DIR -v:minimal -warnaserror
    Write-Log ".. .. Restore-Package: Source: $env:TP_ROOT_DIR\src\package\external\external.csproj"
    & $dotnetExe restore $env:TP_ROOT_DIR\src\package\external\external.csproj --packages $env:TP_PACKAGES_DIR -v:minimal -warnaserror
    Write-Log ".. .. Restore-Package: Complete."

    if ($lastExitCode -ne 0) {
        Set-ScriptFailed
    }

    Write-Log "Restore-Package: Complete. {$(Get-ElapsedTime($timer))}"
}

function Invoke-Build
{
    $timer = Start-Timer
    Write-Log "Invoke-Build: Start build."
    $dotnetExe = Get-DotNetPath

    Write-Log ".. .. Build: Source: $TPB_Solution"
    Write-Verbose "$dotnetExe build $TPB_Solution --configuration $TPB_Configuration -v:minimal -p:Version=$TPB_Version -p:CIBuild=$TPB_CIBuild -p:LocalizedBuild=$TPB_LocalizedBuild"
    & $dotnetExe build $TPB_Solution --configuration $TPB_Configuration -v:minimal -p:Version=$TPB_Version -p:CIBuild=$TPB_CIBuild -p:LocalizedBuild=$TPB_LocalizedBuild
    Write-Log ".. .. Build: Complete."

    if ($lastExitCode -ne 0) {
        Set-ScriptFailed
    }

    Write-Log "Invoke-Build: Complete. {$(Get-ElapsedTime($timer))}"
}

function Publish-Package
{
    $timer = Start-Timer
    Write-Log "Publish-Package: Started."
    $dotnetExe = Get-DotNetPath
    $fullCLRPackageDir = Get-FullCLRPackageDirectory
    $coreCLRPackageDir = Get-CoreCLRPackageDirectory
    $coreCLR20PackageDir = Get-CoreCLR20PackageDirectory
    $packageProject = Join-Path $env:TP_PACKAGE_PROJ_DIR "package\package.csproj"
    $testHostProject = Join-Path $env:TP_ROOT_DIR "src\testhost\testhost.csproj"
    $testHostx86Project = Join-Path $env:TP_ROOT_DIR "src\testhost.x86\testhost.x86.csproj"
    $testhostFullPackageDir = $(Join-Path $env:TP_OUT_DIR "$TPB_Configuration\Microsoft.TestPlatform.TestHost\$TPB_TargetFramework\$TPB_TargetRuntime")
    $testhostCorePackageDir = $(Join-Path $env:TP_OUT_DIR "$TPB_Configuration\Microsoft.TestPlatform.TestHost\$TPB_TargetFrameworkCore")
    $vstestConsoleProject = Join-Path $env:TP_ROOT_DIR "src\vstest.console\vstest.console.csproj"
    $dataCollectorProject = Join-Path $env:TP_ROOT_DIR "src\datacollector\datacollector.csproj"

    Write-Log "Package: Publish src\package\package\package.csproj"


    Publish-PackageInternal $packageProject $TPB_TargetFramework $fullCLRPackageDir
    Publish-PackageInternal $packageProject $TPB_TargetFrameworkCore20 $coreCLR20PackageDir

    # Publish vstest.console and datacollector exclusively because *.config/*.deps.json file is not getting publish when we are publishing aforementioned project through dependency.
    
    Write-Log "Package: Publish src\vstest.console\vstest.console.csproj"
    Publish-PackageInternal $vstestConsoleProject $TPB_TargetFramework $fullCLRPackageDir
    Publish-PackageInternal $vstestConsoleProject $TPB_TargetFrameworkCore20 $coreCLR20PackageDir

    Write-Log "Package: Publish src\datacollector\datacollector.csproj"
    Publish-PackageInternal $dataCollectorProject $TPB_TargetFramework $fullCLRPackageDir
    Publish-PackageInternal $dataCollectorProject $TPB_TargetFrameworkCore20 $coreCLR20PackageDir

    # Publish testhost
    
    Write-Log "Package: Publish testhost\testhost.csproj"
    Publish-PackageInternal $testHostProject $TPB_TargetFramework $testhostFullPackageDir
    Publish-PackageInternal $testHostProject $TPB_TargetFrameworkCore $testhostCorePackageDir

    Write-Log "Package: Publish testhost.x86\testhost.x86.csproj"
    Publish-PackageInternal $testHostx86Project $TPB_TargetFramework $testhostFullPackageDir

    # Binding redirection for Newtonsoft.Json.dll has been removed from testhost config file to resolve bug: https://github.com/Microsoft/vstest/issues/391
    # Microsoft.TestPlatform.CommunicationUtilities depends on Newtonsoft.Json of version 8.0.3 and Microsoft.TestPlatform.CrossPlatEngine depends on Microsoft.Extensions.Dependencymodel which
    # depends on Newtonsoft.Json of version 9.0.1. So at the end testhost has Newtonsoft.Json.dll of version 9.0.1 in their publish package.
    # Since testhost uses CommunicationUtilities (and dont use that part of code of CrossPlatEngine which uses Newtonsoft.Json of version 9.0.1) so it needs Newtonsoft.Json.dll of version 8.0.3
    # Copy Newtonsoft.Json.dll of version 8.0.3 to test $testhostFullPackageDir

    Write-Log "Package: copy file $newtonsoft to $testhostFullPackageDir"
    $newtonsoft = Join-Path $env:TP_PACKAGES_DIR "newtonsoft.json\8.0.3\lib\net45\Newtonsoft.Json.dll"
    Copy-Item $newtonsoft $testhostFullPackageDir -Force

    # Copy over the Full CLR built testhost package assemblies to the Core CLR and Full CRL package folder.
    $netFull_Dir = "TestHost"
    $fullDestDir = Join-Path $coreCLR20PackageDir $netFull_Dir
    New-Item -ItemType directory -Path $fullDestDir -Force | Out-Null
    Copy-Item $testhostFullPackageDir\* $fullDestDir -Force

    $fullDestDir = Join-Path $fullCLRPackageDir $netFull_Dir
    New-Item -ItemType directory -Path $fullDestDir -Force | Out-Null
    Copy-Item $testhostFullPackageDir\* $fullDestDir -Force

    if ($lastExitCode -ne 0) {
        Set-ScriptFailed
    }

    # Publish platform abstractions
    $platformAbstraction = Join-Path $env:TP_ROOT_DIR "src\Microsoft.TestPlatform.PlatformAbstractions\bin\$TPB_Configuration"
    $platformAbstractionNet46 = Join-Path $platformAbstraction $TPB_TargetFramework
    $platformAbstractionNetCore = Join-Path $platformAbstraction $TPB_TargetFrameworkCore
    Copy-Item $platformAbstractionNet46\* $fullCLRPackageDir -Force
    Copy-Item $platformAbstractionNetCore\* $coreCLR20PackageDir -Force
    
    # Copy over the logger assemblies to the Extensions folder.
    $extensions_Dir = "Extensions"
    $fullCLRExtensionsDir = Join-Path $fullCLRPackageDir $extensions_Dir
    $coreCLRExtensionsDir = Join-Path $coreCLR20PackageDir $extensions_Dir
    # Create an extensions directory.
    New-Item -ItemType directory -Path $fullCLRExtensionsDir -Force | Out-Null
    New-Item -ItemType directory -Path $coreCLRExtensionsDir -Force | Out-Null

    # Note Note: If there are some dependencies for the logger assemblies, those need to be moved too. 
    # Ideally we should just be publishing the loggers to the Extensions folder.
    $loggers = @("Microsoft.VisualStudio.TestPlatform.Extensions.TrxLogger.dll", "Microsoft.VisualStudio.TestPlatform.Extensions.TrxLogger.pdb")
    foreach($file in $loggers) {
        Write-Verbose "Move-Item $fullCLRPackageDir\$file $fullCLRExtensionsDir -Force"
        Move-Item $fullCLRPackageDir\$file $fullCLRExtensionsDir -Force
        
        Write-Verbose "Move-Item $coreCLR20PackageDir\$file $coreCLRExtensionsDir -Force"
        Move-Item $coreCLR20PackageDir\$file $coreCLRExtensionsDir -Force
    }

    # For libraries that are externally published, copy the output into artifacts. These will be signed and packaged independently.
    Copy-PackageItems "Microsoft.TestPlatform.Build"

    Write-Log "Publish-Package: Complete. {$(Get-ElapsedTime($timer))}"
}

function Publish-PackageInternal($packagename, $framework, $output)
{
    Write-Verbose "$dotnetExe publish $packagename --configuration $TPB_Configuration --framework $framework --output $output -v:minimal"
    & $dotnetExe publish $packagename --configuration $TPB_Configuration --framework $framework --output $output -v:minimal -p:LocalizedBuild=$TPB_LocalizedBuild
}

function Create-VsixPackage
{
    Write-Log "Create-VsixPackage: Started."
    $timer = Start-Timer

    $vsixSourceDir = Join-Path $env:TP_ROOT_DIR "src\package\VSIXProject"
    $vsixProjectDir = Join-Path $env:TP_OUT_DIR "$TPB_Configuration\VSIX"
    $packageDir = Get-FullCLRPackageDirectory

    # Copy legacy dependencies
    $legacyDir = Join-Path $env:TP_PACKAGES_DIR "Microsoft.Internal.TestPlatform.Extensions\15.0.0\contentFiles\any\any"
    Copy-Item -Recurse $legacyDir\* $packageDir -Force

    # Copy COM Components and their manifests over
    $comComponentsDirectory = Join-Path $env:TP_PACKAGES_DIR "Microsoft.Internal.Dia\14.0.0\contentFiles\any\any"
    Copy-Item -Recurse $comComponentsDirectory\* $packageDir -Force

    $fileToCopy = Join-Path $env:TP_PACKAGE_PROJ_DIR "ThirdPartyNotices.txt"
    Copy-Item $fileToCopy $packageDir -Force

    Write-Verbose "Locating MSBuild install path..."
    $msbuildPath = Locate-MSBuildPath
    
    # Create vsix only when msbuild is installed.
    if(![string]::IsNullOrEmpty($msbuildPath))
    {
        # Copy the vsix project to artifacts directory to modify manifest
        New-Item $vsixProjectDir -Type Directory -Force
        Copy-Item -Recurse $vsixSourceDir\* $vsixProjectDir -Force

        # Update version of VSIX
        Update-VsixVersion $vsixProjectDir

        # Build vsix project to get TestPlatform.vsix
        Write-Verbose "$msbuildPath\msbuild.exe $vsixProjectDir\TestPlatform.csproj -p:Configuration=$Configuration"
        & $msbuildPath\msbuild.exe "$vsixProjectDir\TestPlatform.csproj" -p:Configuration=$Configuration
    }
    else
    {
        Write-Log ".. Create-VsixPackage: Cannot generate vsix as msbuild.exe not found"
    }

    Write-Log "Create-VsixPackage: Complete. {$(Get-ElapsedTime($timer))}"
}

function Create-NugetPackages
{
    $timer = Start-Timer

    Write-Log "Create-NugetPackages: Started."
    $stagingDir = Join-Path $env:TP_OUT_DIR $TPB_Configuration
    $packageOutputDir = (Join-Path $env:TP_OUT_DIR $TPB_Configuration\packages )
    New-Item $packageOutputDir -type directory -Force
    $tpNuspecDir = Join-Path $env:TP_PACKAGE_PROJ_DIR "nuspec"

    # Copy over the nuspecs to the staging directory
    $nuspecFiles = @("TestPlatform.TranslationLayer.nuspec", "TestPlatform.ObjectModel.nuspec", "TestPlatform.TestHost.nuspec", "TestPlatform.nuspec", "TestPlatform.CLI.nuspec", "TestPlatform.Build.nuspec", "Microsoft.Net.Test.Sdk.nuspec")
    $targetFiles = @("Microsoft.Net.Test.Sdk.targets")
    # Nuget pack analysis emits warnings if binaries are packaged as content. It is intentional for the below packages.
    $skipAnalysis = @("TestPlatform.CLI.nuspec")
    foreach ($file in $nuspecFiles + $targetFiles) {
        Copy-Item $tpNuspecDir\$file $stagingDir -Force
    }

    # Copy over props, empty and third patry notice file
    Copy-Item $tpNuspecDir\"Microsoft.Net.Test.Sdk.props" $stagingDir -Force
    Copy-Item $tpNuspecDir\"_._" $stagingDir -Force
    Copy-Item $tpNuspecDir\..\"ThirdPartyNotices.txt" $stagingDir -Force

    # Call nuget pack on these components.
    $nugetExe = Join-Path $env:TP_PACKAGES_DIR -ChildPath "Nuget.CommandLine" | Join-Path -ChildPath $env:NUGET_EXE_Version | Join-Path -ChildPath "tools\NuGet.exe"

    # package them from stagingDir
    foreach ($file in $nuspecFiles) {
        $additionalArgs = ""
        if ($skipAnalysis -contains $file) {
            $additionalArgs = "-NoPackageAnalysis"
        }

        Write-Verbose "$nugetExe pack $stagingDir\$file -OutputDirectory $packageOutputDir -Version $TPB_Version -Properties Version=$TPB_Version $additionalArgs"
        & $nugetExe pack $stagingDir\$file -OutputDirectory $packageOutputDir -Version $TPB_Version -Properties Version=$TPB_Version`;Runtime=$TPB_TargetRuntime`;NetCoreTargetFramework=$TPB_TargetFrameworkCore20 $additionalArgs
    }

    Write-Log "Create-NugetPackages: Complete. {$(Get-ElapsedTime($timer))}"
}

function Copy-PackageItems($packageName)
{
    # Packages published separately are copied into their own artifacts directory
    # E.g. src\Microsoft.TestPlatform.ObjectModel\bin\Debug\net46\* is copied
    # to artifacts\Debug\Microsoft.TestPlatform.ObjectModel\net46
    $binariesDirectory = [System.IO.Path]::Combine("src", "$packageName", "bin", "$TPB_Configuration")
    $binariesDirectory = $(Join-Path $binariesDirectory "*")
    $publishDirectory = $(Join-Path $env:TP_OUT_DIR "$TPB_Configuration\$packageName")
    Write-Log "Copy-PackageItems: Package: $packageName"
    Write-Verbose "Create $publishDirectory"
    New-Item -ItemType directory -Path $publishDirectory -Force | Out-Null

    Write-Log "Copy binaries for package '$packageName' from '$binariesDirectory' to '$publishDirectory'"
    Copy-Item -Path $binariesDirectory -Destination $publishDirectory -Recurse -Force
}

function Update-LocalizedResources
{
    $timer = Start-Timer
    $dotnetExe = Get-DotNetPath

    Write-Log ".. Update-LocalizedResources: Started: $TPB_Solution"
    if (!$TPB_LocalizedBuild) {
        Write-Log ".. Update-LocalizedResources: Skipped based on user setting."
        return
    }

    $localizationProject = Join-Path $env:TP_PACKAGE_PROJ_DIR "Localize\Localize.proj"
    Write-Verbose "& $dotnetExe msbuild $localizationProject -m -nologo -v:minimal -t:Localize -p:LocalizeResources=true"
    & $dotnetExe msbuild $localizationProject -m -nologo -v:minimal -t:Localize -p:LocalizeResources=true

    if ($lastExitCode -ne 0) {
        Set-ScriptFailed
    }

    Write-Log ".. Update-LocalizedResources: Complete. {$(Get-ElapsedTime($timer))}"
}

#
# Helper functions
#
function Get-DotNetPath
{
    $dotnetPath = Join-Path $env:TP_TOOLS_DIR "dotnet\dotnet.exe"
    if (-not (Test-Path $dotnetPath)) {
        Write-Error "Dotnet.exe not found at $dotnetPath. Did the dotnet cli installation succeed?"
    }

    return $dotnetPath
}

function Get-FullCLRPackageDirectory
{
    return $(Join-Path $env:TP_OUT_DIR "$TPB_Configuration\$TPB_TargetFramework\$TPB_TargetRuntime")
}

function Get-CoreCLRPackageDirectory
{
    return $(Join-Path $env:TP_OUT_DIR "$TPB_Configuration\$TPB_TargetFrameworkCore")
}

function Get-CoreCLR20PackageDirectory
{
    return $(Join-Path $env:TP_OUT_DIR "$TPB_Configuration\$TPB_TargetFrameworkCore20")
}

function Start-Timer
{
    return [System.Diagnostics.Stopwatch]::StartNew()
}

function Get-ElapsedTime([System.Diagnostics.Stopwatch] $timer)
{
    $timer.Stop()
    return $timer.Elapsed
}

function Set-ScriptFailed
{
    if ($FailFast -eq $true) {
        Write-Error "Build failed. Stopping as fail fast is set."
    }

    $Script:ScriptFailed = $true
}

function PrintAndExit-OnError([System.String] $output)
{
    if ($? -eq $false){
        Write-Error $output
        Exit 1
    }
}

function Locate-MSBuildPath 
{
    $vsInstallPath = Locate-VsInstallPath

    if([string]::IsNullOrEmpty($vsInstallPath))
    {
      return $null
    }

    $vsInstallPath = Resolve-Path -path $vsInstallPath
    $msbuildPath = Join-Path -path $vsInstallPath -childPath "MSBuild\$env:MSBUILD_VERSION\Bin"

    Write-Verbose "msbuildPath is : $msbuildPath"
    return $msbuildPath
}

function Locate-VsInstallPath
{
   $locateVsApi = Locate-LocateVsApi

   $requiredPackageIds = @("Microsoft.Component.MSBuild", "Microsoft.Net.Component.4.6.TargetingPack", "Microsoft.VisualStudio.Component.Roslyn.Compiler", "Microsoft.VisualStudio.Component.VSSDK")

   Write-Verbose "VSInstallation requirements : $requiredPackageIds"

   Add-Type -path $locateVsApi
   Try
   {
     $vsInstallPath = [LocateVS.Instance]::GetInstallPath($env:MSBUILD_VERSION, $requiredPackageIds)
   }
   Catch [System.Management.Automation.MethodInvocationException]
   {
      Write-Verbose "Failed to find VS installation with requirements : $requiredPackageIds"
   }

   Write-Verbose "VSInstallPath is : $vsInstallPath"

   return $vsInstallPath
}

function Locate-LocateVsApi
{
  $locateVsApi = Join-Path -path $env:TP_PACKAGES_DIR -ChildPath "RoslynTools.Microsoft.LocateVS\$env:LOCATE_VS_API_VERSION\tools\LocateVS.dll"

  if (!(Test-Path -path $locateVsApi)) {
    throw "The specified LocateVS API version ($env:LOCATE_VS_API_VERSION) could not be located."
  }

  Write-Verbose "locateVsApi is : $locateVsApi"
  return $locateVsApi
}

function Update-VsixVersion($vsixProjectDir)
{
    Write-Log "Update-VsixVersion: Started."

    $packageDir = Get-FullCLRPackageDirectory
    $vsixVersion = $Version

    # VersionSuffix in microbuild comes in the form preview-20170111-01(preview-yyyymmdd-buildNoOfThatDay)
    # So Version of the vsix will be 15.1.0.2017011101
    $vsixVersionSuffix = $VersionSuffix.Split("-");
    if($vsixVersionSuffix.Length -ige 2) {
        $vsixVersion = "$vsixVersion.$($vsixVersionSuffix[1])$($vsixVersionSuffix[2])"
    }

    $manifestContentWithVersion = Get-Content "$vsixProjectDir\source.extension.vsixmanifest" -raw | % {$_.ToString().Replace("`$version`$", "$vsixVersion") } 
    Set-Content -path "$vsixProjectDir\source.extension.vsixmanifest" -value $manifestContentWithVersion

    Write-Log "Update-VsixVersion: Completed."
}

function Build-SpecificProjects
{
    Write-Log "Build-SpecificProjects: Started for pattern: $ProjectNamePatterns"
    # FrameworksAndOutDirs format ("<target_framework>", "<output_dir>").
    $FrameworksAndOutDirs =( ("net46", "net46\win7-x64"), ("netstandard1.5", "netcoreapp2.0"), ("netcoreapp1.0", "netcoreapp2.0"), ("netcoreapp2.0", "netcoreapp2.0"))
    $dotnetPath = Get-DotNetPath

    # Get projects to build.
    Get-ChildItem -Recurse -Path $env:TP_SRC_DIR -Include *.csproj | ForEach-Object {
        foreach ($ProjectNamePattern in $ProjectNamePatterns) {
            if($_.FullName -match  $ProjectNamePattern) {
                $ProjectsToBuild += ,"$_"
            }
        }
    }

    if( $ProjectsToBuild -eq $null){
        Write-Error "No csproj name match for given pattern: $ProjectNamePatterns"
    }

    # Build Projects.
    foreach($ProjectToBuild in $ProjectsToBuild) {
        Write-Log "Building Project $ProjectToBuild"
        # Restore and Build
        $output = & $dotnetPath restore $ProjectToBuild
        PrintAndExit-OnError $output
        $output = & $dotnetPath build $ProjectToBuild
        PrintAndExit-OnError $output

        # Copy artifacts
        $ProjectDir = [System.IO.Path]::GetDirectoryName($ProjectToBuild)
        foreach($FrameworkAndOutDir in $FrameworksAndOutDirs) {
            $fromDir = $([System.IO.Path]::Combine($ProjectDir, "bin", $TPB_Configuration, $FrameworkAndOutDir[0]))
            $toDir = $([System.IO.Path]::Combine($env:TP_OUT_DIR, $TPB_Configuration, $FrameworkAndOutDir[1]))
            if ( Test-Path $fromDir){
                Write-Log "Copying articates from $fromDir to $toDir"
                Get-ChildItem $fromDir | ForEach-Object {
                    if(-not ($_.PSIsContainer)) {
                        copy $_.FullName $toDir
                    }
                }
            }
        }
    }
}

if ($ProjectNamePatterns.Count -ne 0)
{
    # Build Specific projects.
    Build-SpecificProjects
    Exit
}

# Execute build
$timer = Start-Timer
Write-Log "Build started: args = '$args'"
Write-Log "Test platform environment variables: "
Get-ChildItem env: | Where-Object -FilterScript { $_.Name.StartsWith("TP_") } | Format-Table
Write-Log "Test platform build variables: "
Get-Variable | Where-Object -FilterScript { $_.Name.StartsWith("TPB_") } | Format-Table
Install-DotNetCli
Restore-Package
Update-LocalizedResources
Invoke-Build
Publish-Package
Create-VsixPackage
Create-NugetPackages
Write-Log "Build complete. {$(Get-ElapsedTime($timer))}"
if ($Script:ScriptFailed) { Exit 1 } else { Exit 0 }<|MERGE_RESOLUTION|>--- conflicted
+++ resolved
@@ -62,10 +62,7 @@
 # Dotnet build doesn't support --packages yet. See https://github.com/dotnet/cli/issues/2712
 $env:NUGET_PACKAGES = $env:TP_PACKAGES_DIR
 $env:NUGET_EXE_Version = "3.4.3"
-<<<<<<< HEAD
-=======
 # Dotnet build is not supporting -p: to pass arguments to msbuild. Revert to "latest" after the issue is resolved. See https://github.com/dotnet/cli/issues/6124
->>>>>>> 76a75aee
 $env:DOTNET_CLI_VERSION = "2.0.0-preview1-005448"
 $env:LOCATE_VS_API_VERSION = "0.2.4-beta"
 $env:MSBUILD_VERSION = "15.0"
