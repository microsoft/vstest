﻿# Copyright (c) Microsoft. All rights reserved.
# Build script for Test Platform.

[CmdletBinding()]
Param(
    [Parameter(Mandatory=$false)]
    [ValidateSet("Debug", "Release")]
    [Alias("c")]
    [System.String] $Configuration = "Debug",

    [Parameter(Mandatory=$false)]
    [Alias("r")]
    [System.String] $TargetRuntime = "win7-x64",

    # Versioning scheme = Major(15).Minor(RTW, Updates).SubUpdates(preview4, preview5, RC etc)
    # E.g. VS 2017 Update 1 Preview will have version 15.1.1
    [Parameter(Mandatory=$false)]
    [Alias("v")]
    [System.String] $Version, # Will set this later by reading TestPlatform.Settings.targets file.

    [Parameter(Mandatory=$false)]
    [Alias("vs")]
    [System.String] $VersionSuffix = "dev",

    [Parameter(Mandatory=$false)]
    [Alias("bn")]
    [System.String] $BuildNumber = "20991231-99",

    [Parameter(Mandatory=$false)]
    [Alias("ff")]
    [System.Boolean] $FailFast = $true,

    [Parameter(Mandatory=$false)]
    [Alias("noloc")]
    [Switch] $DisableLocalizedBuild = $false,

    [Parameter(Mandatory=$false)]
    [Alias("ci")]
    [Switch] $CIBuild = $false,

	[Parameter(Mandatory=$false)]
    [Alias("pt")]
    [Switch] $PublishTestArtifacts = $false,

    # Build specific projects
    [Parameter(Mandatory=$false)]
    [Alias("p")]
    [System.String[]] $ProjectNamePatterns = @()
)

$ErrorActionPreference = "Stop"

#
# Variables
#
Write-Verbose "Setup environment variables."
$CurrentScriptDir = (Get-Item (Split-Path $MyInvocation.MyCommand.Path))
$env:TP_ROOT_DIR = $CurrentScriptDir.Parent.FullName
$env:TP_TOOLS_DIR = Join-Path $env:TP_ROOT_DIR "tools"
$env:TP_PACKAGES_DIR = Join-Path $env:TP_ROOT_DIR "packages"
$env:TP_OUT_DIR = Join-Path $env:TP_ROOT_DIR "artifacts"
$env:TP_TESTARTIFACTS = Join-Path $env:TP_OUT_DIR "testArtifacts"
$env:TP_PACKAGE_PROJ_DIR = Join-Path $env:TP_ROOT_DIR "src\package"

# Set Version from scripts/build/TestPlatform.Settings.targets, when we are running locally and not providing the version as the parameter 
# or when the build is done directly in VS
if([string]::IsNullOrWhiteSpace($Version))
{
    $Version = ([xml](Get-Content $env:TP_ROOT_DIR\scripts\build\TestPlatform.Settings.targets)).Project.PropertyGroup[0].TPVersionPrefix | 
        ForEach-Object { $_.Trim() } |
        Select-Object -First 1 

    Write-Verbose "Version was not provided using version '$Version' from TestPlatform.Settings.targets"    
}

#
# Dotnet configuration
#
# Disable first run since we want to control all package sources 
Write-Verbose "Setup dotnet configuration."
$env:DOTNET_SKIP_FIRST_TIME_EXPERIENCE = 1 
# Dotnet build doesn't support --packages yet. See https://github.com/dotnet/cli/issues/2712
$env:NUGET_PACKAGES = $env:TP_PACKAGES_DIR
$env:NUGET_EXE_Version = "3.4.3"
$env:DOTNET_CLI_VERSION = "3.1.101"
# $env:DOTNET_RUNTIME_VERSION = "LATEST"
$env:VSWHERE_VERSION = "2.0.2"
$env:MSBUILD_VERSION = "15.0"

#
# Build configuration
#
Write-Verbose "Setup build configuration."
$TPB_Solution = "TestPlatform.sln"
$TPB_TestAssets_Solution = Join-Path $env:TP_ROOT_DIR "test\TestAssets\TestAssets.sln"
$TPB_TargetFramework = "net451"
$TPB_TargetFrameworkCore20 = "netcoreapp2.1"
$TPB_TargetFrameworkUap = "uap10.0"
$TPB_TargetFrameworkNS2_0 = "netstandard2.0"
$TPB_Configuration = $Configuration
$TPB_TargetRuntime = $TargetRuntime
$TPB_X64_Runtime = "win7-x64"
$TPB_X86_Runtime = "win7-x86"

# Version suffix is empty for RTM release
$TPB_Version = if ($VersionSuffix -ne '') { $Version + "-" + $VersionSuffix } else { $Version }
$TPB_CIBuild = $CIBuild
$TPB_PublishTests = $PublishTestArtifacts
$TPB_LocalizedBuild = !$DisableLocalizedBuild
$TPB_PackageOutDir = Join-Path $env:TP_OUT_DIR $TPB_Configuration\packages

$language = @("cs", "de", "es", "fr", "it", "ja", "ko", "pl", "pt-BR", "ru", "tr", "zh-Hans", "zh-Hant")

# Capture error state in any step globally to modify return code
$Script:ScriptFailed = $false

Import-Module "$($CurrentScriptDir.FullName)\verify-nupkgs.ps1"

# Update the version in the dependencies props to be the TPB_version version, this is not ideal but because changing how this is resolved would 
# mean that we need to change the whole build process this is a solution with the least amount of impact, that does not require us to keep track of 
# the version in multiple places
$dependenciesPath = "$env:TP_ROOT_DIR\scripts\build\TestPlatform.Dependencies.props"
$dependencies = Get-Content -Raw -Encoding UTF8 $dependenciesPath
$updatedDependencies = $dependencies -replace "<NETTestSdkVersion>.*?</NETTestSdkVersion>", "<NETTestSdkVersion>$TPB_Version</NETTestSdkVersion>"
$updatedDependencies | Set-Content -Encoding UTF8 $dependenciesPath -NoNewline

function Write-Log ([string] $message)
{
    $currentColor = $Host.UI.RawUI.ForegroundColor
    $Host.UI.RawUI.ForegroundColor = "Green"
    if ($message)
    {
        Write-Output "... $message"
    }
    $Host.UI.RawUI.ForegroundColor = $currentColor
}

function Write-VerboseLog([string] $message)
{
    Write-Verbose $message
}

function Remove-Tools
{
}

function Install-DotNetCli
{
    $timer = Start-Timer
    Write-Log "Install-DotNetCli: Get dotnet-install.ps1 script..."
    $dotnetInstallRemoteScript = "https://raw.githubusercontent.com/dotnet/cli/master/scripts/obtain/dotnet-install.ps1"
    $dotnetInstallScript = Join-Path $env:TP_TOOLS_DIR "dotnet-install.ps1"
    if (-not (Test-Path $env:TP_TOOLS_DIR)) {
        New-Item $env:TP_TOOLS_DIR -Type Directory | Out-Null
    }

    $dotnet_dir= Join-Path $env:TP_TOOLS_DIR "dotnet"

    if (-not (Test-Path $dotnet_dir)) {
        New-Item $dotnet_dir -Type Directory | Out-Null
    }

    (New-Object System.Net.WebClient).DownloadFile($dotnetInstallRemoteScript, $dotnetInstallScript)

    if (-not (Test-Path $dotnetInstallScript)) {
        Write-Error "Failed to download dotnet install script."
    }

    Unblock-File $dotnetInstallScript

    Write-Log "Install-DotNetCli: Get the latest dotnet cli toolset..."
    $dotnetInstallPath = Join-Path $env:TP_TOOLS_DIR "dotnet"
    New-Item -ItemType directory -Path $dotnetInstallPath -Force | Out-Null
    & $dotnetInstallScript -Channel "master" -InstallDir $dotnetInstallPath -Version $env:DOTNET_CLI_VERSION

    # Pull in additional shared frameworks.
    # Get netcoreapp2.1 shared components.
    
    & $dotnetInstallScript -InstallDir "$dotnetInstallPath" -Runtime 'dotnet' -Version '2.1.0' -Channel '2.1.0' -Architecture x64 -NoPath
    $env:DOTNET_ROOT= $dotnetInstallPath

    & $dotnetInstallScript -InstallDir "${dotnetInstallPath}_x86" -Runtime 'dotnet' -Version '2.1.0' -Channel '2.1.0' -Architecture x86 -NoPath
    ${env:DOTNET_ROOT(x86)} = "${dotnetInstallPath}_x86"
    
    $env:DOTNET_MULTILEVEL_LOOKUP=0

    "---- dotnet environment variables"
    Get-ChildItem "Env:\dotnet_*"
    
    "`n`n---- x64 dotnet"
    & "$env:DOTNET_ROOT\dotnet.exe" --info

    "`n`n---- x86 dotnet"
    # avoid erroring out because we don't have the sdk for x86 that global.json requires
    try {
<<<<<<< HEAD
    & "${env:DOTNET_ROOT(x86)}\dotnet.exe" --info 2> $null
=======
        & "${env:DOTNET_ROOT(x86)}\dotnet.exe" --info 2> $null
>>>>>>> 2f026a9b
    } catch {}
    Write-Log "Install-DotNetCli: Complete. {$(Get-ElapsedTime($timer))}"
}

function Clear-Package {
    # find all microsoft packages that have the same version as we specified
    # this is cache-busting the nuget packages, so we don't reuse them from cache 
    # after we built new ones
    if (Test-Path $env:TP_PACKAGES_DIR) {
        $devPackages = Get-ChildItem $env:TP_PACKAGES_DIR/microsoft.*/$TPB_Version | Select-Object -ExpandProperty FullName 
        $devPackages | Remove-Item -Force -Recurse -Confirm:$false
    }
}

function Restore-Package
{
    $timer = Start-Timer
    Write-Log "Restore-Package: Start restoring packages to $env:TP_PACKAGES_DIR."
    $dotnetExe = Get-DotNetPath

    Write-Log ".. .. Restore-Package: Source: $env:TP_ROOT_DIR\src\package\external\external.csproj"
    & $dotnetExe restore $env:TP_ROOT_DIR\src\package\external\external.csproj --packages $env:TP_PACKAGES_DIR -v:minimal -warnaserror -p:Version=$TPB_Version
    Write-Log ".. .. Restore-Package: Complete."

    Set-ScriptFailedOnError

    Write-Log "Restore-Package: Complete. {$(Get-ElapsedTime($timer))}"
}

function Invoke-Build
{
    $timer = Start-Timer
    Write-Log "Invoke-Build: Start build."
    $dotnetExe = Get-DotNetPath

    Write-Log ".. .. Build: Source: $TPB_Solution"
    Write-Verbose "$dotnetExe build $TPB_Solution --configuration $TPB_Configuration -v:minimal -p:Version=$TPB_Version -p:CIBuild=$TPB_CIBuild -p:LocalizedBuild=$TPB_LocalizedBuild"
    & $dotnetExe build $TPB_Solution --configuration $TPB_Configuration -v:minimal -p:Version=$TPB_Version -p:CIBuild=$TPB_CIBuild -p:LocalizedBuild=$TPB_LocalizedBuild -bl:TestPlatform.binlog
    Write-Log ".. .. Build: Complete."

    Set-ScriptFailedOnError

    Write-Log "Invoke-Build: Complete. {$(Get-ElapsedTime($timer))}"
}

function Invoke-TestAssetsBuild
{
    $timer = Start-Timer
    Write-Log "Invoke-TestAssetsBuild: Start test assets build."
    $dotnetExe = Get-DotNetPath

    
    Write-Log ".. .. Build: Source: $TPB_TestAssets_Solution"
    Write-Verbose "$dotnetExe build $TPB_TestAssets_Solution --configuration $TPB_Configuration -v:minimal -p:Version=$TPB_Version -p:CIBuild=$TPB_CIBuild"
    & $dotnetExe build $TPB_TestAssets_Solution --configuration $TPB_Configuration -v:minimal -p:CIBuild=$TPB_CIBuild -p:LocalizedBuild=$TPB_LocalizedBuild -bl:"$($env:TP_ROOT_DIR)\TestAssets.binlog"
    Write-Log ".. .. Build: Complete."

    Set-ScriptFailedOnError

    Write-Log "Invoke-TestAssetsBuild: Complete. {$(Get-ElapsedTime($timer))}"
}

function Copy-PackageIntoStaticDirectory { 
    # packages are published into folder based on configuration, but 
    # nuget does not understand that, and does not support wildcards in paths 
    # in order to be able to use the produced packages for acceptance tests we
    # need to put them in folder that is not changing it's name based on config
    $tpPackagesPath = "$env:TP_OUT_DIR\$TPB_Configuration\packages\"
    $tpPackagesDestination = "$env:TP_TESTARTIFACTS"
    Copy-Item $tpPackagesPath $tpPackagesDestination -Force -Filter *.nupkg -Verbose -Recurse
}

function Publish-PatchedDotnet { 
    Write-Log "Publish-PatchedDotnet: Copy local dotnet installation to testArtifacts"
    $dotnetPath = "$env:TP_TOOLS_DIR\dotnet\"

    $dotnetTestArtifactsPath = "$env:TP_TESTARTIFACTS\dotnet\" 
    
    if (Test-Path $dotnetTestArtifactsPath) { 
        Remove-Item -Force -Recurse $dotnetTestArtifactsPath
    }

    $dotnetTestArtifactsSdkPath = "$env:TP_TESTARTIFACTS\dotnet\sdk\$env:DOTNET_CLI_VERSION\"
    Copy-Item $dotnetPath $dotnetTestArtifactsPath -Force -Recurse

    Write-Log "Publish-PatchedDotnet: Copy VSTest task artifacts to local dotnet installation to allow `dotnet test` to run with it"
    $buildArtifactsPath = "$env:TP_ROOT_DIR\src\Microsoft.TestPlatform.Build\bin\$TPB_Configuration\$TPB_TargetFrameworkNS2_0\*"
    Copy-Item $buildArtifactsPath $dotnetTestArtifactsSdkPath -Force
}

function Publish-Package
{
    $timer = Start-Timer
    Write-Log "Publish-Package: Started."
    $dotnetExe = Get-DotNetPath
    $fullCLRPackageDir = Get-FullCLRPackageDirectory
    $coreCLR20PackageDir = Get-CoreCLR20PackageDirectory
    $coreCLR20TestHostPackageDir = Get-CoreCLR20TestHostPackageDirectory
    $packageProject = Join-Path $env:TP_PACKAGE_PROJ_DIR "package\package.csproj"
    $testHostProject = Join-Path $env:TP_ROOT_DIR "src\testhost\testhost.csproj"
    $testHostx86Project = Join-Path $env:TP_ROOT_DIR "src\testhost.x86\testhost.x86.csproj"
    $testhostFullPackageDir = $(Join-Path $env:TP_OUT_DIR "$TPB_Configuration\Microsoft.TestPlatform.TestHost\$TPB_TargetFramework\$TPB_TargetRuntime")
    $testhostCorePackageDir = $(Join-Path $env:TP_OUT_DIR "$TPB_Configuration\Microsoft.TestPlatform.TestHost\$TPB_TargetFrameworkCore20")
    $testhostCorePackageX64Dir = $(Join-Path $env:TP_OUT_DIR "$TPB_Configuration\Microsoft.TestPlatform.TestHost\$TPB_TargetFrameworkCore20\$TPB_X64_Runtime")
    $testhostCorePackageX86Dir = $(Join-Path $env:TP_OUT_DIR "$TPB_Configuration\Microsoft.TestPlatform.TestHost\$TPB_TargetFrameworkCore20\$TPB_X86_Runtime")
    $testhostCorePackageTempX64Dir = $(Join-Path $env:TP_OUT_DIR "$TPB_Configuration\publishTemp\Microsoft.TestPlatform.TestHost\$TPB_TargetFrameworkCore20\$TPB_X64_Runtime")
    $testhostCorePackageTempX86Dir = $(Join-Path $env:TP_OUT_DIR "$TPB_Configuration\publishTemp\Microsoft.TestPlatform.TestHost\$TPB_TargetFrameworkCore20\$TPB_X86_Runtime")
    $testhostUapPackageDir = $(Join-Path $env:TP_OUT_DIR "$TPB_Configuration\Microsoft.TestPlatform.TestHost\$TPB_TargetFrameworkUap")
    $vstestConsoleProject = Join-Path $env:TP_ROOT_DIR "src\vstest.console\vstest.console.csproj"
    $settingsMigratorProject = Join-Path $env:TP_ROOT_DIR "src\SettingsMigrator\SettingsMigrator.csproj"
    $dataCollectorProject = Join-Path $env:TP_ROOT_DIR "src\datacollector\datacollector.csproj"

    Write-Log "Package: Publish src\package\package\package.csproj"

    Publish-PackageInternal $packageProject $TPB_TargetFramework $fullCLRPackageDir
    Publish-PackageInternal $packageProject $TPB_TargetFrameworkCore20 $coreCLR20PackageDir

    # Publish vstest.console and datacollector exclusively because *.config/*.deps.json file is not getting publish when we are publishing aforementioned project through dependency.
    
    Write-Log "Package: Publish src\vstest.console\vstest.console.csproj"
    Publish-PackageInternal $vstestConsoleProject $TPB_TargetFramework $fullCLRPackageDir
    Publish-PackageInternal $vstestConsoleProject $TPB_TargetFrameworkCore20 $coreCLR20PackageDir
	
    Write-Log "Package: Publish src\SettingsMigrator\SettingsMigrator.csproj"
    Publish-PackageInternal $settingsMigratorProject $TPB_TargetFramework $fullCLRPackageDir

    Write-Log "Package: Publish src\datacollector\datacollector.csproj"
    Publish-PackageInternal $dataCollectorProject $TPB_TargetFramework $fullCLRPackageDir
    Publish-PackageInternal $dataCollectorProject $TPB_TargetFrameworkCore20 $coreCLR20PackageDir

    # Publish testhost
    
    Write-Log "Package: Publish testhost\testhost.csproj"
    Publish-PackageInternal $testHostProject $TPB_TargetFramework $testhostFullPackageDir
    Publish-PackageInternal $testHostProject $TPB_TargetFrameworkCore20 $testhostCorePackageDir
    Publish-PackageInternal $testHostProject $TPB_TargetFrameworkCore20 $testhostUapPackageDir
    Publish-PackageWithRuntimeInternal $testHostProject $TPB_TargetFrameworkCore20 $TPB_X64_Runtime false $testhostCorePackageTempX64Dir

    Write-Log "Package: Publish testhost.x86\testhost.x86.csproj"
    Publish-PackageInternal $testHostx86Project $TPB_TargetFramework $testhostFullPackageDir
    Publish-PackageWithRuntimeInternal $testHostx86Project $TPB_TargetFrameworkCore20 $TPB_X86_Runtime false $testhostCorePackageTempX86Dir

    # Copy the .NET core x86 and x64 testhost exes from tempPublish to required folder
    New-Item -ItemType directory -Path $testhostCorePackageX64Dir -Force | Out-Null
    Copy-Item $testhostCorePackageTempX64Dir\testhost* $testhostCorePackageX64Dir -Force -recurse
    New-Item -ItemType directory -Path $testhostCorePackageX86Dir -Force | Out-Null
    Copy-Item $testhostCorePackageTempX86Dir\testhost.x86* $testhostCorePackageX86Dir -Force -recurse

    # Copy over the Full CLR built testhost package assemblies to the Core CLR and Full CLR package folder.
    $coreCLRFull_Dir = "TestHost"
    $fullDestDir = Join-Path $coreCLR20PackageDir $coreCLRFull_Dir
    New-Item -ItemType directory -Path $fullDestDir -Force | Out-Null
    Copy-Item $testhostFullPackageDir\* $fullDestDir -Force -recurse

    Set-ScriptFailedOnError

    # Copy over the Full CLR built datacollector package assemblies to the Core CLR package folder along with testhost
    Publish-PackageInternal $dataCollectorProject $TPB_TargetFramework $fullDestDir
    
    New-Item -ItemType directory -Path $fullCLRPackageDir -Force | Out-Null
    Copy-Item $testhostFullPackageDir\* $fullCLRPackageDir -Force -recurse

    Set-ScriptFailedOnError

    # Publish platform abstractions
    $platformAbstraction = Join-Path $env:TP_ROOT_DIR "src\Microsoft.TestPlatform.PlatformAbstractions\bin\$TPB_Configuration"
    $platformAbstractionNetFull = Join-Path $platformAbstraction $TPB_TargetFramework
    $platformAbstractionNetCore = Join-Path $platformAbstraction $TPB_TargetFrameworkCore20
    $platformAbstractionUap = Join-Path $platformAbstraction $TPB_TargetFrameworkUap
    Copy-Item $platformAbstractionNetFull\* $fullCLRPackageDir -Force
    Copy-Item $platformAbstractionNetCore\* $coreCLR20PackageDir -Force
    Copy-Item $platformAbstractionUap\* $testhostUapPackageDir -Force
    
    # Publish msdia
    $comComponentsDirectory = Join-Path $env:TP_PACKAGES_DIR "Microsoft.Internal.Dia\14.0.0\contentFiles\any\any\ComComponents"
    Copy-Item -Recurse $comComponentsDirectory\* $testhostCorePackageDir -Force
    Copy-Item -Recurse $comComponentsDirectory\* $testhostFullPackageDir -Force
    Copy-Item -Recurse $comComponentsDirectory\* $testhostUapPackageDir -Force
    Copy-Item -Recurse $comComponentsDirectory\* $coreCLR20TestHostPackageDir -Force

    # Copy over the logger assemblies to the Extensions folder.
    $extensions_Dir = "Extensions"
    $fullCLRExtensionsDir = Join-Path $fullCLRPackageDir $extensions_Dir
    $coreCLRExtensionsDir = Join-Path $coreCLR20PackageDir $extensions_Dir

    # Create an extensions directory.
    New-Item -ItemType directory -Path $fullCLRExtensionsDir -Force | Out-Null
    New-Item -ItemType directory -Path $coreCLRExtensionsDir -Force | Out-Null

    # If there are some dependencies for the logger assemblies, those need to be moved too.
    # Ideally we should just be publishing the loggers to the Extensions folder.
    $loggers = @("Microsoft.VisualStudio.TestPlatform.Extensions.Trx.TestLogger.dll", "Microsoft.VisualStudio.TestPlatform.Extensions.Trx.TestLogger.pdb", "Microsoft.VisualStudio.TestPlatform.Extensions.Html.TestLogger.dll", "Microsoft.VisualStudio.TestPlatform.Extensions.Html.TestLogger.pdb")
    foreach($file in $loggers) {
        Write-Verbose "Move-Item $fullCLRPackageDir\$file $fullCLRExtensionsDir -Force"
        Move-Item $fullCLRPackageDir\$file $fullCLRExtensionsDir -Force
        
        Write-Verbose "Move-Item $coreCLR20PackageDir\$file $coreCLRExtensionsDir -Force"
        Move-Item $coreCLR20PackageDir\$file $coreCLRExtensionsDir -Force
    }

    # Move logger resource dlls
    if($TPB_LocalizedBuild) {
        Move-Loc-Files $fullCLRPackageDir $fullCLRExtensionsDir "Microsoft.VisualStudio.TestPlatform.Extensions.Trx.TestLogger.resources.dll"
        Move-Loc-Files $coreCLR20PackageDir $coreCLRExtensionsDir "Microsoft.VisualStudio.TestPlatform.Extensions.Trx.TestLogger.resources.dll"
        Move-Loc-Files $fullCLRPackageDir $fullCLRExtensionsDir "Microsoft.VisualStudio.TestPlatform.Extensions.Html.TestLogger.resources.dll"
        Move-Loc-Files $coreCLR20PackageDir $coreCLRExtensionsDir "Microsoft.VisualStudio.TestPlatform.Extensions.Html.TestLogger.resources.dll"
    }

    # Copy Blame Datacollector to Extensions folder.
    $TPB_TargetFrameworkStandard = "netstandard2.0"
    $blameDataCollector = Join-Path $env:TP_ROOT_DIR "src\Microsoft.TestPlatform.Extensions.BlameDataCollector\bin\$TPB_Configuration"
    $blameDataCollectorNetFull = Join-Path $blameDataCollector $TPB_TargetFramework
    $blameDataCollectorNetStandard = Join-Path $blameDataCollector $TPB_TargetFrameworkStandard
    Copy-Item $blameDataCollectorNetFull\Microsoft.TestPlatform.Extensions.BlameDataCollector.dll $fullCLRExtensionsDir -Force
    Copy-Item $blameDataCollectorNetFull\Microsoft.TestPlatform.Extensions.BlameDataCollector.pdb $fullCLRExtensionsDir -Force
    Copy-Item $blameDataCollectorNetStandard\Microsoft.TestPlatform.Extensions.BlameDataCollector.dll $coreCLRExtensionsDir -Force
    Copy-Item $blameDataCollectorNetStandard\Microsoft.TestPlatform.Extensions.BlameDataCollector.pdb $coreCLRExtensionsDir -Force

    # Copy blame data collector resource dlls
    if($TPB_LocalizedBuild) {
        Copy-Loc-Files $blameDataCollectorNetFull $fullCLRExtensionsDir "Microsoft.TestPlatform.Extensions.BlameDataCollector.resources.dll"
        Copy-Loc-Files $blameDataCollectorNetStandard $coreCLRExtensionsDir "Microsoft.TestPlatform.Extensions.BlameDataCollector.resources.dll"
    }

    # Copy Event Log Datacollector to Extensions folder.
    $eventLogDataCollector = Join-Path $env:TP_ROOT_DIR "src\DataCollectors\Microsoft.TestPlatform.Extensions.EventLogCollector\bin\$TPB_Configuration"
    $eventLogDataCollectorNetFull = Join-Path $eventLogDataCollector $TPB_TargetFramework
    Copy-Item $eventLogDataCollectorNetFull\Microsoft.TestPlatform.Extensions.EventLogCollector.dll $fullCLRExtensionsDir -Force
    Copy-Item $eventLogDataCollectorNetFull\Microsoft.TestPlatform.Extensions.EventLogCollector.pdb $fullCLRExtensionsDir -Force
    Copy-Item $eventLogDataCollectorNetFull\Microsoft.TestPlatform.Extensions.EventLogCollector.dll $coreCLRExtensionsDir -Force
    Copy-Item $eventLogDataCollectorNetFull\Microsoft.TestPlatform.Extensions.EventLogCollector.pdb $coreCLRExtensionsDir -Force

    # Copy EventLogCollector resource dlls
    if($TPB_LocalizedBuild) {
        Copy-Loc-Files $eventLogDataCollectorNetFull $fullCLRExtensionsDir "Microsoft.TestPlatform.Extensions.EventLogCollector.resources.dll"
        Copy-Loc-Files $eventLogDataCollectorNetFull $coreCLRExtensionsDir "Microsoft.TestPlatform.Extensions.EventLogCollector.resources.dll"
    }

    # If there are some dependencies for the TestHostRuntimeProvider assemblies, those need to be moved too.
    $runtimeproviders = @("Microsoft.TestPlatform.TestHostRuntimeProvider.dll", "Microsoft.TestPlatform.TestHostRuntimeProvider.pdb")
    foreach($file in $runtimeproviders) {
        Write-Verbose "Move-Item $fullCLRPackageDir\$file $fullCLRExtensionsDir -Force"
        Move-Item $fullCLRPackageDir\$file $fullCLRExtensionsDir -Force
        
        Write-Verbose "Move-Item $coreCLR20PackageDir\$file $coreCLRExtensionsDir -Force"
        Move-Item $coreCLR20PackageDir\$file $coreCLRExtensionsDir -Force
    }

    # Move TestHostRuntimeProvider resource dlls
    if ($TPB_LocalizedBuild) {
        Move-Loc-Files $fullCLRPackageDir $fullCLRExtensionsDir "Microsoft.TestPlatform.TestHostRuntimeProvider.resources.dll"
        Move-Loc-Files $coreCLR20PackageDir $coreCLRExtensionsDir "Microsoft.TestPlatform.TestHostRuntimeProvider.resources.dll"
    }

    # Copy dependency of Microsoft.TestPlatform.TestHostRuntimeProvider
    $newtonsoft = Join-Path $env:TP_PACKAGES_DIR "newtonsoft.json\9.0.1\lib\net45\Newtonsoft.Json.dll"
    Write-Verbose "Copy-Item $newtonsoft $fullCLRPackageDir -Force"
    Copy-Item $newtonsoft $fullCLRPackageDir -Force

    $newtonsoft = Join-Path $env:TP_PACKAGES_DIR "newtonsoft.json\9.0.1\lib\netstandard1.0\Newtonsoft.Json.dll"
    Write-Verbose "Copy-Item $newtonsoft $coreCLR20PackageDir -Force"
    Copy-Item $newtonsoft $coreCLR20PackageDir -Force

    # For libraries that are externally published, copy the output into artifacts. These will be signed and packaged independently.
    Copy-PackageItems "Microsoft.TestPlatform.Build"

    # Copy IntelliTrace components.
    $intellitraceSourceDirectory = Join-Path $env:TP_PACKAGES_DIR "Microsoft.Internal.Intellitrace\16.0.0-preview-20181010-02\tools"
    $intellitraceTargetDirectory = Join-Path $env:TP_OUT_DIR "$TPB_Configuration\Intellitrace"

    if (-not (Test-Path $intellitraceTargetDirectory)) {
        New-Item $intellitraceTargetDirectory -Type Directory -Force | Out-Null
    }

    Copy-Item -Recurse $intellitraceSourceDirectory\* $intellitraceTargetDirectory -Force
    
    # Copy Microsoft.VisualStudio.Telemetry APIs
    $testPlatformDirectory = Join-Path $env:TP_OUT_DIR "$TPB_Configuration\Intellitrace\Common7\IDE\Extensions\TestPlatform"
    
    if (-not (Test-Path $testPlatformDirectory)) {
        New-Item $testPlatformDirectory -Type Directory -Force | Out-Null
    }

    $visualStudioTelemetryDirectory = Join-Path $env:TP_PACKAGES_DIR "Microsoft.VisualStudio.Telemetry\15.6.815-master284DF69C\lib\net45"
    $visualStudioUtilitiesDirectory = Join-Path $env:TP_PACKAGES_DIR "Microsoft.VisualStudio.Utilities.Internal\14.0.74-masterCEEA65A3\lib\net45"

    Copy-Item "$visualStudioTelemetryDirectory\Microsoft.VisualStudio.Telemetry.dll" $testPlatformDirectory -Force
    Copy-Item "$visualStudioUtilitiesDirectory\Microsoft.VisualStudio.Utilities.Internal.dll" $testPlatformDirectory -Force

    Copy-CodeCoverage-Package-Artifacts

    Write-Log "Publish-Package: Complete. {$(Get-ElapsedTime($timer))}"
}

function Publish-Tests
{
	if($TPB_PublishTests)	
	{
		$dotnetExe = Get-DotNetPath
		Write-Log "Publish-Tests: Started."

		# Adding only Perf project for now
		$fullCLRTestDir = Join-Path $env:TP_TESTARTIFACTS "$TPB_Configuration\$TPB_TargetFramework"
		$fullCLRPerfTestAssetDir = Join-Path $env:TP_TESTARTIFACTS "$TPB_Configuration\$TPB_TargetFramework\TestAssets\PerfAssets"
    
		$mstest10kPerfProjectDir = Join-Path $fullCLRPerfTestAssetDir "MSTestAdapterPerfTestProject"
		$mstest10kPerfProject = Join-Path $env:TP_ROOT_DIR "test\TestAssets\PerfAssets\MSTestAdapterPerfTestProject"
		Publish-PackageInternal $mstest10kPerfProject $TPB_TargetFramework $mstest10kPerfProjectDir

		$nunittest10kPerfProjectDir = Join-Path $fullCLRPerfTestAssetDir "NUnitAdapterPerfTestProject"
		$nunittest10kPerfProject = Join-Path $env:TP_ROOT_DIR "test\TestAssets\PerfAssets\NUnitAdapterPerfTestProject"
		Publish-PackageInternal $nunittest10kPerfProject $TPB_TargetFramework $nunittest10kPerfProjectDir

		$xunittest10kPerfProjectDir = Join-Path $fullCLRPerfTestAssetDir "XUnitAdapterPerfTestProject"
		$xunittest10kPerfProject = Join-Path $env:TP_ROOT_DIR "test\TestAssets\PerfAssets\XUnitAdapterPerfTestProject"
		Publish-PackageInternal $xunittest10kPerfProject $TPB_TargetFramework $xunittest10kPerfProjectDir

		$testPerfProject = Join-Path $env:TP_ROOT_DIR "test\Microsoft.TestPlatform.PerformanceTests"
		Publish-PackageInternal $testPerfProject $TPB_TargetFramework $fullCLRTestDir
	}
}

function Publish-PackageInternal($packagename, $framework, $output)
{
    Write-Verbose "$dotnetExe publish $packagename --configuration $TPB_Configuration --framework $framework --output $output -v:minimal -p:Version=$TPB_Version -p:CIBuild=$TPB_CIBuild -p:LocalizedBuild=$TPB_LocalizedBuild"
    & $dotnetExe publish $packagename --configuration $TPB_Configuration --framework $framework --output $output -v:minimal -p:Version=$TPB_Version -p:CIBuild=$TPB_CIBuild -p:LocalizedBuild=$TPB_LocalizedBuild

    Set-ScriptFailedOnError
}

function Publish-PackageWithRuntimeInternal($packagename, $framework, $runtime, $selfcontained, $output)
{
    Write-Verbose "$dotnetExe publish $packagename --configuration $TPB_Configuration --framework $framework --runtime $runtime --output $output -v:minimal -p:Version=$TPB_Version -p:CIBuild=$TPB_CIBuild -p:LocalizedBuild=$TPB_LocalizedBuild"
    & $dotnetExe publish $packagename --configuration $TPB_Configuration --framework $framework --runtime $runtime --self-contained $selfcontained --output $output -v:minimal -p:Version=$TPB_Version -p:CIBuild=$TPB_CIBuild -p:LocalizedBuild=$TPB_LocalizedBuild

    Set-ScriptFailedOnError
}

function Copy-Loc-Files($sourceDir, $destinationDir, $dllName)
{
	foreach($lang in $language) {
        $dllToCopy = Join-Path $sourceDir\$lang $dllName
        $destinationFolder = Join-Path $destinationDir $lang
        if (-not (Test-Path $destinationFolder)) {
            New-Item $destinationFolder -Type Directory -Force | Out-Null
        }
        Copy-Item $dllToCopy $destinationFolder -Force
	}
}

function Move-Loc-Files($sourceDir, $destinationDir, $dllName)
{
	foreach($lang in $language) {
        $dllToCopy = Join-Path $sourceDir\$lang $dllName
        $destinationFolder = Join-Path $destinationDir $lang
        if (-not (Test-Path $destinationFolder)) {
            New-Item $destinationFolder -Type Directory -Force | Out-Null
        }
        Move-Item $dllToCopy $destinationFolder -Force
	}
}

function Create-VsixPackage
{
    Write-Log "Create-VsixPackage: Started."
    $timer = Start-Timer

    $vsixSourceDir = Join-Path $env:TP_ROOT_DIR "src\package\VSIXProject"
    $vsixProjectDir = Join-Path $env:TP_OUT_DIR "$TPB_Configuration\VSIX"
    $packageDir = Get-FullCLRPackageDirectory
    $extensionsPackageDir = Join-Path $packageDir "Extensions"
    $testImpactComComponentsDir = Join-Path $extensionsPackageDir "TestImpact"
    $legacyTestImpactComComponentsDir = Join-Path $extensionsPackageDir "V1\TestImpact"

    $testPlatformExternalsVersion = ([xml](Get-Content $env:TP_ROOT_DIR\scripts\build\TestPlatform.Dependencies.props)).Project.PropertyGroup.TestPlatformExternalsVersion

    # Copy legacy dependencies
    $legacyDir = Join-Path $env:TP_PACKAGES_DIR "Microsoft.Internal.TestPlatform.Extensions\$testPlatformExternalsVersion-patched4\contentFiles\any\any"
    Copy-Item -Recurse $legacyDir\* $packageDir -Force

    # Copy Microsoft.VisualStudio.ArchitectureTools.PEReader to Extensions
    Copy-Item $legacyDir\Microsoft.VisualStudio.ArchitectureTools.PEReader.dll $extensionsPackageDir -Force

    # Copy QtAgent Related depedencies
    $legacyDir = Join-Path $env:TP_PACKAGES_DIR "Microsoft.VisualStudio.QualityTools\$testPlatformExternalsVersion\contentFiles\any\any"
    Copy-Item -Recurse $legacyDir\* $packageDir -Force

    # Copy Legacy data collectors Related depedencies
    $legacyDir = Join-Path $env:TP_PACKAGES_DIR "Microsoft.VisualStudio.QualityTools.DataCollectors\$testPlatformExternalsVersion\contentFiles\any\any"
    Copy-Item -Recurse $legacyDir\* $packageDir -Force

	# Copy CUIT Related depedencies
    $legacyDir = Join-Path $env:TP_PACKAGES_DIR "Microsoft.VisualStudio.CUIT\$testPlatformExternalsVersion\contentFiles\any\any"
    Copy-Item -Recurse $legacyDir\* $packageDir -Force

    # Copy COM Components and their manifests over
    $comComponentsDirectory = Join-Path $env:TP_PACKAGES_DIR "Microsoft.Internal.Dia\14.0.0\contentFiles\any\any\ComComponents"
    Copy-Item -Recurse $comComponentsDirectory\* $packageDir -Force    

    # Copy COM Components and their manifests over to Extensions Test Impact directory
    $comComponentsDirectoryTIA = Join-Path $env:TP_PACKAGES_DIR "Microsoft.Internal.Dia\14.0.0\contentFiles\any\any"
    if (-not (Test-Path $testImpactComComponentsDir)) {
        New-Item $testImpactComComponentsDir -Type Directory -Force | Out-Null
    }
    Copy-Item -Recurse $comComponentsDirectoryTIA\* $testImpactComComponentsDir -Force

	if (-not (Test-Path $legacyTestImpactComComponentsDir)) {
        New-Item $legacyTestImpactComComponentsDir -Type Directory -Force | Out-Null
    }
    Copy-Item -Recurse $comComponentsDirectoryTIA\* $legacyTestImpactComComponentsDir -Force
    
    $fileToCopy = Join-Path $env:TP_PACKAGE_PROJ_DIR "ThirdPartyNotices.txt"
    Copy-Item $fileToCopy $packageDir -Force

    Write-Verbose "Locating MSBuild install path..."
    $msbuildPath = Locate-MSBuildPath
    
    # Create vsix only when msbuild is installed.
    if(![string]::IsNullOrEmpty($msbuildPath))
    {
        # Copy the vsix project to artifacts directory to modify manifest
        New-Item $vsixProjectDir -Type Directory -Force
        Copy-Item -Recurse $vsixSourceDir\* $vsixProjectDir -Force

        # Update version of VSIX
        Update-VsixVersion $vsixProjectDir

        # Build vsix project to get TestPlatform.vsix
        Write-Verbose "$msbuildPath $vsixProjectDir\TestPlatform.csproj -p:Configuration=$Configuration"
        & $msbuildPath "$vsixProjectDir\TestPlatform.csproj" -p:Configuration=$Configuration
    }
    else
    { 
        throw ".. Create-VsixPackage: Cannot generate vsix as msbuild.exe not found at '$msbuildPath'."
    }

    Write-Log "Create-VsixPackage: Complete. {$(Get-ElapsedTime($timer))}"
}

function Create-NugetPackages
{
    $timer = Start-Timer

    Write-Log "Create-NugetPackages: Started."
    $stagingDir = Join-Path $env:TP_OUT_DIR $TPB_Configuration
	$packageOutputDir = $TPB_PackageOutDir

    if (-not (Test-Path $packageOutputDir)) {
        New-Item $packageOutputDir -type directory -Force
    }

    $tpNuspecDir = Join-Path $env:TP_PACKAGE_PROJ_DIR "nuspec"

    # Copy over the nuspecs to the staging directory
    $nuspecFiles = @("TestPlatform.TranslationLayer.nuspec",
                     "TestPlatform.ObjectModel.nuspec",
                     "TestPlatform.TestHost.nuspec",
                     "TestPlatform.CLI.nuspec",
                     "TestPlatform.Build.nuspec",
                     "TestPlatform.Extensions.TrxLogger.nuspec", 
                     "Microsoft.NET.Test.Sdk.nuspec",
                     "Microsoft.TestPlatform.nuspec",
                     "Microsoft.TestPlatform.Portable.nuspec",
                     "Microsoft.CodeCoverage.nuspec")

    $targetFiles = @("Microsoft.CodeCoverage.targets")
    $propFiles = @("Microsoft.NET.Test.Sdk.props", "Microsoft.CodeCoverage.props")
    $contentDirs = @("netcoreapp", "netfx")

    # Nuget pack analysis emits warnings if binaries are packaged as content. It is intentional for the below packages.
    $skipAnalysis = @("TestPlatform.CLI.nuspec")
    foreach ($item in $nuspecFiles + $targetFiles + $propFiles + $contentDirs) {
        Copy-Item $tpNuspecDir\$item $stagingDir -Force -Recurse
    }

    # Copy empty and third patry notice file
    Copy-Item $tpNuspecDir\"_._" $stagingDir -Force
    Copy-Item $tpNuspecDir\..\"ThirdPartyNotices.txt" $stagingDir -Force

    #Copy Uap target, & props
    $testhostUapPackageDir = $(Join-Path $env:TP_OUT_DIR "$TPB_Configuration\Microsoft.TestPlatform.TestHost\$TPB_TargetFrameworkUap")
    Copy-Item $tpNuspecDir\uap\"Microsoft.TestPlatform.TestHost.Uap.props" $testhostUapPackageDir\Microsoft.TestPlatform.TestHost.props -Force
    Copy-Item $tpNuspecDir\uap\"Microsoft.TestPlatform.TestHost.Uap.targets" $testhostUapPackageDir\Microsoft.TestPlatform.TestHost.targets -Force
	
	$testhostCorePackageDir = $(Join-Path $env:TP_OUT_DIR "$TPB_Configuration\Microsoft.TestPlatform.TestHost\$TPB_TargetFrameworkCore20")
    Copy-Item $tpNuspecDir\"Microsoft.TestPlatform.TestHost.NetCore.props" $testhostCorePackageDir\Microsoft.TestPlatform.TestHost.props -Force
    
    # Call nuget pack on these components.
    $nugetExe = Join-Path $env:TP_PACKAGES_DIR -ChildPath "Nuget.CommandLine" | Join-Path -ChildPath $env:NUGET_EXE_Version | Join-Path -ChildPath "tools\NuGet.exe"

    # Pass Newtonsoft.Json version to nuget pack to keep the version consistent across all nuget packages.
    $JsonNetVersion = ([xml](Get-Content $env:TP_ROOT_DIR\scripts\build\TestPlatform.Dependencies.props)).Project.PropertyGroup.JsonNetVersion

    # package them from stagingDir
    foreach ($file in $nuspecFiles) {
        $additionalArgs = ""
        if ($skipAnalysis -contains $file) {
            $additionalArgs = "-NoPackageAnalysis"
        }

        Write-Verbose "$nugetExe pack $stagingDir\$file -OutputDirectory $packageOutputDir -Version $TPB_Version -Properties Version=$TPB_Version $additionalArgs"
        & $nugetExe pack $stagingDir\$file -OutputDirectory $packageOutputDir -Version $TPB_Version -Properties Version=$TPB_Version`;JsonNetVersion=$JsonNetVersion`;Runtime=$TPB_TargetRuntime`;NetCoreTargetFramework=$TPB_TargetFrameworkCore20 $additionalArgs

        Set-ScriptFailedOnError
    }

    # Verifies that expected number of files gets shipped in nuget packages.
    # Few nuspec uses wildcard characters.
    Verify-Nuget-Packages $packageOutputDir

    Write-Log "Create-NugetPackages: Complete. {$(Get-ElapsedTime($timer))}"
}

function Copy-CodeCoverage-Package-Artifacts
{
    # Copy TraceDataCollector to Microsoft.CodeCoverage folder.
    $microsoftCodeCoveragePackageDir = $(Join-Path $env:TP_OUT_DIR "$TPB_Configuration\Microsoft.CodeCoverage\")

    New-Item -ItemType directory -Path $microsoftCodeCoveragePackageDir -Force | Out-Null

    $traceDataCollectorOutDir = Join-Path $env:TP_ROOT_DIR "src\DataCollectors\TraceDataCollector\bin\$TPB_Configuration\$TPB_TargetFrameworkNS2_0"

    Copy-Item $traceDataCollectorOutDir\Microsoft.VisualStudio.TraceDataCollector.dll $microsoftCodeCoveragePackageDir -Force
    Copy-Item $traceDataCollectorOutDir\Microsoft.VisualStudio.TraceDataCollector.pdb $microsoftCodeCoveragePackageDir -Force
    Copy-Item $traceDataCollectorOutDir\CodeCoverage $microsoftCodeCoveragePackageDir -Force -Recurse
    Copy-Item $traceDataCollectorOutDir\Shim $microsoftCodeCoveragePackageDir -Force -Recurse

    # Copy TraceDataCollector resource dlls
    if($TPB_LocalizedBuild) {
        Copy-Loc-Files $traceDataCollectorOutDir $microsoftCodeCoveragePackageDir "Microsoft.VisualStudio.TraceDataCollector.resources.dll"
        Copy-Loc-Files $traceDataCollectorOutDir $microsoftCodeCoveragePackageDir "Microsoft.VisualStudio.TraceDataCollector.resources.dll"
    }
}

function Copy-PackageItems($packageName)
{
    # Packages published separately are copied into their own artifacts directory
    # E.g. src\Microsoft.TestPlatform.ObjectModel\bin\Debug\net451\* is copied
    # to artifacts\Debug\Microsoft.TestPlatform.ObjectModel\net451
    $binariesDirectory = [System.IO.Path]::Combine("src", "$packageName", "bin", "$TPB_Configuration")
    $binariesDirectory = $(Join-Path $binariesDirectory "*")
    $publishDirectory = $(Join-Path $env:TP_OUT_DIR "$TPB_Configuration\$packageName")
    Write-Log "Copy-PackageItems: Package: $packageName"
    Write-Verbose "Create $publishDirectory"
    New-Item -ItemType directory -Path $publishDirectory -Force | Out-Null

    Write-Log "Copy binaries for package '$packageName' from '$binariesDirectory' to '$publishDirectory'"
    Copy-Item -Path $binariesDirectory -Destination $publishDirectory -Recurse -Force
}

function Update-LocalizedResources
{
    $timer = Start-Timer
    $dotnetExe = Get-DotNetPath

    Write-Log ".. Update-LocalizedResources: Started: $TPB_Solution"
    if (!$TPB_LocalizedBuild) {
        Write-Log ".. Update-LocalizedResources: Skipped based on user setting."
        return
    }

    $localizationProject = Join-Path $env:TP_PACKAGE_PROJ_DIR "Localize\Localize.proj"
    Write-Verbose "& $dotnetExe msbuild $localizationProject -m -nologo -v:minimal -t:Localize -p:LocalizeResources=true -nodeReuse:False"
    & $dotnetExe msbuild $localizationProject -m -nologo -v:minimal -t:Localize -p:LocalizeResources=true -nodeReuse:False

    Set-ScriptFailedOnError

    Write-Log ".. Update-LocalizedResources: Complete. {$(Get-ElapsedTime($timer))}"
}

#
# Helper functions
#
function Get-DotNetPath
{
    $dotnetPath = Join-Path $env:TP_TOOLS_DIR "dotnet\dotnet.exe"
    if (-not (Test-Path $dotnetPath)) {
        Write-Error "Dotnet.exe not found at $dotnetPath. Did the dotnet cli installation succeed?"
    }

    return $dotnetPath
}

function Get-FullCLRPackageDirectory
{
    return $(Join-Path $env:TP_OUT_DIR "$TPB_Configuration\$TPB_TargetFramework\$TPB_TargetRuntime")
}

function Get-CoreCLR20PackageDirectory
{
    return $(Join-Path $env:TP_OUT_DIR "$TPB_Configuration\$TPB_TargetFrameworkCore20")
}

function Get-CoreCLR20TestHostPackageDirectory
{
    return $(Join-Path $env:TP_OUT_DIR "$TPB_Configuration\$TPB_TargetFrameworkCore20\TestHost")
}

function Start-Timer
{
    return [System.Diagnostics.Stopwatch]::StartNew()
}

function Get-ElapsedTime([System.Diagnostics.Stopwatch] $timer)
{
    $timer.Stop()
    return $timer.Elapsed
}

function Set-ScriptFailedOnError
{
    if ($lastExitCode -eq 0) {
        return
    }

    if ($FailFast -eq $true) {
        Write-Error "Build failed. Stopping as fail fast is set."
    }

    $Script:ScriptFailed = $true
}

function PrintAndExit-OnError([System.String] $output)
{
    if ($? -eq $false){
        Write-Error $output
        Exit 1
    }
}

function Locate-MSBuildPath 
{
    $vsInstallPath = Locate-VsInstallPath
    $msbuildPath = Get-ChildItem (Join-Path -path $vsInstallPath -childPath "MSBuild\*\Bin\MSBuild.exe")

    Write-Verbose "found msbuild : '$($msbuildPath -join "','")'"
    $msBuild = $msBuildPath | Select-Object -First 1
    Write-Verbose "msbuildPath is : '$($msbuildPath -join "','")'"
    if ($null -eq $msBuild -or 0 -eq $msBuild.Count) { 
        throw "MSBuild not found."
    }

    return $msBuild.FullName
}

function Locate-VsInstallPath
{
   $vswhere = Join-Path -path $env:TP_PACKAGES_DIR -ChildPath "vswhere\$env:VSWHERE_VERSION\tools\vswhere.exe"
   if (!(Test-Path -path $vswhere)) {
       throw "Unable to locate vswhere in path '$vswhere'."
   }

   Write-Verbose "Using '$vswhere' to locate VS installation path."

   $requiredPackageIds = @("Microsoft.Component.MSBuild", "Microsoft.Net.Component.4.6.TargetingPack", "Microsoft.VisualStudio.Component.VSSDK")
   Write-Verbose "VSInstallation requirements : $requiredPackageIds"

   Try
   {
       if ($TPB_CIBuild) {
           Write-Verbose "VSWhere command line: $vswhere -version '(15.0' -products * -requires $requiredPackageIds -property installationPath"
           $vsInstallPath = & $vswhere -version '(15.0' -products * -requires $requiredPackageIds -property installationPath
       }
       else {
           # Allow using pre release versions of VS for dev builds
           Write-Verbose "VSWhere command line: $vswhere -version '(15.0' -prerelease -products * -requires $requiredPackageIds -property installationPath"
           $vsInstallPath = & $vswhere -version '(15.0' -prerelease -products * -requires $requiredPackageIds -property installationPath
       }
   }
   Catch [System.Management.Automation.MethodInvocationException]
   {
       throw "Failed to find VS installation with requirements: $requiredPackageIds"
   }

   if ($null -eq $vsInstallPath -or 0 -eq @($vsInstallPath).Count) {
        throw "Failed to find VS installation with requirements: $requiredPackageIds"
   }
   else { 
        Write-Verbose "Found VS installation with requirements '$($requiredPackageIds -join "','")'  : '$($vsInstallPath -join "','")'."
   }

   $vsPath = $vsInstallPath | Select-Object -First 1
   Write-Verbose "VSInstallPath is : $vsPath"
   return $vsPath
}

function Update-VsixVersion($vsixProjectDir)
{
    Write-Log "Update-VsixVersion: Started."

    $packageDir = Get-FullCLRPackageDirectory
    $vsixVersion = $Version

    # Build number comes in the form 20170111-01(yyyymmdd-buildNoOfThatDay)
    # So Version of the vsix will be 15.1.0.2017011101
    $vsixVersionSuffix = $BuildNumber.Split("-");
    if($vsixVersionSuffix.Length -ige 2) {
        $vsixVersion = "$vsixVersion.$($vsixVersionSuffix[0])$($vsixVersionSuffix[1])"
    }

    $manifestContentWithVersion = Get-Content "$vsixProjectDir\source.extension.vsixmanifest" -raw | % {$_.ToString().Replace("`$version`$", "$vsixVersion") } 
    Set-Content -path "$vsixProjectDir\source.extension.vsixmanifest" -value $manifestContentWithVersion

    Write-Log "Update-VsixVersion: Completed."
}

function Generate-Manifest
{
    Write-Log "Generate-Manifest: Started."

    $sdkTaskPath = Join-Path $env:TP_ROOT_DIR "eng\common\sdk-task.ps1"
    & $sdkTaskPath -restore -task GenerateBuildManifest /p:PackagesToPublishPattern=$TPB_PackageOutDir\*.nupkg /p:AssetManifestFilePath=$TPB_PackageOutDir\manifest\manifest.xml /p:ManifestBuildData="Location=https://dotnetfeed.blob.core.windows.net/dotnet-core/index.json" /p:BUILD_BUILDNUMBER=$BuildNumber

    Write-Log "Generate-Manifest: Completed."
}

function Build-SpecificProjects
{
    Write-Log "Build-SpecificProjects: Started for pattern: $ProjectNamePatterns"
    # FrameworksAndOutDirs format ("<target_framework>", "<output_dir>").
    $FrameworksAndOutDirs =( ("net451", "net451\win7-x64"), ("netstandard2.0", "netcoreapp2.1"), ("netcoreapp2.1", "netcoreapp2.1"))
    $dotnetPath = Get-DotNetPath

    # Get projects to build.
    Get-ChildItem -Recurse -Path $env:TP_ROOT_DIR -Include *.csproj | ForEach-Object {
        foreach ($ProjectNamePattern in $ProjectNamePatterns) {
            if($_.FullName -match  $ProjectNamePattern) {
                $ProjectsToBuild += ,"$_"
            }
        }
    }

    if( $ProjectsToBuild -eq $null){
        Write-Error "No csproj name match for given pattern: $ProjectNamePatterns"
    }

    # Build Projects.
    foreach($ProjectToBuild in $ProjectsToBuild) {
        Write-Log "Building Project $ProjectToBuild"
        # Restore and Build
        $output = & $dotnetPath restore $ProjectToBuild
        PrintAndExit-OnError $output
        $output = & $dotnetPath build $ProjectToBuild
        PrintAndExit-OnError $output

        if (-Not ($ProjectToBuild.FullName -contains "$($env:TP_ROOT_DIR)$([IO.Path]::DirectorySeparatorChar)src")) {
            # Don't copy artifacts for non src folders.
            continue;
        }

        # Copy artifacts
        $ProjectDir = [System.IO.Path]::GetDirectoryName($ProjectToBuild)
        foreach($FrameworkAndOutDir in $FrameworksAndOutDirs) {
            $fromDir = $([System.IO.Path]::Combine($ProjectDir, "bin", $TPB_Configuration, $FrameworkAndOutDir[0]))
            $toDir = $([System.IO.Path]::Combine($env:TP_OUT_DIR, $TPB_Configuration, $FrameworkAndOutDir[1]))
            if ( Test-Path $fromDir){
                Write-Log "Copying artifacts from $fromDir to $toDir"
                Get-ChildItem $fromDir | ForEach-Object {
                    if(-not ($_.PSIsContainer)) {
                        copy $_.FullName $toDir
                    }
                }
            }
        }
    }
}

if ($ProjectNamePatterns.Count -ne 0)
{
    # Build Specific projects.
    Build-SpecificProjects
    Exit
}

# Execute build
$timer = Start-Timer
Write-Log "Build started: args = '$args'"
Write-Log "Test platform environment variables: "
Get-ChildItem env: | Where-Object -FilterScript { $_.Name.StartsWith("TP_") } | Format-Table
Write-Log "Test platform build variables: "
Get-Variable | Where-Object -FilterScript { $_.Name.StartsWith("TPB_") } | Format-Table
Install-DotNetCli
Clear-Package
Restore-Package
Update-LocalizedResources
Invoke-Build
Publish-Package
Create-VsixPackage
Create-NugetPackages
Generate-Manifest
Publish-PatchedDotnet
Copy-PackageIntoStaticDirectory
Invoke-TestAssetsBuild
Publish-Tests
 
Write-Log "Build complete. {$(Get-ElapsedTime($timer))}"
if ($Script:ScriptFailed) { Exit 1 } else { Exit 0 }
 <|MERGE_RESOLUTION|>--- conflicted
+++ resolved
@@ -193,11 +193,7 @@
     "`n`n---- x86 dotnet"
     # avoid erroring out because we don't have the sdk for x86 that global.json requires
     try {
-<<<<<<< HEAD
-    & "${env:DOTNET_ROOT(x86)}\dotnet.exe" --info 2> $null
-=======
         & "${env:DOTNET_ROOT(x86)}\dotnet.exe" --info 2> $null
->>>>>>> 2f026a9b
     } catch {}
     Write-Log "Install-DotNetCli: Complete. {$(Get-ElapsedTime($timer))}"
 }
