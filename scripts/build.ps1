# Copyright (c) Microsoft. All rights reserved.
# Build script for Test Platform.

[CmdletBinding()]
Param(
    [Parameter(Mandatory=$false)]
    [ValidateSet("Debug", "Release")]
    [Alias("c")]
    [System.String] $Configuration = "Debug",

    [Parameter(Mandatory=$false)]
    [ValidateSet("win7-x64", "win7-x86")]
    [Alias("r")]
    [System.String] $TargetRuntime = "win7-x64",

    # Versioning scheme = Major(15).Minor(RTW, Updates).SubUpdates(preview4, preview5, RC etc)
    # E.g. VS 2017 Update 1 Preview will have version 15.1.1
    [Parameter(Mandatory=$false)]
    [Alias("v")]
    [System.String] $Version = "15.0.0",

    [Parameter(Mandatory=$false)]
    [Alias("vs")]
    [System.String] $VersionSuffix = "dev",

    [Parameter(Mandatory=$false)]
    [Alias("ff")]
    [System.Boolean] $FailFast = $true,

    [Parameter(Mandatory=$false)]
    [Alias("xlf")]
    [Switch] $SyncXlf = $false,

    [Parameter(Mandatory=$false)]
    [Alias("noloc")]
    [Switch] $DisableLocalizedBuild = $false,

    [Parameter(Mandatory=$false)]
    [Alias("ci")]
    [Switch] $CIBuild = $false,

    # Build specific projects
    [Parameter(Mandatory=$false)]
    [Alias("p")]
    [System.String[]] $ProjectNamePatterns = @()
)

$ErrorActionPreference = "Stop"

#
# Variables
#
Write-Verbose "Setup environment variables."
$env:TP_ROOT_DIR = (Get-Item (Split-Path $MyInvocation.MyCommand.Path)).Parent.FullName
$env:TP_TOOLS_DIR = Join-Path $env:TP_ROOT_DIR "tools"
$env:TP_PACKAGES_DIR = Join-Path $env:TP_ROOT_DIR "packages"
$env:TP_OUT_DIR = Join-Path $env:TP_ROOT_DIR "artifacts"
$env:TP_PACKAGE_PROJ_DIR = Join-Path $env:TP_ROOT_DIR "src\package"
$env:TP_SRC_DIR = Join-Path $env:TP_ROOT_DIR "src"

#
# Dotnet configuration
#
# Disable first run since we want to control all package sources 
Write-Verbose "Setup dotnet configuration."
$env:DOTNET_SKIP_FIRST_TIME_EXPERIENCE = 1 
# Dotnet build doesn't support --packages yet. See https://github.com/dotnet/cli/issues/2712
$env:NUGET_PACKAGES = $env:TP_PACKAGES_DIR
$env:NUGET_EXE_Version = "3.4.3"
$env:DOTNET_CLI_VERSION = "latest"
$env:LOCATE_VS_API_VERSION = "0.2.4-beta"
$env:MSBUILD_VERSION = "15.0"

#
# Build configuration
#
Write-Verbose "Setup build configuration."
$TPB_Solution = "TestPlatform.sln"
$TPB_TargetFramework = "net46"
$TPB_TargetFrameworkCore = "netcoreapp1.0"
$TPB_Configuration = $Configuration
$TPB_TargetRuntime = $TargetRuntime
$TPB_Version = $Version
$TPB_VersionSuffix = $VersionSuffix
$TPB_CIBuild = $CIBuild
$TPB_LocalizedBuild = !$DisableLocalizedBuild
$TPB_VSIX_DIR = Join-Path $env:TP_ROOT_DIR "src\package\VSIXProject"

# Capture error state in any step globally to modify return code
$Script:ScriptFailed = $false

function Write-Log ([string] $message)
{
    $currentColor = $Host.UI.RawUI.ForegroundColor
    $Host.UI.RawUI.ForegroundColor = "Green"
    if ($message)
    {
        Write-Output "... $message"
    }
    $Host.UI.RawUI.ForegroundColor = $currentColor
}

function Write-VerboseLog([string] $message)
{
    Write-Verbose $message
}

function Remove-Tools
{
}

function Install-DotNetCli
{
    $timer = Start-Timer
    Write-Log "Install-DotNetCli: Get dotnet-install.ps1 script..."
    $dotnetInstallRemoteScript = "https://raw.githubusercontent.com/dotnet/cli/rel/1.0.0/scripts/obtain/dotnet-install.ps1"
    $dotnetInstallScript = Join-Path $env:TP_TOOLS_DIR "dotnet-install.ps1"
    if (-not (Test-Path $env:TP_TOOLS_DIR)) {
        New-Item $env:TP_TOOLS_DIR -Type Directory | Out-Null
    }

    $dotnet_dir= Join-Path $env:TP_TOOLS_DIR "dotnet"

    if (-not (Test-Path $dotnet_dir)) {
        New-Item $dotnet_dir -Type Directory | Out-Null
    }

    (New-Object System.Net.WebClient).DownloadFile($dotnetInstallRemoteScript, $dotnetInstallScript)

    if (-not (Test-Path $dotnetInstallScript)) {
        Write-Error "Failed to download dotnet install script."
    }

    Unblock-File $dotnetInstallScript

    Write-Log "Install-DotNetCli: Get the latest dotnet cli toolset..."
    $dotnetInstallPath = Join-Path $env:TP_TOOLS_DIR "dotnet"
    New-Item -ItemType directory -Path $dotnetInstallPath -Force | Out-Null
    & $dotnetInstallScript -InstallDir $dotnetInstallPath -NoPath -Version $env:DOTNET_CLI_VERSION

    # This is added to get netcoreapp1.1 shared components.
    & $dotnetInstallScript -InstallDir $dotnetInstallPath -SharedRuntime -Version '1.1.0' -Channel 'release/1.1.0'
    
    Write-Log "Install-DotNetCli: Complete. {$(Get-ElapsedTime($timer))}"
}

function Restore-Package
{
    $timer = Start-Timer
    Write-Log "Restore-Package: Start restoring packages to $env:TP_PACKAGES_DIR."
    $dotnetExe = Get-DotNetPath

    Write-Log ".. .. Restore-Package: Source: $TPB_Solution"
    & $dotnetExe restore $TPB_Solution --packages $env:TP_PACKAGES_DIR -v:minimal
    Write-Log ".. .. Restore-Package: Source: $env:TP_ROOT_DIR\src\package\external\external.csproj"
    & $dotnetExe restore $env:TP_ROOT_DIR\src\package\external\external.csproj --packages $env:TP_PACKAGES_DIR -v:minimal
    Write-Log ".. .. Restore-Package: Complete."

    if ($lastExitCode -ne 0) {
        Set-ScriptFailed
    }

    Write-Log "Restore-Package: Complete. {$(Get-ElapsedTime($timer))}"
}

function Invoke-Build
{
    $timer = Start-Timer
    Write-Log "Invoke-Build: Start build."
    $dotnetExe = Get-DotNetPath

    Write-Log ".. .. Build: Source: $TPB_Solution"
    Write-Verbose "$dotnetExe build $TPB_Solution --configuration $TPB_Configuration --version-suffix $TPB_VersionSuffix -v:minimal -p:Version=$TPB_Version -p:LocalizedBuild=$TPB_LocalizedBuild -p:SyncXlf=$SyncXlf"
    & $dotnetExe build $TPB_Solution --configuration $TPB_Configuration --version-suffix $TPB_VersionSuffix -v:minimal -p:Version=$TPB_Version -p:CIBuild=$TPB_CIBuild -p:LocalizedBuild=$TPB_LocalizedBuild -p:SyncXlf=$SyncXlf
    Write-Log ".. .. Build: Complete."

    if ($lastExitCode -ne 0) {
        Set-ScriptFailed
    }

    Write-Log "Invoke-Build: Complete. {$(Get-ElapsedTime($timer))}"
}

function Publish-Package
{
    $timer = Start-Timer
    Write-Log "Publish-Package: Started."
    $dotnetExe = Get-DotNetPath
    $fullCLRPackageDir = Get-FullCLRPackageDirectory
    $coreCLRPackageDir = Get-CoreCLRPackageDirectory
    $packageProject = Join-Path $env:TP_PACKAGE_PROJ_DIR "package\package.csproj"
    $testHostProject = Join-Path $env:TP_ROOT_DIR "src\testhost\testhost.csproj"
    $testHostx86Project = Join-Path $env:TP_ROOT_DIR "src\testhost.x86\testhost.x86.csproj"
    $testhostFullPackageDir = $(Join-Path $env:TP_OUT_DIR "$TPB_Configuration\Microsoft.TestPlatform.TestHost\$TPB_TargetFramework\$TPB_TargetRuntime")
    $testhostCorePackageDir = $(Join-Path $env:TP_OUT_DIR "$TPB_Configuration\Microsoft.TestPlatform.TestHost\$TPB_TargetFrameworkCore")
    $vstestConsoleProject = Join-Path $env:TP_ROOT_DIR "src\vstest.console\vstest.console.csproj"
    $dataCollectorProject = Join-Path $env:TP_ROOT_DIR "src\datacollector\datacollector.csproj"

    Write-Log "Package: Publish src\package\package\package.csproj"


    Publish-PackageInternal $packageProject $TPB_TargetFramework $fullCLRPackageDir
    Publish-PackageInternal $packageProject $TPB_TargetFrameworkCore $coreCLRPackageDir

    # Publish vstest.console and datacollector exclusively because *.config/*.deps.json file is not getting publish when we are publishing aforementioned project through dependency.
    
    Write-Log "Package: Publish src\vstest.console\vstest.console.csproj"
    Publish-PackageInternal $vstestConsoleProject $TPB_TargetFramework $fullCLRPackageDir
    Publish-PackageInternal $vstestConsoleProject $TPB_TargetFrameworkCore $coreCLRPackageDir

    Write-Log "Package: Publish src\datacollector\datacollector.csproj"
    Publish-PackageInternal $dataCollectorProject $TPB_TargetFramework $fullCLRPackageDir
    Publish-PackageInternal $dataCollectorProject $TPB_TargetFrameworkCore $coreCLRPackageDir

    # Publish testhost
    
    Write-Log "Package: Publish testhost\testhost.csproj"
    Publish-PackageInternal $testHostProject $TPB_TargetFramework $testhostFullPackageDir
    Publish-PackageInternal $testHostProject $TPB_TargetFrameworkCore $testhostCorePackageDir

    Write-Log "Package: Publish testhost.x86\testhost.x86.csproj"
    Publish-PackageInternal $testHostx86Project $TPB_TargetFramework $testhostFullPackageDir

    # Copy over the Full CLR built testhost package assemblies to the $fullCLRPackageDir
    Copy-Item $testhostFullPackageDir\* $fullCLRPackageDir -Force

    # Copy over the Full CLR built testhost package assemblies to the Core CLR package folder.
    $netFull_Dir = "TestHost"
    $fullDestDir = Join-Path $coreCLRPackageDir $netFull_Dir
    New-Item -ItemType directory -Path $fullDestDir -Force | Out-Null
    Copy-Item $testhostFullPackageDir\* $fullDestDir -Force

    if ($lastExitCode -ne 0) {
        Set-ScriptFailed
    }

    # Publish platform abstractions
    $platformAbstraction = Join-Path $env:TP_ROOT_DIR "src\Microsoft.TestPlatform.PlatformAbstractions\bin\$TPB_Configuration"
    $platformAbstractionNet46 = Join-Path $platformAbstraction $TPB_TargetFramework
    $platformAbstractionNetCore = Join-Path $platformAbstraction $TPB_TargetFrameworkCore
    Copy-Item $platformAbstractionNet46\* $fullCLRPackageDir -Force
    Copy-Item $platformAbstractionNetCore\* $coreCLRPackageDir -Force
    
    # Copy over the logger assemblies to the Extensions folder.
    $extensions_Dir = "Extensions"
    $fullCLRExtensionsDir = Join-Path $fullCLRPackageDir $extensions_Dir
    $coreCLRExtensionsDir = Join-Path $coreCLRPackageDir $extensions_Dir
    # Create an extensions directory.
    New-Item -ItemType directory -Path $fullCLRExtensionsDir -Force | Out-Null
    New-Item -ItemType directory -Path $coreCLRExtensionsDir -Force | Out-Null

    # Note Note: If there are some dependencies for the logger assemblies, those need to be moved too. 
    # Ideally we should just be publishing the loggers to the Extensions folder.
    $loggers = @("Microsoft.VisualStudio.TestPlatform.Extensions.TrxLogger.dll", "Microsoft.VisualStudio.TestPlatform.Extensions.TrxLogger.pdb")
    foreach($file in $loggers) {
        Write-Verbose "Move-Item $fullCLRPackageDir\$file $fullCLRExtensionsDir -Force"
        Move-Item $fullCLRPackageDir\$file $fullCLRExtensionsDir -Force
        
        Write-Verbose "Move-Item $coreCLRPackageDir\$file $coreCLRExtensionsDir -Force"
        Move-Item $coreCLRPackageDir\$file $coreCLRExtensionsDir -Force
    }

    # For libraries that are externally published, copy the output into artifacts. These will be signed and packaged independently.
    Copy-PackageItems "Microsoft.TestPlatform.Build"

    Write-Log "Publish-Package: Complete. {$(Get-ElapsedTime($timer))}"
}

function Publish-PackageInternal($packagename, $framework, $output)
{
    Write-Verbose "$dotnetExe publish $packagename --configuration $TPB_Configuration --framework $framework --output $output -v:minimal -p:SyncXlf=$SyncXlf -p:LocalizedBuild=$TPB_LocalizedBuild"
    & $dotnetExe publish $packagename --configuration $TPB_Configuration --framework $framework --output $output -v:minimal -p:SyncXlf=$SyncXlf -p:LocalizedBuild=$TPB_LocalizedBuild
}

function Create-VsixPackage
{
    Write-Log "Create-VsixPackage: Started."
    $timer = Start-Timer

    $packageDir = Get-FullCLRPackageDirectory

    # Copy legacy dependencies
    $legacyDir = Join-Path $env:TP_PACKAGES_DIR "Microsoft.Internal.TestPlatform.Extensions\15.0.0\contentFiles\any\any"
    Copy-Item -Recurse $legacyDir\* $packageDir -Force

    # Copy COM Components and their manifests over
    $comComponentsDirectory = Join-Path $env:TP_PACKAGES_DIR "Microsoft.Internal.Dia\14.0.0\contentFiles\any\any"
    Copy-Item -Recurse $comComponentsDirectory\* $packageDir -Force

    $fileToCopy = Join-Path $env:TP_PACKAGE_PROJ_DIR "ThirdPartyNotices.txt"
    Copy-Item $fileToCopy $packageDir -Force

    Write-Verbose "Locating MSBuild install path..."
    $msbuildPath = Locate-MSBuildPath
    
    # Create vsix only when msbuild is installed.
    if(![string]::IsNullOrEmpty($msbuildPath))
    {
        # Update version of VSIX
        Update-VsixVersion

        # Build vsix project to get TestPlatform.vsix
        Write-Verbose "$msbuildPath\msbuild.exe $TPB_VSIX_DIR\TestPlatform.csproj -p:Configuration=$Configuration"
        & $msbuildPath\msbuild.exe "$TPB_VSIX_DIR\TestPlatform.csproj" -p:Configuration=$Configuration
    }
    else
    {
        Write-Log ".. Create-VsixPackage: Cannot generate vsix as msbuild.exe not found"
    }

    Write-Log "Create-VsixPackage: Complete. {$(Get-ElapsedTime($timer))}"
}

function Create-NugetPackages
{
    $timer = Start-Timer

    Write-Log "Create-NugetPackages: Started."
    $stagingDir = Join-Path $env:TP_OUT_DIR $TPB_Configuration
    $tpSrcDir = Join-Path $env:TP_ROOT_DIR "src"

    # Copy over the nuspecs to the staging directory
    $nuspecFiles = @("TestPlatform.TranslationLayer.nuspec", "TestPlatform.ObjectModel.nuspec", "TestPlatform.TestHost.nuspec", "TestPlatform.nuspec", "TestPlatform.CLI.nuspec", "TestPlatform.Build.nuspec", "Microsoft.Net.Test.Sdk.nuspec")
    $targetFiles = @("Microsoft.Net.Test.Sdk.targets")
    # Nuget pack analysis emits warnings if binaries are packaged as content. It is intentional for the below packages.
    $skipAnalysis = @("TestPlatform.CLI.nuspec")
    foreach ($file in $nuspecFiles + $targetFiles) {
        Copy-Item $tpSrcDir\$file $stagingDir -Force
    }

    # Copy props file.
    Copy-Item $tpSrcDir\"Microsoft.Net.Test.Sdk.props" $stagingDir\"Microsoft.Net.Test.Sdk.props" -Force

<<<<<<< HEAD
    # Copy over empty and third patry notice file
	$fileToCopy = Join-Path $env:TP_PACKAGE_PROJ_DIR "_._"
    Copy-Item $fileToCopy $stagingDir -Force
	$fileToCopy = Join-Path $env:TP_PACKAGE_PROJ_DIR "ThirdPartyNotices.txt"
    Copy-Item $fileToCopy $stagingDir -Force
=======
    # Copy over empty and third patry notice file.
    Copy-Item $tpSrcDir\package\"_._" $stagingDir -Force
    Copy-Item $tpSrcDir\package\"ThirdPartyNotices.txt" $stagingDir -Force
>>>>>>> 26ae9ea6

    # Call nuget pack on these components.
    $nugetExe = Join-Path $env:TP_PACKAGES_DIR -ChildPath "Nuget.CommandLine" | Join-Path -ChildPath $env:NUGET_EXE_Version | Join-Path -ChildPath "tools\NuGet.exe"

    foreach ($file in $nuspecFiles) {
        $additionalArgs = ""
        if ($skipAnalysis -contains $file) {
            $additionalArgs = "-NoPackageAnalysis"
        }

        Write-Verbose "$nugetExe pack $stagingDir\$file -OutputDirectory $stagingDir -Version=$Version-$VersionSuffix -Properties Version=$Version-$VersionSuffix $additionalArgs"
        & $nugetExe pack $stagingDir\$file -OutputDirectory $stagingDir -Version $Version-$VersionSuffix -Properties Version=$Version-$VersionSuffix`;Runtime=$TPB_TargetRuntime $additionalArgs
    }

    Write-Log "Create-NugetPackages: Complete. {$(Get-ElapsedTime($timer))}"
}

function Copy-PackageItems($packageName)
{
    # Packages published separately are copied into their own artifacts directory
    # E.g. src\Microsoft.TestPlatform.ObjectModel\bin\Debug\net46\* is copied
    # to artifacts\Debug\Microsoft.TestPlatform.ObjectModel\net46
    $binariesDirectory = [System.IO.Path]::Combine("src", "$packageName", "bin", "$TPB_Configuration", "*.*")
    $publishDirectory = $(Join-Path $env:TP_OUT_DIR "$TPB_Configuration\$packageName")
    Write-Log "Copy-PackageItems: Package: $packageName"
    Write-Verbose "Create $publishDirectory"
    New-Item -ItemType directory -Path $publishDirectory -Force | Out-Null

    Write-Verbose "Copy binaries for package '$packageName' from '$binariesDirectory' to '$publishDirectory'"
    Copy-Item -Path $binariesDirectory -Destination $publishDirectory -Recurse -Force
}

function Update-LocalizedResources
{
    $timer = Start-Timer

    Write-Log "Update-LocalizedResources: Started."

    # For each resx file, file the xlf files in all languages
    # Sync the resx to xlf to ensure all new resources are added
    $xlfTool = Join-Path $env:TP_PACKAGES_DIR "fmdev.xlftool\0.1.2\tools\xlftool.exe"
    $resxFiles = Get-ChildItem -Recurse -Include *.resx "$env:TP_ROOT_DIR\src"

    foreach ($resxFile in $resxFiles) {
        Write-Log "... Resource: $resxFile"

        foreach ($lang in @("cs", "de", "es", "fr", "it", "ja", "ko", "pl", "pt-BR", "ru", "tr", "zh-Hans", "zh-Hant")) {
            $xlfFile = Join-Path $($resxFile.Directory.FullName) "xlf\$($resxFile.BaseName).$lang.xlf"

            Write-VerboseLog "$xlfTool update -resx $($resxFile.FullName) -xlf $xlfFile -verbose"
            & $xlfTool update -resx $resxFile.FullName -xlf $xlfFile -verbose
        }
    }

    Write-Log "Update-LocalizedResources: Complete. {$(Get-ElapsedTime($timer))}"
}

#
# Helper functions
#
function Get-DotNetPath
{
    $dotnetPath = Join-Path $env:TP_TOOLS_DIR "dotnet\dotnet.exe"
    if (-not (Test-Path $dotnetPath)) {
        Write-Error "Dotnet.exe not found at $dotnetPath. Did the dotnet cli installation succeed?"
    }

    return $dotnetPath
}

function Get-FullCLRPackageDirectory
{
    return $(Join-Path $env:TP_OUT_DIR "$TPB_Configuration\$TPB_TargetFramework\$TPB_TargetRuntime")
}

function Get-CoreCLRPackageDirectory
{
    return $(Join-Path $env:TP_OUT_DIR "$TPB_Configuration\$TPB_TargetFrameworkCore")
}

function Start-Timer
{
    return [System.Diagnostics.Stopwatch]::StartNew()
}

function Get-ElapsedTime([System.Diagnostics.Stopwatch] $timer)
{
    $timer.Stop()
    return $timer.Elapsed
}

function Set-ScriptFailed
{
    if ($FailFast -eq $true) {
        Write-Error "Build failed. Stopping as fail fast is set."
    }

    $Script:ScriptFailed = $true
}

function PrintAndExit-OnError([System.String] $output)
{
    if ($? -eq $false){
        Write-Error $output
        Exit 1
    }
}

function Locate-MSBuildPath 
{
    $vsInstallPath = Locate-VsInstallPath

    if([string]::IsNullOrEmpty($vsInstallPath))
    {
      return $null
    }

    $vsInstallPath = Resolve-Path -path $vsInstallPath
    $msbuildPath = Join-Path -path $vsInstallPath -childPath "MSBuild\$env:MSBUILD_VERSION\Bin"

    Write-Verbose "msbuildPath is : $msbuildPath"
    return $msbuildPath
}

function Locate-VsInstallPath
{
   $locateVsApi = Locate-LocateVsApi

   $requiredPackageIds = @("Microsoft.Component.MSBuild", "Microsoft.Net.Component.4.6.TargetingPack", "Microsoft.VisualStudio.Component.Roslyn.Compiler", "Microsoft.VisualStudio.Component.VSSDK")

   Write-Verbose "VSInstallation requirements : $requiredPackageIds"

   Add-Type -path $locateVsApi
   Try
   {
     $vsInstallPath = [LocateVS.Instance]::GetInstallPath($env:MSBUILD_VERSION, $requiredPackageIds)
   }
   Catch [System.Management.Automation.MethodInvocationException]
   {
      Write-Verbose "Failed to find VS installation with requirements : $requiredPackageIds"
   }

   Write-Verbose "VSInstallPath is : $vsInstallPath"

   return $vsInstallPath
}

function Locate-LocateVsApi
{
  $locateVsApi = Join-Path -path $env:TP_PACKAGES_DIR -ChildPath "RoslynTools.Microsoft.LocateVS\$env:LOCATE_VS_API_VERSION\tools\LocateVS.dll"

  if (!(Test-Path -path $locateVsApi)) {
    throw "The specified LocateVS API version ($env:LOCATE_VS_API_VERSION) could not be located."
  }

  Write-Verbose "locateVsApi is : $locateVsApi"
  return $locateVsApi
}

function Update-VsixVersion
{
    Write-Log "Update-VsixVersion: Started."

    $packageDir = Get-FullCLRPackageDirectory
    $vsixVersion = "15.0.3" # Hardcode since we want to keep 15.0.0 for other assemblies.

    # VersionSuffix in microbuild comes in the form preview-20170111-01(preview-yyyymmdd-buildNoOfThatDay)
    # So Version of the vsix will be 15.0.3.2017011101
    $vsixVersionSuffix = $VersionSuffix.Split("-");
    if($vsixVersionSuffix.Length -ige 2) {
        $vsixVersion = "$vsixVersion.$($vsixVersionSuffix[1])$($vsixVersionSuffix[2])"
    }

    $manifestContentWithVersion = Get-Content "$TPB_VSIX_DIR\source.extension.vsixmanifest" -raw | % {$_.ToString().Replace("`$version`$", "$vsixVersion") } 
    Set-Content -path "$TPB_VSIX_DIR\source.extension.vsixmanifest" -value $manifestContentWithVersion

    Write-Log "Update-VsixVersion: Completed."
}

if ($ProjectNamePatterns.Count -eq 0)
{
        # Execute build
        $timer = Start-Timer
        Write-Log "Build started: args = '$args'"
        Write-Log "Test platform environment variables: "
        Get-ChildItem env: | Where-Object -FilterScript { $_.Name.StartsWith("TP_") } | Format-Table

        Write-Log "Test platform build variables: "
        Get-Variable | Where-Object -FilterScript { $_.Name.StartsWith("TPB_") } | Format-Table

        Install-DotNetCli
        Restore-Package
        #Update-LocalizedResources
        Invoke-Build
        Publish-Package
        Create-VsixPackage
        Create-NugetPackages

        Write-Log "Build complete. {$(Get-ElapsedTime($timer))}"

        if ($Script:ScriptFailed) { Exit 1 } else { Exit 0 }
}
else
{
    # Build Specific projects.
    # Framework format ("<target_framework>", "<output_dir>").
    $FrameworksAndOutDirs =( ("net46", "net46\win7-x64"), ("netstandard1.5", "netcoreapp1.0"), ("netcoreapp1.0", "netcoreapp1.0"))
    $dotnetPath = Get-DotNetPath

    # Get projects to build.
    Get-ChildItem -Recurse -Path $env:TP_SRC_DIR -Include *.csproj | ForEach-Object {
        foreach ($ProjectNamePattern in $ProjectNamePatterns) {
            if($_.FullName -match  $ProjectNamePattern) {
                $ProjectsToBuild += ,"$_"
            }
        }
    }

    # Build Projects.
    foreach($ProjectToBuild in $ProjectsToBuild) {
        Write-Log "Building Project $ProjectToBuild"
        # Restore and Build
        $output = & $dotnetPath restore $ProjectToBuild
        PrintAndExit-OnError $output
        $output = & $dotnetPath build $ProjectToBuild
        PrintAndExit-OnError $output

        # Copy artifacts
        $ProjectDir = [System.IO.Path]::GetDirectoryName($ProjectToBuild)
        foreach($FrameworkAndOutDir in $FrameworksAndOutDirs) {
            $fromDir = $([System.IO.Path]::Combine($ProjectDir, "bin", $TPB_Configuration, $FrameworkAndOutDir[0]))
            $toDir = $([System.IO.Path]::Combine($env:TP_OUT_DIR, $TPB_Configuration, $FrameworkAndOutDir[1]))
            if ( Test-Path $fromDir){
                Write-Log "Copying articates from $fromDir to $toDir"
                Get-ChildItem $fromDir | ForEach-Object {
                    if(-not ($_.PSIsContainer)) {
                        copy $_.FullName $toDir
                    }
                }
            }
        }
    }
}<|MERGE_RESOLUTION|>--- conflicted
+++ resolved
@@ -331,17 +331,11 @@
     # Copy props file.
     Copy-Item $tpSrcDir\"Microsoft.Net.Test.Sdk.props" $stagingDir\"Microsoft.Net.Test.Sdk.props" -Force
 
-<<<<<<< HEAD
     # Copy over empty and third patry notice file
 	$fileToCopy = Join-Path $env:TP_PACKAGE_PROJ_DIR "_._"
     Copy-Item $fileToCopy $stagingDir -Force
 	$fileToCopy = Join-Path $env:TP_PACKAGE_PROJ_DIR "ThirdPartyNotices.txt"
     Copy-Item $fileToCopy $stagingDir -Force
-=======
-    # Copy over empty and third patry notice file.
-    Copy-Item $tpSrcDir\package\"_._" $stagingDir -Force
-    Copy-Item $tpSrcDir\package\"ThirdPartyNotices.txt" $stagingDir -Force
->>>>>>> 26ae9ea6
 
     # Call nuget pack on these components.
     $nugetExe = Join-Path $env:TP_PACKAGES_DIR -ChildPath "Nuget.CommandLine" | Join-Path -ChildPath $env:NUGET_EXE_Version | Join-Path -ChildPath "tools\NuGet.exe"
