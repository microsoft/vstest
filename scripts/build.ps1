# Copyright (c) Microsoft. All rights reserved.
# Build script for Test Platform.

[CmdletBinding()]
Param(
    [Parameter(Mandatory=$false)]
    [ValidateSet("Debug", "Release")]
    [Alias("c")]
    [System.String] $Configuration = "Debug",

    [Parameter(Mandatory=$false)]
    [Alias("r")]
    [System.String] $TargetRuntime = "win7-x64",

    # Versioning scheme = Major(15).Minor(RTW, Updates).SubUpdates(preview4, preview5, RC etc)
    # E.g. VS 2017 Update 1 Preview will have version 15.1.1
    [Parameter(Mandatory=$false)]
    [Alias("v")]
    [System.String] $Version = "15.3.0",

    [Parameter(Mandatory=$false)]
    [Alias("vs")]
    [System.String] $VersionSuffix = "dev",

    [Parameter(Mandatory=$false)]
    [Alias("ff")]
    [System.Boolean] $FailFast = $true,

    [Parameter(Mandatory=$false)]
    [Alias("noloc")]
    [Switch] $DisableLocalizedBuild = $false,

    [Parameter(Mandatory=$false)]
    [Alias("ci")]
    [Switch] $CIBuild = $false,

    # Build specific projects
    [Parameter(Mandatory=$false)]
    [Alias("p")]
    [System.String[]] $ProjectNamePatterns = @()
)

$ErrorActionPreference = "Stop"

#
# Variables
#
Write-Verbose "Setup environment variables."
$env:TP_ROOT_DIR = (Get-Item (Split-Path $MyInvocation.MyCommand.Path)).Parent.FullName
$env:TP_TOOLS_DIR = Join-Path $env:TP_ROOT_DIR "tools"
$env:TP_PACKAGES_DIR = Join-Path $env:TP_ROOT_DIR "packages"
$env:TP_OUT_DIR = Join-Path $env:TP_ROOT_DIR "artifacts"
$env:TP_PACKAGE_PROJ_DIR = Join-Path $env:TP_ROOT_DIR "src\package"

#
# Dotnet configuration
#
# Disable first run since we want to control all package sources 
Write-Verbose "Setup dotnet configuration."
$env:DOTNET_SKIP_FIRST_TIME_EXPERIENCE = 1 
# Dotnet build doesn't support --packages yet. See https://github.com/dotnet/cli/issues/2712
$env:NUGET_PACKAGES = $env:TP_PACKAGES_DIR
$env:NUGET_EXE_Version = "3.4.3"
$env:DOTNET_CLI_VERSION = "latest"
$env:LOCATE_VS_API_VERSION = "0.2.4-beta"
$env:MSBUILD_VERSION = "15.0"

#
# Build configuration
#
Write-Verbose "Setup build configuration."
$TPB_Solution = "TestPlatform.sln"
$TPB_TargetFramework = "net46"
$TPB_TargetFrameworkCore = "netcoreapp1.0"
$TPB_TargetFrameworkCore20 = "netcoreapp2.0"
$TPB_Configuration = $Configuration
$TPB_TargetRuntime = $TargetRuntime
# Version suffix is empty for RTM releases
$TPB_Version = if ($VersionSuffix -ne '') { $Version + "-" + $VersionSuffix } else { $Version }
$TPB_CIBuild = $CIBuild
$TPB_LocalizedBuild = !$DisableLocalizedBuild

# Capture error state in any step globally to modify return code
$Script:ScriptFailed = $false

function Write-Log ([string] $message)
{
    $currentColor = $Host.UI.RawUI.ForegroundColor
    $Host.UI.RawUI.ForegroundColor = "Green"
    if ($message)
    {
        Write-Output "... $message"
    }
    $Host.UI.RawUI.ForegroundColor = $currentColor
}

function Write-VerboseLog([string] $message)
{
    Write-Verbose $message
}

function Remove-Tools
{
}

function Install-DotNetCli
{
    $timer = Start-Timer
    Write-Log "Install-DotNetCli: Get dotnet-install.ps1 script..."
    $dotnetInstallRemoteScript = "https://raw.githubusercontent.com/dotnet/cli/master/scripts/obtain/dotnet-install.ps1"
    $dotnetInstallScript = Join-Path $env:TP_TOOLS_DIR "dotnet-install.ps1"
    if (-not (Test-Path $env:TP_TOOLS_DIR)) {
        New-Item $env:TP_TOOLS_DIR -Type Directory | Out-Null
    }

    $dotnet_dir= Join-Path $env:TP_TOOLS_DIR "dotnet"

    if (-not (Test-Path $dotnet_dir)) {
        New-Item $dotnet_dir -Type Directory | Out-Null
    }

    (New-Object System.Net.WebClient).DownloadFile($dotnetInstallRemoteScript, $dotnetInstallScript)

    if (-not (Test-Path $dotnetInstallScript)) {
        Write-Error "Failed to download dotnet install script."
    }

    Unblock-File $dotnetInstallScript

    Write-Log "Install-DotNetCli: Get the latest dotnet cli toolset..."
    $dotnetInstallPath = Join-Path $env:TP_TOOLS_DIR "dotnet"
    New-Item -ItemType directory -Path $dotnetInstallPath -Force | Out-Null
    & $dotnetInstallScript -Channel "master" -InstallDir $dotnetInstallPath -NoPath -Version $env:DOTNET_CLI_VERSION

    # Pull in additional shared frameworks.
    # Get netcoreapp1.0 shared components.
    & $dotnetInstallScript -InstallDir $dotnetInstallPath -SharedRuntime -Version '1.0.4' -Channel 'preview'
    
    # Get netcoreapp1.1 shared components.
    & $dotnetInstallScript -InstallDir $dotnetInstallPath -SharedRuntime -Version '1.1.1' -Channel 'release/1.1.0'
    
    Write-Log "Install-DotNetCli: Complete. {$(Get-ElapsedTime($timer))}"
}

function Restore-Package
{
    $timer = Start-Timer
    Write-Log "Restore-Package: Start restoring packages to $env:TP_PACKAGES_DIR."
    $dotnetExe = Get-DotNetPath

    Write-Log ".. .. Restore-Package: Source: $TPB_Solution"
    & $dotnetExe restore $TPB_Solution --packages $env:TP_PACKAGES_DIR -v:minimal -warnaserror
    Write-Log ".. .. Restore-Package: Source: $env:TP_ROOT_DIR\src\package\external\external.csproj"
    & $dotnetExe restore $env:TP_ROOT_DIR\src\package\external\external.csproj --packages $env:TP_PACKAGES_DIR -v:minimal -warnaserror
    Write-Log ".. .. Restore-Package: Complete."

    if ($lastExitCode -ne 0) {
        Set-ScriptFailed
    }

    Write-Log "Restore-Package: Complete. {$(Get-ElapsedTime($timer))}"
}

function Invoke-Build
{
    $timer = Start-Timer
    Write-Log "Invoke-Build: Start build."
    $dotnetExe = Get-DotNetPath

    Write-Log ".. .. Build: Source: $TPB_Solution"
    Write-Verbose "$dotnetExe build $TPB_Solution --configuration $TPB_Configuration -v:minimal -p:Version=$TPB_Version -p:CIBuild=$TPB_CIBuild -p:LocalizedBuild=$TPB_LocalizedBuild"
    & $dotnetExe build $TPB_Solution --configuration $TPB_Configuration -v:minimal -p:Version=$TPB_Version -p:CIBuild=$TPB_CIBuild -p:LocalizedBuild=$TPB_LocalizedBuild
    Write-Log ".. .. Build: Complete."

    if ($lastExitCode -ne 0) {
        Set-ScriptFailed
    }

    Write-Log "Invoke-Build: Complete. {$(Get-ElapsedTime($timer))}"
}

function Publish-Package
{
    $timer = Start-Timer
    Write-Log "Publish-Package: Started."
    $dotnetExe = Get-DotNetPath
    $fullCLRPackageDir = Get-FullCLRPackageDirectory
    $coreCLRPackageDir = Get-CoreCLRPackageDirectory
    $coreCLR20PackageDir = Get-CoreCLR20PackageDirectory
    $packageProject = Join-Path $env:TP_PACKAGE_PROJ_DIR "package\package.csproj"
    $testHostProject = Join-Path $env:TP_ROOT_DIR "src\testhost\testhost.csproj"
    $testHostx86Project = Join-Path $env:TP_ROOT_DIR "src\testhost.x86\testhost.x86.csproj"
    $testhostFullPackageDir = $(Join-Path $env:TP_OUT_DIR "$TPB_Configuration\Microsoft.TestPlatform.TestHost\$TPB_TargetFramework\$TPB_TargetRuntime")
    $testhostCorePackageDir = $(Join-Path $env:TP_OUT_DIR "$TPB_Configuration\Microsoft.TestPlatform.TestHost\$TPB_TargetFrameworkCore")
    $vstestConsoleProject = Join-Path $env:TP_ROOT_DIR "src\vstest.console\vstest.console.csproj"
    $dataCollectorProject = Join-Path $env:TP_ROOT_DIR "src\datacollector\datacollector.csproj"

    Write-Log "Package: Publish src\package\package\package.csproj"


    Publish-PackageInternal $packageProject $TPB_TargetFramework $fullCLRPackageDir
    Publish-PackageInternal $packageProject $TPB_TargetFrameworkCore20 $coreCLR20PackageDir

    # Publish vstest.console and datacollector exclusively because *.config/*.deps.json file is not getting publish when we are publishing aforementioned project through dependency.
    
    Write-Log "Package: Publish src\vstest.console\vstest.console.csproj"
    Publish-PackageInternal $vstestConsoleProject $TPB_TargetFramework $fullCLRPackageDir
    Publish-PackageInternal $vstestConsoleProject $TPB_TargetFrameworkCore20 $coreCLR20PackageDir

    Write-Log "Package: Publish src\datacollector\datacollector.csproj"
    Publish-PackageInternal $dataCollectorProject $TPB_TargetFramework $fullCLRPackageDir
    Publish-PackageInternal $dataCollectorProject $TPB_TargetFrameworkCore20 $coreCLR20PackageDir

    # Publish testhost
    
    Write-Log "Package: Publish testhost\testhost.csproj"
    Publish-PackageInternal $testHostProject $TPB_TargetFramework $testhostFullPackageDir
    Publish-PackageInternal $testHostProject $TPB_TargetFrameworkCore $testhostCorePackageDir

    Write-Log "Package: Publish testhost.x86\testhost.x86.csproj"
    Publish-PackageInternal $testHostx86Project $TPB_TargetFramework $testhostFullPackageDir

    # Copy over the Full CLR built testhost package assemblies to the Core CLR and Full CLR package folder.
    $netFull_Dir = "TestHost"
    $fullDestDir = Join-Path $coreCLR20PackageDir $netFull_Dir
    New-Item -ItemType directory -Path $fullDestDir -Force | Out-Null
    Copy-Item $testhostFullPackageDir\* $fullDestDir -Force -recurse

    $fullDestDir = Join-Path $fullCLRPackageDir $netFull_Dir
    New-Item -ItemType directory -Path $fullDestDir -Force | Out-Null
    Copy-Item $testhostFullPackageDir\* $fullDestDir -Force -recurse

    if ($lastExitCode -ne 0) {
        Set-ScriptFailed
    }

    # Publish platform abstractions
    $platformAbstraction = Join-Path $env:TP_ROOT_DIR "src\Microsoft.TestPlatform.PlatformAbstractions\bin\$TPB_Configuration"
    $platformAbstractionNet46 = Join-Path $platformAbstraction $TPB_TargetFramework
    $platformAbstractionNetCore = Join-Path $platformAbstraction $TPB_TargetFrameworkCore
    Copy-Item $platformAbstractionNet46\* $fullCLRPackageDir -Force
    Copy-Item $platformAbstractionNetCore\* $coreCLR20PackageDir -Force
    
    # Copy over the logger assemblies to the Extensions folder.
    $extensions_Dir = "Extensions"
    $fullCLRExtensionsDir = Join-Path $fullCLRPackageDir $extensions_Dir
    $coreCLRExtensionsDir = Join-Path $coreCLR20PackageDir $extensions_Dir
    # Create an extensions directory.
    New-Item -ItemType directory -Path $fullCLRExtensionsDir -Force | Out-Null
    New-Item -ItemType directory -Path $coreCLRExtensionsDir -Force | Out-Null

    # Note Note: If there are some dependencies for the logger assemblies, those need to be moved too. 
    # Ideally we should just be publishing the loggers to the Extensions folder.
    $loggers = @("Microsoft.VisualStudio.TestPlatform.Extensions.Trx.TestLogger.dll", "Microsoft.VisualStudio.TestPlatform.Extensions.Trx.TestLogger.pdb")
    foreach($file in $loggers) {
        Write-Verbose "Move-Item $fullCLRPackageDir\$file $fullCLRExtensionsDir -Force"
        Move-Item $fullCLRPackageDir\$file $fullCLRExtensionsDir -Force
        
        Write-Verbose "Move-Item $coreCLR20PackageDir\$file $coreCLRExtensionsDir -Force"
        Move-Item $coreCLR20PackageDir\$file $coreCLRExtensionsDir -Force
    }
	
	# Note Note: If there are some dependencies for the TestHostRuntimeProvider assemblies, those need to be moved too.
    $runtimeproviders = @("Microsoft.TestPlatform.TestHostRuntimeProvider.dll", "Microsoft.TestPlatform.TestHostRuntimeProvider.pdb")
    foreach($file in $runtimeproviders) {
        Write-Verbose "Move-Item $fullCLRPackageDir\$file $fullCLRExtensionsDir -Force"
        Move-Item $fullCLRPackageDir\$file $fullCLRExtensionsDir -Force
        
        Write-Verbose "Move-Item $coreCLR20PackageDir\$file $coreCLRExtensionsDir -Force"
        Move-Item $coreCLR20PackageDir\$file $coreCLRExtensionsDir -Force
    }

    # Copy dependency of Microsoft.TestPlatform.TestHostRuntimeProvider
    $newtonsoft = Join-Path $env:TP_PACKAGES_DIR "newtonsoft.json\9.0.1\lib\net45\Newtonsoft.Json.dll"
    Write-Verbose "Copy-Item $newtonsoft $fullCLRPackageDir -Force"
    Copy-Item $newtonsoft $fullCLRPackageDir -Force

    $newtonsoft = Join-Path $env:TP_PACKAGES_DIR "newtonsoft.json\9.0.1\lib\netstandard1.0\Newtonsoft.Json.dll"
    Write-Verbose "Copy-Item $newtonsoft $coreCLR20PackageDir -Force"
    Copy-Item $newtonsoft $coreCLR20PackageDir -Force

    # For libraries that are externally published, copy the output into artifacts. These will be signed and packaged independently.
    Copy-PackageItems "Microsoft.TestPlatform.Build"

    Write-Log "Publish-Package: Complete. {$(Get-ElapsedTime($timer))}"
}

function Publish-PackageInternal($packagename, $framework, $output)
{
    Write-Verbose "$dotnetExe publish $packagename --configuration $TPB_Configuration --framework $framework --output $output -v:minimal"
    & $dotnetExe publish $packagename --configuration $TPB_Configuration --framework $framework --output $output -v:minimal -p:LocalizedBuild=$TPB_LocalizedBuild
}

function Create-VsixPackage
{
    Write-Log "Create-VsixPackage: Started."
    $timer = Start-Timer

    $vsixSourceDir = Join-Path $env:TP_ROOT_DIR "src\package\VSIXProject"
    $vsixProjectDir = Join-Path $env:TP_OUT_DIR "$TPB_Configuration\VSIX"
    $packageDir = Get-FullCLRPackageDirectory
    $testhostPackageDir = Join-Path $packageDir "TestHost"

    # Copy legacy dependencies
<<<<<<< HEAD
    $legacyDir = Join-Path $env:TP_PACKAGES_DIR "Microsoft.Internal.TestPlatform.Extensions\15.1.0-preview-692152\contentFiles\any\any"
=======
    $legacyDir = Join-Path $env:TP_PACKAGES_DIR "Microsoft.Internal.TestPlatform.Extensions\15.1.0-preview-699596\contentFiles\any\any"
>>>>>>> 3c0aa9d1
    Copy-Item -Recurse $legacyDir\* $packageDir -Force

    # Copy COM Components and their manifests over
    $comComponentsDirectory = Join-Path $env:TP_PACKAGES_DIR "Microsoft.Internal.Dia\14.0.0\contentFiles\any\any"
    Copy-Item -Recurse $comComponentsDirectory\* $testhostPackageDir -Force

    $fileToCopy = Join-Path $env:TP_PACKAGE_PROJ_DIR "ThirdPartyNotices.txt"
    Copy-Item $fileToCopy $packageDir -Force

    Write-Verbose "Locating MSBuild install path..."
    $msbuildPath = Locate-MSBuildPath
    
    # Create vsix only when msbuild is installed.
    if(![string]::IsNullOrEmpty($msbuildPath))
    {
        # Copy the vsix project to artifacts directory to modify manifest
        New-Item $vsixProjectDir -Type Directory -Force
        Copy-Item -Recurse $vsixSourceDir\* $vsixProjectDir -Force

        # Update version of VSIX
        Update-VsixVersion $vsixProjectDir

        # Build vsix project to get TestPlatform.vsix
        Write-Verbose "$msbuildPath\msbuild.exe $vsixProjectDir\TestPlatform.csproj -p:Configuration=$Configuration"
        & $msbuildPath\msbuild.exe "$vsixProjectDir\TestPlatform.csproj" -p:Configuration=$Configuration
    }
    else
    {
        Write-Log ".. Create-VsixPackage: Cannot generate vsix as msbuild.exe not found"
    }

    Write-Log "Create-VsixPackage: Complete. {$(Get-ElapsedTime($timer))}"
}

function Create-NugetPackages
{
    $timer = Start-Timer

    Write-Log "Create-NugetPackages: Started."
    $stagingDir = Join-Path $env:TP_OUT_DIR $TPB_Configuration
    $packageOutputDir = (Join-Path $env:TP_OUT_DIR $TPB_Configuration\packages )
    New-Item $packageOutputDir -type directory -Force
    $tpNuspecDir = Join-Path $env:TP_PACKAGE_PROJ_DIR "nuspec"

    # Copy over the nuspecs to the staging directory
    $nuspecFiles = @("TestPlatform.TranslationLayer.nuspec", "TestPlatform.ObjectModel.nuspec", "TestPlatform.TestHost.nuspec", "TestPlatform.nuspec", "TestPlatform.CLI.nuspec", "TestPlatform.Build.nuspec", "Microsoft.Net.Test.Sdk.nuspec")
    $targetFiles = @("Microsoft.Net.Test.Sdk.targets")
    # Nuget pack analysis emits warnings if binaries are packaged as content. It is intentional for the below packages.
    $skipAnalysis = @("TestPlatform.CLI.nuspec")
    foreach ($file in $nuspecFiles + $targetFiles) {
        Copy-Item $tpNuspecDir\$file $stagingDir -Force
    }

    # Copy over props, empty and third patry notice file
    Copy-Item $tpNuspecDir\"Microsoft.Net.Test.Sdk.props" $stagingDir -Force
    Copy-Item $tpNuspecDir\"_._" $stagingDir -Force
    Copy-Item $tpNuspecDir\..\"ThirdPartyNotices.txt" $stagingDir -Force

    # Call nuget pack on these components.
    $nugetExe = Join-Path $env:TP_PACKAGES_DIR -ChildPath "Nuget.CommandLine" | Join-Path -ChildPath $env:NUGET_EXE_Version | Join-Path -ChildPath "tools\NuGet.exe"

    # package them from stagingDir
    foreach ($file in $nuspecFiles) {
        $additionalArgs = ""
        if ($skipAnalysis -contains $file) {
            $additionalArgs = "-NoPackageAnalysis"
        }

        Write-Verbose "$nugetExe pack $stagingDir\$file -OutputDirectory $packageOutputDir -Version $TPB_Version -Properties Version=$TPB_Version $additionalArgs"
        & $nugetExe pack $stagingDir\$file -OutputDirectory $packageOutputDir -Version $TPB_Version -Properties Version=$TPB_Version`;Runtime=$TPB_TargetRuntime`;NetCoreTargetFramework=$TPB_TargetFrameworkCore20 $additionalArgs
    }

    Write-Log "Create-NugetPackages: Complete. {$(Get-ElapsedTime($timer))}"
}

function Copy-PackageItems($packageName)
{
    # Packages published separately are copied into their own artifacts directory
    # E.g. src\Microsoft.TestPlatform.ObjectModel\bin\Debug\net46\* is copied
    # to artifacts\Debug\Microsoft.TestPlatform.ObjectModel\net46
    $binariesDirectory = [System.IO.Path]::Combine("src", "$packageName", "bin", "$TPB_Configuration")
    $binariesDirectory = $(Join-Path $binariesDirectory "*")
    $publishDirectory = $(Join-Path $env:TP_OUT_DIR "$TPB_Configuration\$packageName")
    Write-Log "Copy-PackageItems: Package: $packageName"
    Write-Verbose "Create $publishDirectory"
    New-Item -ItemType directory -Path $publishDirectory -Force | Out-Null

    Write-Log "Copy binaries for package '$packageName' from '$binariesDirectory' to '$publishDirectory'"
    Copy-Item -Path $binariesDirectory -Destination $publishDirectory -Recurse -Force
}

function Update-LocalizedResources
{
    $timer = Start-Timer
    $dotnetExe = Get-DotNetPath

    Write-Log ".. Update-LocalizedResources: Started: $TPB_Solution"
    if (!$TPB_LocalizedBuild) {
        Write-Log ".. Update-LocalizedResources: Skipped based on user setting."
        return
    }

    $localizationProject = Join-Path $env:TP_PACKAGE_PROJ_DIR "Localize\Localize.proj"
    Write-Verbose "& $dotnetExe msbuild $localizationProject -m -nologo -v:minimal -t:Localize -p:LocalizeResources=true"
    & $dotnetExe msbuild $localizationProject -m -nologo -v:minimal -t:Localize -p:LocalizeResources=true

    if ($lastExitCode -ne 0) {
        Set-ScriptFailed
    }

    Write-Log ".. Update-LocalizedResources: Complete. {$(Get-ElapsedTime($timer))}"
}

#
# Helper functions
#
function Get-DotNetPath
{
    $dotnetPath = Join-Path $env:TP_TOOLS_DIR "dotnet\dotnet.exe"
    if (-not (Test-Path $dotnetPath)) {
        Write-Error "Dotnet.exe not found at $dotnetPath. Did the dotnet cli installation succeed?"
    }

    return $dotnetPath
}

function Get-FullCLRPackageDirectory
{
    return $(Join-Path $env:TP_OUT_DIR "$TPB_Configuration\$TPB_TargetFramework\$TPB_TargetRuntime")
}

function Get-CoreCLRPackageDirectory
{
    return $(Join-Path $env:TP_OUT_DIR "$TPB_Configuration\$TPB_TargetFrameworkCore")
}

function Get-CoreCLR20PackageDirectory
{
    return $(Join-Path $env:TP_OUT_DIR "$TPB_Configuration\$TPB_TargetFrameworkCore20")
}

function Start-Timer
{
    return [System.Diagnostics.Stopwatch]::StartNew()
}

function Get-ElapsedTime([System.Diagnostics.Stopwatch] $timer)
{
    $timer.Stop()
    return $timer.Elapsed
}

function Set-ScriptFailed
{
    if ($FailFast -eq $true) {
        Write-Error "Build failed. Stopping as fail fast is set."
    }

    $Script:ScriptFailed = $true
}

function PrintAndExit-OnError([System.String] $output)
{
    if ($? -eq $false){
        Write-Error $output
        Exit 1
    }
}

function Locate-MSBuildPath 
{
    $vsInstallPath = Locate-VsInstallPath

    if([string]::IsNullOrEmpty($vsInstallPath))
    {
      return $null
    }

    $vsInstallPath = Resolve-Path -path $vsInstallPath
    $msbuildPath = Join-Path -path $vsInstallPath -childPath "MSBuild\$env:MSBUILD_VERSION\Bin"

    Write-Verbose "msbuildPath is : $msbuildPath"
    return $msbuildPath
}

function Locate-VsInstallPath
{
   $locateVsApi = Locate-LocateVsApi

   $requiredPackageIds = @("Microsoft.Component.MSBuild", "Microsoft.Net.Component.4.6.TargetingPack", "Microsoft.VisualStudio.Component.Roslyn.Compiler", "Microsoft.VisualStudio.Component.VSSDK")

   Write-Verbose "VSInstallation requirements : $requiredPackageIds"

   Add-Type -path $locateVsApi
   Try
   {
     $vsInstallPath = [LocateVS.Instance]::GetInstallPath($env:MSBUILD_VERSION, $requiredPackageIds)
   }
   Catch [System.Management.Automation.MethodInvocationException]
   {
      Write-Verbose "Failed to find VS installation with requirements : $requiredPackageIds"
   }

   Write-Verbose "VSInstallPath is : $vsInstallPath"

   return $vsInstallPath
}

function Locate-LocateVsApi
{
  $locateVsApi = Join-Path -path $env:TP_PACKAGES_DIR -ChildPath "RoslynTools.Microsoft.LocateVS\$env:LOCATE_VS_API_VERSION\tools\LocateVS.dll"

  if (!(Test-Path -path $locateVsApi)) {
    throw "The specified LocateVS API version ($env:LOCATE_VS_API_VERSION) could not be located."
  }

  Write-Verbose "locateVsApi is : $locateVsApi"
  return $locateVsApi
}

function Update-VsixVersion($vsixProjectDir)
{
    Write-Log "Update-VsixVersion: Started."

    $packageDir = Get-FullCLRPackageDirectory
    $vsixVersion = $Version

    # VersionSuffix in microbuild comes in the form preview-20170111-01(preview-yyyymmdd-buildNoOfThatDay)
    # So Version of the vsix will be 15.1.0.2017011101
    $vsixVersionSuffix = $VersionSuffix.Split("-");
    if($vsixVersionSuffix.Length -ige 2) {
        $vsixVersion = "$vsixVersion.$($vsixVersionSuffix[1])$($vsixVersionSuffix[2])"
    }

    $manifestContentWithVersion = Get-Content "$vsixProjectDir\source.extension.vsixmanifest" -raw | % {$_.ToString().Replace("`$version`$", "$vsixVersion") } 
    Set-Content -path "$vsixProjectDir\source.extension.vsixmanifest" -value $manifestContentWithVersion

    Write-Log "Update-VsixVersion: Completed."
}

function Build-SpecificProjects
{
    Write-Log "Build-SpecificProjects: Started for pattern: $ProjectNamePatterns"
    # FrameworksAndOutDirs format ("<target_framework>", "<output_dir>").
    $FrameworksAndOutDirs =( ("net46", "net46\win7-x64"), ("netstandard1.5", "netcoreapp2.0"), ("netcoreapp1.0", "netcoreapp2.0"), ("netcoreapp2.0", "netcoreapp2.0"))
    $dotnetPath = Get-DotNetPath

    # Get projects to build.
    Get-ChildItem -Recurse -Path $env:TP_ROOT_DIR -Include *.csproj | ForEach-Object {
        foreach ($ProjectNamePattern in $ProjectNamePatterns) {
            if($_.FullName -match  $ProjectNamePattern) {
                $ProjectsToBuild += ,"$_"
            }
        }
    }

    if( $ProjectsToBuild -eq $null){
        Write-Error "No csproj name match for given pattern: $ProjectNamePatterns"
    }

    # Build Projects.
    foreach($ProjectToBuild in $ProjectsToBuild) {
        Write-Log "Building Project $ProjectToBuild"
        # Restore and Build
        $output = & $dotnetPath restore $ProjectToBuild
        PrintAndExit-OnError $output
        $output = & $dotnetPath build $ProjectToBuild
        PrintAndExit-OnError $output

        if (-Not ($ProjectToBuild.FullName -contains "$($env:TP_ROOT_DIR)$([IO.Path]::DirectorySeparatorChar)src")) {
            # Don't copy artifacts for non src folders.
            continue;
        }

        # Copy artifacts
        $ProjectDir = [System.IO.Path]::GetDirectoryName($ProjectToBuild)
        foreach($FrameworkAndOutDir in $FrameworksAndOutDirs) {
            $fromDir = $([System.IO.Path]::Combine($ProjectDir, "bin", $TPB_Configuration, $FrameworkAndOutDir[0]))
            $toDir = $([System.IO.Path]::Combine($env:TP_OUT_DIR, $TPB_Configuration, $FrameworkAndOutDir[1]))
            if ( Test-Path $fromDir){
                Write-Log "Copying articates from $fromDir to $toDir"
                Get-ChildItem $fromDir | ForEach-Object {
                    if(-not ($_.PSIsContainer)) {
                        copy $_.FullName $toDir
                    }
                }
            }
        }
    }
}

if ($ProjectNamePatterns.Count -ne 0)
{
    # Build Specific projects.
    Build-SpecificProjects
    Exit
}

# Execute build
$timer = Start-Timer
Write-Log "Build started: args = '$args'"
Write-Log "Test platform environment variables: "
Get-ChildItem env: | Where-Object -FilterScript { $_.Name.StartsWith("TP_") } | Format-Table
Write-Log "Test platform build variables: "
Get-Variable | Where-Object -FilterScript { $_.Name.StartsWith("TPB_") } | Format-Table
Install-DotNetCli
Restore-Package
Update-LocalizedResources
Invoke-Build
Publish-Package
Create-VsixPackage
Create-NugetPackages
Write-Log "Build complete. {$(Get-ElapsedTime($timer))}"
if ($Script:ScriptFailed) { Exit 1 } else { Exit 0 }<|MERGE_RESOLUTION|>--- conflicted
+++ resolved
@@ -302,11 +302,7 @@
     $testhostPackageDir = Join-Path $packageDir "TestHost"
 
     # Copy legacy dependencies
-<<<<<<< HEAD
-    $legacyDir = Join-Path $env:TP_PACKAGES_DIR "Microsoft.Internal.TestPlatform.Extensions\15.1.0-preview-692152\contentFiles\any\any"
-=======
     $legacyDir = Join-Path $env:TP_PACKAGES_DIR "Microsoft.Internal.TestPlatform.Extensions\15.1.0-preview-699596\contentFiles\any\any"
->>>>>>> 3c0aa9d1
     Copy-Item -Recurse $legacyDir\* $packageDir -Force
 
     # Copy COM Components and their manifests over
