#!/usr/bin/env/ bash
# Copyright (c) Microsoft. All rights reserved.
# Build script for Test Platform.

set -o nounset  # Fail on uninitialized variables.
set -e          # Fail on non-zero exit code.

# ANSI color codes
GREEN='\033[0;32m'
RED='\033[0;31m'
YELLOW='\033[0;33m'
NOCOLOR='\033[0m'

#
# Parse options
#
CONFIGURATION="Debug"
TARGET_RUNTIME="ubuntu.18.04-x64"
VERSION="" # Will set this later by reading TestPlatform.Settings.targets file.
VERSION_SUFFIX="dev"
FAIL_FAST=false
DISABLE_LOCALIZED_BUILD=false
CI_BUILD=false
VERBOSE=false
PROJECT_NAME_PATTERNS=

#
# Source build repo api
# See https://github.com/dotnet/source-build/blob/dev/release/2.0/Documentation/RepoApi.md
#
DOTNET_BUILD_FROM_SOURCE=0
DOTNET_CORE_SDK_DIR=
DOTNET_BUILD_TOOLS_DIR=

while [ $# -gt 0 ]; do
    lowerI="$(echo ${1:-} | awk '{print tolower($0)}')"
    case $lowerI in
        -h | --help)
            usage
            exit
            ;;
        -c)
            CONFIGURATION=$2
            shift
            ;;
        -r)
            TARGET_RUNTIME=$2
            shift
            ;;
        -v)
            VERSION=$2
            shift
            ;;
        -vs)
            VERSION_SUFFIX=$2
            shift
            ;;
        -noloc)
            DISABLE_LOCALIZED_BUILD=$2
            shift
            ;;
        -ci)
            CI_BUILD=$2
            shift
            ;;
        -p)
            PROJECT_NAME_PATTERNS=$2
            shift
            ;;
        -dotnetbuildfromsource)
            DOTNET_BUILD_FROM_SOURCE=1
            ;;
        -dotnetcoresdkdir)
            DOTNET_CORE_SDK_DIR=$2
            shift
            ;;
        -dotnetbuildtoolsdir)
            DOTNET_BUILD_TOOLS_DIR=$2
            shift
            ;;
        -verbose)
            VERBOSE=true
            ;;
        *)
            break
            ;;
   esac
   shift
done

#
# Variables
#
TP_ROOT_DIR=$(cd "$(dirname "$0")"; pwd -P)
TP_TOOLS_DIR="$TP_ROOT_DIR/tools"
TP_DOTNET_DIR="${DOTNET_CORE_SDK_DIR:-${TP_TOOLS_DIR}/dotnet-linux}"
TP_PACKAGES_DIR="${NUGET_PACKAGES:-${TP_ROOT_DIR}/packages}"
TP_OUT_DIR="$TP_ROOT_DIR/artifacts"
TP_PACKAGE_PROJ_DIR="$TP_ROOT_DIR/src/package/package"
TP_PACKAGE_NUSPEC_DIR="$TP_ROOT_DIR/src/package/nuspec"
TP_SRC_DIR="$TP_ROOT_DIR/src"
TP_USE_REPO_API=$DOTNET_BUILD_FROM_SOURCE

global_json_file="$TP_ROOT_DIR/global.json"


# Set VERSION from scripts/build/TestPlatform.Settings.targets
VERSION=$(test -z $VERSION && grep TPVersionPrefix $TP_ROOT_DIR/scripts/build/TestPlatform.Settings.targets | head -1 | cut -d'>' -f2 | cut -d'<' -f1 || echo $VERSION)

function ReadGlobalVersion {
  local key=$1

  if command -v jq &> /dev/null; then
    _ReadGlobalVersion="$(jq -r ".[] | select(has(\"$key\")) | .\"$key\"" "$global_json_file")"
  elif [[ "$(cat "$global_json_file")" =~ \"$key\"[[:space:]\:]*\"([^\"]+) ]]; then
    _ReadGlobalVersion=${BASH_REMATCH[1]}
  fi

  if [[ -z "$_ReadGlobalVersion" ]]; then
    Write-PipelineTelemetryError -category 'Build' "Error: Cannot find \"$key\" in $global_json_file"
    ExitWithExitCode 1
  fi
}

#
# Dotnet configuration
#
# Disable first run since we want to control all package sources
export DOTNET_SKIP_FIRST_TIME_EXPERIENCE=1
# Dotnet build doesnt support --packages yet. See https://github.com/dotnet/cli/issues/2712
export NUGET_PACKAGES=$TP_PACKAGES_DIR

ReadGlobalVersion "dotnet"
DOTNET_CLI_VERSION=$_ReadGlobalVersion

#DOTNET_RUNTIME_VERSION="LATEST"

#
# Build configuration
#
TPB_Solution="TestPlatform.sln"
TPB_Build_From_Source_Solution="TestPlatform_BuildFromSource.sln"
TPB_TargetFramework="net462"
TPB_TargetFrameworkCore="netcoreapp3.1"
TPB_Configuration=$CONFIGURATION
TPB_TargetRuntime=$TARGET_RUNTIME
TPB_Version=$(test -z $VERSION_SUFFIX && echo $VERSION || echo $VERSION-$VERSION_SUFFIX)
TPB_CIBuild=$CI_BUILD
TPB_LocalizedBuild=$DISABLE_LOCALIZED_BUILD
TPB_Verbose=$VERBOSE
TPB_EXTERNALS_VERSION=$(grep TestPlatformExternalsVersion $TP_ROOT_DIR/scripts/build/TestPlatform.Dependencies.props | head -1 | cut -d'>' -f2 | cut -d'<' -f1 || echo $VERSION)
TPB_CC_EXTERNALS_VERSION=$(grep MicrosoftInternalCodeCoverageVersion $TP_ROOT_DIR/eng/Versions.props | head -1 | cut -d'>' -f2 | cut -d'<' -f1 || echo $VERSION)
TPB_NEWTONSOFT_JSON_VERSION=$(grep NewtonsoftJsonVersion $TP_ROOT_DIR/eng/Versions.props | head -1 | cut -d'>' -f2 | cut -d'<' -f1 || echo $VERSION)

TPB_BRANCH="$(git -C "." rev-parse --abbrev-ref HEAD 2>/dev/null)" || TPB_BRANCH="LOCALBRANCH" # detached HEAD
TPB_COMMIT="$(git -C "." rev-parse HEAD 2>/dev/null)"              || TPB_COMMIT="LOCALBUILD" # detached HEAD

if [[ $TP_USE_REPO_API = 1 ]]; then
    TPB_TargetFrameworkCore="net6.0"
fi

#
# Logging
#
log()
{
    printf "${GREEN}... $@${NOCOLOR}\n"
}

verbose()
{
    if [ ${TPB_Verbose-false} ]
    then
        printf "${YELLOW}... $@${NOCOLOR}\n" >&2
    fi
}

error()
{
    printf "${RED}... $@${NOCOLOR}\n" >&2
}

function usage()
{
    log " Usage: ./build.sh [Options]"
    log ""
    log " -c <CONFIGURATION>                Build the specified Configuration (Debug or Release, default: Debug)"
    log " -r <TARGET_RUNTIME>               Build for the specified runtime moniker (ubuntu.14.04-x64)"
    log " -v <VERSION>                      Version number for the package generated (15.0.0)"
    log " -vs <VERSION_SUFFIX>              Version suffix for package generated (dev)"
    log " -noloc <DISABLE_LOCALIZED_BUILD>  Disable Localized builds (true,false)"
    log " -ci <CI_BUILD>                    Declares if this is a CI_BUILD or not"
    log " -p <PROJECT_NAME_PATTERNS>        Pattern to build specific projects"
    log " -verbose <VERBOSE>                Enable verbose logging (true, false)"
}

#
# Build steps
#
function install_cli()
{
    if [[ $TP_USE_REPO_API = 0 ]]; then
        # Skip download of dotnet toolset if REPO API is enabled
        local failed=false
        local install_script="$TP_TOOLS_DIR/dotnet-install.sh"
        local remote_path="https://dot.net/v1/dotnet-install.sh"

        log "Installing dotnet cli..."
        local start=$SECONDS

        # Install the latest version of dotnet-cli
        curl --retry 10 -sSL --create-dirs -o $install_script $remote_path || failed=true
        if [ "$failed" = true ]; then
            error "Failed to download dotnet-install.sh script."
            return 1
        fi
        chmod u+x $install_script
<<<<<<< HEAD
        # Runtime versions installed usually need to be kept in sync with the ones installed in common.lib.ps1
        $install_script --runtime dotnet --install-dir "$TP_DOTNET_DIR" --no-path --architecture x64 --channel "2.1" --version "2.1.30"
        $install_script --runtime dotnet --install-dir "$TP_DOTNET_DIR" --no-path --architecture x64 --channel "3.1" --version "3.1.27"
        $install_script --runtime dotnet --install-dir "$TP_DOTNET_DIR" --no-path --architecture x64 --channel "5.0" --version "5.0.16"
        $install_script --runtime dotnet --install-dir "$TP_DOTNET_DIR" --no-path --architecture x64 --channel "6.0" --version "6.0.4"
=======
        # Versions are determined by the installed dotnet sdk from "tools\dotnet\sdk\<version from global json>\Microsoft.NETCoreSdk.BundledVersions.props"
        # from LatestVersion entries, because our projects use <TargetLatestRuntimePatch>True</TargetLatestRuntimePatch>.
        #
        # Runtime versions installed usually need to be kept in sync with the ones installed in common.lib.ps1
        $install_script --runtime dotnet --install-dir "$TP_DOTNET_DIR" --no-path --architecture x64 --channel "2.1" --version "2.1.30"
        $install_script --runtime dotnet --install-dir "$TP_DOTNET_DIR" --no-path --architecture x64 --channel "3.1" --version "3.1.25"
        $install_script --runtime dotnet --install-dir "$TP_DOTNET_DIR" --no-path --architecture x64 --channel "5.0" --version "5.0.17"
        $install_script --runtime dotnet --install-dir "$TP_DOTNET_DIR" --no-path --architecture x64 --channel "6.0" --version "6.0.5"
>>>>>>> 63149fdc

        log "install_cli: Get the latest dotnet cli toolset..."
        $install_script --install-dir "$TP_DOTNET_DIR" --channel "7.0" --no-path --version $DOTNET_CLI_VERSION

        log " ---- dotnet x64"
        "$TP_DOTNET_DIR/dotnet" --info
    fi

    local dotnet_path=$(_get_dotnet_path)
    if [[ ! -e $dotnet_path ]]; then
        log "dotnet not found at $dotnet_path. Did the dotnet cli installation succeed?"
        return 1
    fi

    log "install_cli: Complete. Elapsed $(( SECONDS - start ))s."
    return 0
}

function restore_package()
{
    local failed=false
    local dotnet=$(_get_dotnet_path)

    log "restore_package: Start restoring packages to $TP_PACKAGES_DIR."
    local start=$SECONDS

    if [[ $TP_USE_REPO_API = 0 ]]; then
        log ".. .. Restore: Source: $TP_ROOT_DIR/src/package/external/external.csproj"
        $dotnet restore $TP_ROOT_DIR/src/package/external/external.csproj --packages $TP_PACKAGES_DIR -v:minimal -warnaserror -p:Version=$TPB_Version || failed=true
    else
        log ".. .. Restore: Source: $TP_ROOT_DIR/src/package/external/external_BuildFromSource.csproj"
        $dotnet restore $TP_ROOT_DIR/src/package/external/external.csproj /bl:restore_external.binlog --packages $TP_PACKAGES_DIR -v:minimal -warnaserror -p:Version=$TPB_Version -p:DotNetBuildFromSource=true || failed=true
    fi

    if [ "$failed" = true ]; then
        error "Failed to restore packages."
        return 2
    fi

    log "restore_package: Complete. Elapsed $(( SECONDS - start ))s."
}

function invoke_build()
{
    local failed=false
    local dotnet=$(_get_dotnet_path)

    log "invoke_build: Start build."
    local start=$SECONDS
    log ".. .. Build: Source: $TPB_Solution"

    if [ -z "$PROJECT_NAME_PATTERNS" ]
    then
        if [[ $TP_USE_REPO_API = 0 ]]; then
            $dotnet build $TPB_Solution --configuration $TPB_Configuration -v:minimal -p:Version=$TPB_Version -p:CIBuild=$TPB_CIBuild -p:LocalizedBuild=$TPB_LocalizedBuild -bl:TestPlatform.binlog || failed=true
        else
            $dotnet build $TPB_Build_From_Source_Solution --configuration $TPB_Configuration -v:minimal -p:Version=$TPB_Version -p:CIBuild=$TPB_CIBuild -p:LocalizedBuild=$TPB_LocalizedBuild -p:DotNetBuildFromSource=true -bl:TestPlatform.binlog || failed=true
       fi
    else
        find . -name "$PROJECT_NAME_PATTERNS" | xargs -L 1 $dotnet build --configuration $TPB_Configuration -v:minimal -p:Version=$TPB_Version -p:CIBuild=$TPB_CIBuild -p:LocalizedBuild=$TPB_LocalizedBuild
    fi

    log ".. .. Build: Complete."
    if [ "$failed" = true ]; then
        error "Failed to build solution."
        return 2
    fi

    log "invoke_build: Complete. Elapsed $(( SECONDS - start ))s."
}

function publish_package()
{
    local failed=false
    local dotnet=$(_get_dotnet_path)

    log "publish_package: Started."
    local start=$SECONDS

    local packageDir=$TP_OUT_DIR/$TPB_Configuration/$TPB_TargetFramework/$TPB_TargetRuntime
    local coreCLRPackageDir=$TP_OUT_DIR/$TPB_Configuration/$TPB_TargetFrameworkCore
    local frameworkPackageDirMap=( \
        $TPB_TargetFrameworkCore:$coreCLRPackageDir
    )

    if [[ $TP_USE_REPO_API = 0 ]]; then
       frameworkPackageDirMap+=( \
           $TPB_TargetFramework:$packageDir
       )
    fi

    for fxpkg in "${frameworkPackageDirMap[@]}" ;
    do
        local framework="${fxpkg%%:*}"
        local packageDir="${fxpkg##*:}"
        local projects=( \
            $TP_ROOT_DIR/src/package/package/package.csproj \
            $TP_ROOT_DIR/src/vstest.console/vstest.console.csproj \
            $TP_ROOT_DIR/src/datacollector/datacollector.csproj \
            $TP_ROOT_DIR/src/testhost/testhost.csproj \
            $TP_ROOT_DIR/src/testhost.x86/testhost.x86.csproj
        )

        log "Package: Publish projects for $framework"
        for project in "${projects[@]}" ;
        do
            if [[ $TP_USE_REPO_API = 0 ]]; then
                log ".. Package: Publish $project"
                $dotnet publish $project /bl:publish_$project.binlog --configuration $TPB_Configuration --framework $framework --output $packageDir -v:minimal -p:Version=$TPB_Version -p:CIBuild=$TPB_CIBuild -p:LocalizedBuild=$TPB_LocalizedBuild
            else
                log ".. Package: Publish $project (Source Build)"
                $dotnet publish $project /bl:publish_$project.binlog --configuration $TPB_Configuration --framework $framework --output $packageDir -v:minimal -p:Version=$TPB_Version -p:CIBuild=$TPB_CIBuild -p:LocalizedBuild=$TPB_LocalizedBuild -p:DotNetBuildFromSource=true
            fi
        done

        # Copy TestHost for desktop targets
        local testhost=$packageDir/TestHost
        mkdir -p $testhost

        if [[ $TP_USE_REPO_API = 0 ]]; then
            cp -r src/testhost/bin/$TPB_Configuration/$TPB_TargetFramework/win7-x64/* $testhost
            cp -r src/testhost.x86/bin/$TPB_Configuration/$TPB_TargetFramework/win7-x86/* $testhost
        else
            cp -r src/testhost/bin/$TPB_Configuration/net6.0/* $testhost
            cp -r src/testhost.x86/bin/$TPB_Configuration/net6.0/* $testhost
        fi

        # Copy over the logger assemblies to the Extensions folder.
        local extensionsDir="$packageDir/Extensions"

        if [[ $TP_USE_REPO_API = 1 ]]; then
            log ".. Package: mv (Source Build)"
            local current_tfn="net6.0"
        else
            log ".. Package: mv"
            local current_tfn="netstandard2.0"
        fi

        # Create an extensions directory.
        mkdir -p $extensionsDir

        #*************************************************************************************************************#
        # Note Note: If there are some dependencies for the logger assemblies, those need to be moved too.
        # Ideally we should just be publishing the loggers to the Extensions folder.
        loggers=( \
            "Microsoft.TestPlatform.Extensions.TrxLogger/bin/$TPB_Configuration/$current_tfn/Microsoft.VisualStudio.TestPlatform.Extensions.Trx.TestLogger.dll" \
            "Microsoft.TestPlatform.Extensions.TrxLogger/bin/$TPB_Configuration/$current_tfn/Microsoft.VisualStudio.TestPlatform.Extensions.Trx.TestLogger.pdb" \
            "Microsoft.TestPlatform.Extensions.HtmlLogger/bin/$TPB_Configuration/$current_tfn/Microsoft.VisualStudio.TestPlatform.Extensions.Html.TestLogger.dll" \
            "Microsoft.TestPlatform.Extensions.HtmlLogger/bin/$TPB_Configuration/$current_tfn/Microsoft.VisualStudio.TestPlatform.Extensions.Html.TestLogger.pdb"
        )

        for i in ${loggers[@]}; do
            if [[ $TP_USE_REPO_API = 1 ]]; then
                log ".. Package: ${i} (Source Build)"
            else
                log ".. Package: ${i}"
            fi
            mv "$TP_ROOT_DIR/src/${i}" $extensionsDir
        done
        # TODO: move loc files too
        #*************************************************************************************************************#

        #*************************************************************************************************************#
        #
        blame=( \
            "Microsoft.TestPlatform.Extensions.BlameDataCollector/bin/$TPB_Configuration/$current_tfn/Microsoft.TestPlatform.Extensions.BlameDataCollector.dll" \
            "Microsoft.TestPlatform.Extensions.BlameDataCollector/bin/$TPB_Configuration/$current_tfn/Microsoft.TestPlatform.Extensions.BlameDataCollector.pdb" \
            "DataCollectors/Microsoft.TestPlatform.Extensions.EventLogCollector/bin/$TPB_Configuration/$current_tfn/Microsoft.TestPlatform.Extensions.EventLogCollector.dll" \
            "DataCollectors/Microsoft.TestPlatform.Extensions.EventLogCollector/bin/$TPB_Configuration/$current_tfn/Microsoft.TestPlatform.Extensions.EventLogCollector.pdb"
        )

        for i in ${blame[@]}; do
            if [[ $TP_USE_REPO_API = 1 ]]; then
                log ".. Package: ${i} (Source Build)"
            else
                log ".. Package: ${i}"
            fi
            mv "$TP_ROOT_DIR/src/${i}" $extensionsDir
        done
        # TODO: move loc files too
        #*************************************************************************************************************#

        #*************************************************************************************************************#
        # Note Note: If there are some dependencies for the TestHostRuntimeProvider assemblies, those need to be moved too.
        runtimeproviders=( \
            "Microsoft.TestPlatform.TestHostProvider/bin/$TPB_Configuration/$current_tfn/Microsoft.TestPlatform.TestHostRuntimeProvider.dll" \
            "Microsoft.TestPlatform.TestHostProvider/bin/$TPB_Configuration/$current_tfn/Microsoft.TestPlatform.TestHostRuntimeProvider.pdb"
        )

        for i in ${runtimeproviders[@]}; do
            if [[ $TP_USE_REPO_API = 1 ]]; then
                log ".. Package: ${i} (Source Build)"
            else
                log ".. Package: ${i}"
            fi
            mv "$TP_ROOT_DIR/src/${i}" $extensionsDir
        done
        # TODO: move loc files too
        #*************************************************************************************************************#

        #*************************************************************************************************************#
        externals=( \
            # "microsoft.internal.dia/$TPB_EXTERNALS_VERSION/tools/net451"         \ # no linux support (cp to $testhost)
            # "microsoft.internal.dia.interop/$TPB_EXTERNALS_VERSION/tools/net451" \ # no linux support (cp to $testhost)
            "microsoft.codecoverage.io/$TPB_CC_EXTERNALS_VERSION/lib/netstandard2.0/"
        )

        for i in ${externals[@]}; do
            if [[ $TP_USE_REPO_API = 1 ]]; then
                log ".. Package: ${i} (Source Build)"
            else
                log ".. Package: ${i}"
            fi
            cp -r "${TP_PACKAGES_DIR}${i}"** "$packageDir"
        done
        #*************************************************************************************************************#

        newtonsoft=$TP_PACKAGES_DIR/newtonsoft.json/$TPB_NEWTONSOFT_JSON_VERSION/lib/netstandard1.0/Newtonsoft.Json.dll
        cp $newtonsoft $packageDir
    done

    # For libraries that are externally published, copy the output into artifacts. These will be signed and packaged independently.
    packageName="Microsoft.TestPlatform.Build"
    binariesDirectory="src/$packageName/bin/$TPB_Configuration/**"
    publishDirectory="$TP_OUT_DIR/$TPB_Configuration/$packageName"
    mkdir -p $publishDirectory
    cp -r $binariesDirectory $publishDirectory

    #*************************************************************************************************************#
    #
    assemblies=( \
        "Microsoft.TestPlatform.PlatformAbstractions/bin/$TPB_Configuration/$current_tfn" \
        "Microsoft.TestPlatform.ObjectModel/bin/$TPB_Configuration/$current_tfn"
    )

    for i in ${assemblies[@]}; do
        if [[ $TP_USE_REPO_API = 1 ]]; then
            log ".. Package: ${i} (Source Build)"
        else
            log ".. Package: ${i}"
        fi
        cp -r "$TP_ROOT_DIR/src/${i}" $TP_OUT_DIR/$TPB_Configuration
    done
    # TODO: move loc files too
    #*************************************************************************************************************#

    log "publish_package: Complete. Elapsed $(( SECONDS - start ))s."
}

function create_package()
{
    local failed=false
    local dotnet=$(_get_dotnet_path)

    local start=$SECONDS
    log "Create-NugetPackages: Started."
    stagingDir="$TP_OUT_DIR/$TPB_Configuration"

    if [[ $TP_USE_REPO_API = 0 ]]; then
        packageOutputDir="$TP_OUT_DIR/$TPB_Configuration/packages"
    else
        packageOutputDir="$TP_OUT_DIR/packages/$TPB_Configuration"
    fi

    mkdir -p $packageOutputDir

    nuspecFiles=("TestPlatform.TranslationLayer.nuspec" "TestPlatform.ObjectModel.nuspec" "TestPlatform.ObjectModel.nuspec" "TestPlatform.TestHost.nuspec"\
        "Microsoft.TestPlatform.nuspec" "Microsoft.TestPlatform.Portable.nuspec" "TestPlatform.CLI.nuspec" "TestPlatform.Build.nuspec" "Microsoft.NET.Test.Sdk.nuspec"\
        "Microsoft.CodeCoverage.nuspec" "Microsoft.TestPlatform.AdapterUtilities.nuspec" "TestPlatform.Extensions.TrxLogger.nuspec")
    projectFiles=("Microsoft.TestPlatform.CLI.csproj" "Microsoft.TestPlatform.Build.csproj")
    binDir="$TP_ROOT_DIR/bin/packages"

    for i in ${nuspecFiles[@]}; do
        cp $TP_PACKAGE_NUSPEC_DIR/${i} $stagingDir
    done
    for i in ${projectFiles[@]}; do
        cp $TP_PACKAGE_NUSPEC_DIR/${i} $stagingDir
    done

    # Copy and rename props file.
    cp "$TP_PACKAGE_NUSPEC_DIR/Microsoft.NET.Test.Sdk.props" $stagingDir

    # Copy over empty and third patry notice file
    cp "$TP_PACKAGE_NUSPEC_DIR/_._" $stagingDir
    cp "$TP_PACKAGE_NUSPEC_DIR/../ThirdPartyNotices.txt" $stagingDir
    cp "$TP_PACKAGE_NUSPEC_DIR/../Icon.png" $stagingDir
    cp -r "$TP_PACKAGE_NUSPEC_DIR/../licenses" $stagingDir

    for i in ${projectFiles[@]}; do
        if [[ $TP_USE_REPO_API = 0 ]]; then
            log "$dotnet pack --no-build $stagingDir/${i} -o $packageOutputDir -p:Version=$TPB_Version -p:BranchName=$TPB_BRANCH -p:CommitId=$TPB_COMMIT"

            $dotnet restore $stagingDir/${i} -p:Version=$TPB_Version -p:BranchName="$TPB_BRANCH" -p:CommitId="$TPB_COMMIT" -bl:pack_$i.binlog \
                && $dotnet pack --no-build $stagingDir/${i} -o $packageOutputDir -p:Version=$TPB_Version -p:BranchName="$TPB_BRANCH" -p:CommitId="$TPB_COMMIT" -bl:pack_$i.binlog
        else
            log "$dotnet pack --no-build $stagingDir/${i} -o $packageOutputDir -p:Version=$TPB_Version -p:BranchName=$TPB_BRANCH -p:CommitId=$TPB_COMMIT -p:DotNetBuildFromSource=true (Source Build)"

            $dotnet restore $stagingDir/${i} -p:Version=$TPB_Version -bl:restore_$i.binlog -p:DotNetBuildFromSource=true -p:BranchName="$TPB_BRANCH" -p:CommitId="$TPB_COMMIT" \
                && $dotnet pack --no-build $stagingDir/${i} -o $packageOutputDir -p:Version=$TPB_Version -bl:pack_$i.binlog -p:DotNetBuildFromSource=true -p:BranchName="$TPB_BRANCH" -p:CommitId="$TPB_COMMIT"
        fi
    done



    log "Create-NugetPackages: Elapsed $(( SECONDS - start ))s."
}

#
# Privates
#
_get_dotnet_path()
{
    echo "$TP_DOTNET_DIR/dotnet"
}

# Execute build
start=$SECONDS
log "Build started"
log "Test platform environment variables: "
(set | grep ^TP_)

log "Test platform build variables: "
(set | grep ^TPB_)

if [ -z "$PROJECT_NAME_PATTERNS" ]
then
    install_cli && restore_package && invoke_build && publish_package && create_package
else
    invoke_build
fi

if [[ $? -ne 0 ]]; then
    log "Build failed. Elapsed $(( SECONDS - start ))s."
    exit 1
fi

log "Build complete. Elapsed $(( SECONDS - start ))s."<|MERGE_RESOLUTION|>--- conflicted
+++ resolved
@@ -215,13 +215,6 @@
             return 1
         fi
         chmod u+x $install_script
-<<<<<<< HEAD
-        # Runtime versions installed usually need to be kept in sync with the ones installed in common.lib.ps1
-        $install_script --runtime dotnet --install-dir "$TP_DOTNET_DIR" --no-path --architecture x64 --channel "2.1" --version "2.1.30"
-        $install_script --runtime dotnet --install-dir "$TP_DOTNET_DIR" --no-path --architecture x64 --channel "3.1" --version "3.1.27"
-        $install_script --runtime dotnet --install-dir "$TP_DOTNET_DIR" --no-path --architecture x64 --channel "5.0" --version "5.0.16"
-        $install_script --runtime dotnet --install-dir "$TP_DOTNET_DIR" --no-path --architecture x64 --channel "6.0" --version "6.0.4"
-=======
         # Versions are determined by the installed dotnet sdk from "tools\dotnet\sdk\<version from global json>\Microsoft.NETCoreSdk.BundledVersions.props"
         # from LatestVersion entries, because our projects use <TargetLatestRuntimePatch>True</TargetLatestRuntimePatch>.
         #
@@ -230,7 +223,6 @@
         $install_script --runtime dotnet --install-dir "$TP_DOTNET_DIR" --no-path --architecture x64 --channel "3.1" --version "3.1.25"
         $install_script --runtime dotnet --install-dir "$TP_DOTNET_DIR" --no-path --architecture x64 --channel "5.0" --version "5.0.17"
         $install_script --runtime dotnet --install-dir "$TP_DOTNET_DIR" --no-path --architecture x64 --channel "6.0" --version "6.0.5"
->>>>>>> 63149fdc
 
         log "install_cli: Get the latest dotnet cli toolset..."
         $install_script --install-dir "$TP_DOTNET_DIR" --channel "7.0" --no-path --version $DOTNET_CLI_VERSION
