<?xml version="1.0" encoding="utf-8"?>
<Project ToolsVersion="4.0" xmlns="http://schemas.microsoft.com/developer/msbuild/2003">
  <PropertyGroup>
    <TestPlatformRoot>$(MSBuildThisFileDirectory)..\..\</TestPlatformRoot>
    <!-- This version is read by vsts-prebuild.ps1 and is a base for the current version, this should be updated
    at the start of new iteration to the goal number. This is also used to version the local packages. This version needs to be statically
    readable when we read the file as xml, don't move it to a .props file, unless you change the build server process -->
    <TPVersionPrefix>17.3.0</TPVersionPrefix>
    <LangVersion>preview</LangVersion>
    <EnableNETAnalyzers>true</EnableNETAnalyzers>
    <AnalysisLevel>preview</AnalysisLevel>
    <EnforceCodeStyleInBuild>true</EnforceCodeStyleInBuild>
    <Nullable>enable</Nullable>
  </PropertyGroup>
  <PropertyGroup>
    <!-- Versioning is defined from the build script. Use a default dev build if it's not defined.
         Sets the AssemblyVersion, AssemblyFileVersion and AssemblyInformationalVersion -->
    <Version Condition="'$(Version)' == ''">$(TPVersionPrefix)-dev</Version>

    <!-- Override the AssemblyVersion as 15.0.0 since protocol depends on this version for
         serialization. This is also defined in build script. -->
    <AssemblyVersion Condition="'$(AssemblyVersion)' == ''">15.0.0</AssemblyVersion>

    <!-- Treat warnings as errors only on CI to prevent painful development process because of unused usings... -->
    <TreatWarningsAsErrors Condition="'$(CIBuild)' == 'true'">true</TreatWarningsAsErrors>

    <PublicSign Condition="'$(CIBuild)' == '' or '$(CIBuild)' == 'false'">true</PublicSign>
    <DelaySign Condition="'$(CIBuild)' == 'true'">true</DelaySign>
    <!--<GenerateDocumentationFile>true</GenerateDocumentationFile>-->
    <AssemblyOriginatorKeyFile>$(TestPlatformRoot)scripts/key.snk</AssemblyOriginatorKeyFile>
    <SignAssembly>true</SignAssembly>
    <GenerateAssemblyConfigurationAttribute>false</GenerateAssemblyConfigurationAttribute>
    <GenerateAssemblyCompanyAttribute>false</GenerateAssemblyCompanyAttribute>
    <GenerateAssemblyProductAttribute>false</GenerateAssemblyProductAttribute>

    <!-- Disable default inclusion of .resx file. We generate files in the Resources directory only
         if localization is enabled, default inclusion ends up including the generated files by default. -->
    <EnableDefaultEmbeddedResourceItems>false</EnableDefaultEmbeddedResourceItems>
  </PropertyGroup>

  <PropertyGroup Condition=" '$(Configuration)' == 'Release' ">
    <DefineConstants>$(DefineConstants);RELEASE</DefineConstants>
  </PropertyGroup>

  <PropertyGroup Condition=" '$(Configuration)' == 'Debug' ">
    <DefineConstants>$(DefineConstants);CODE_ANALYSIS</DefineConstants>
  </PropertyGroup>

  <!-- Package dependency versions -->
  <Import Project="$(MSBuildThisFileDirectory)TestPlatform.Dependencies.props" Condition=" '$(DependencyVersionsImported)' != 'true' "/>

  <!-- Allows build of .NET Framework assemblies on MacOS and Linux https://github.com/dotnet/designs/pull/33#issuecomment-489264196 -->
  <ItemGroup>
    <PackageReference Condition=" '$(OS)' != 'Windows_NT' " Include="Microsoft.NETFramework.ReferenceAssemblies" Version="1.0.2" PrivateAssets="All" />
  </ItemGroup>

  <ItemGroup Condition=" '$(UseBannedApiAnalyzers)' == 'true' and '$(DotNetBuildFromSource)' != 'true' ">
    <PackageReference Include="Microsoft.CodeAnalysis.BannedApiAnalyzers" Version="$(RoslynBannedApiAnalyzersVersion)">
      <PrivateAssets>all</PrivateAssets>
      <IncludeAssets>runtime; build; native; contentfiles; analyzers; buildtransitive</IncludeAssets>
    </PackageReference>
  </ItemGroup>

  <!-- Include PublicApi analyzers into all projects that are in our src directory, this can't use TestProject == true
  because some projects in test and playground are not tests, but we don't want to analyze those for public apis, because
  we don't ship them.
  -->
  <Choose>
    <!-- Use relative path between the project and the root to avoid including the analyzer if the path above the root contains 'src' (e.g. C:\src\vstest). -->
    <When Condition="$([MSBuild]::MakeRelative($(TestPlatformRoot), $(MSBuildProjectFullPath)).StartsWith('src/')) OR $([MSBuild]::MakeRelative($(TestPlatformRoot), $(MSBuildProjectFullPath)).StartsWith('src\'))">
      <ItemGroup>
        <!-- We normally don't build against net6.0, so the public api analyzer errors would only appear in CI pipeline. -->
        <PackageReference Condition=" '$(DotNetBuildFromSource)' != 'true' " Include="Microsoft.CodeAnalysis.PublicApiAnalyzers" Version="$(RoslynPublicApiAnalyzersVersion)">
          <PrivateAssets>all</PrivateAssets>
          <IncludeAssets>runtime; build; native; contentfiles; analyzers; buildtransitive</IncludeAssets>
        </PackageReference>
      </ItemGroup>
    </When>
  </Choose>

  <!-- Test project settings -->
  <Choose>
    <When Condition="$(TestProject) == 'true'">
      <PropertyGroup>
        <GenerateDocumentationFile>false</GenerateDocumentationFile>
        <!-- Suppress warnings about testhost being x64 (AMD64)/x86 when imported into AnyCPU (MSIL) test projects. -->
        <NoWarn>$(NoWarn);MSB3270</NoWarn>
      </PropertyGroup>

      <!-- Test projects are not discovered in test window without test container capability -->
      <ItemGroup>
        <ProjectCapability Include="TestContainer" />
      </ItemGroup>

      <!-- Test project references -->
      <ItemGroup>
        <!-- Test projects take a direct dependency on TestHost. Indirect dependencies must be included.
             This is required to enable selfhost the latest testhost bits.

             We don't want these references to be passed onto compiler. They are just required at runtime.
             Mark them as content and copy to output directory.
        -->
        <ProjectReference Include="$(TestPlatformRoot)src/testhost/testhost.csproj">
          <FromP2P>true</FromP2P>
        </ProjectReference>
        <ProjectReference Include="$(TestPlatformRoot)src/Microsoft.TestPlatform.CommunicationUtilities/Microsoft.TestPlatform.CommunicationUtilities.csproj">
          <FromP2P>true</FromP2P>
        </ProjectReference>
        <ProjectReference Include="$(TestPlatformRoot)src/Microsoft.TestPlatform.CrossPlatEngine/Microsoft.TestPlatform.CrossPlatEngine.csproj">
          <FromP2P>true</FromP2P>
        </ProjectReference>
        <ProjectReference Include="$(TestPlatformRoot)src/Microsoft.TestPlatform.Common/Microsoft.TestPlatform.Common.csproj">
          <FromP2P>true</FromP2P>
        </ProjectReference>
        <ProjectReference Include="$(TestPlatformRoot)src/Microsoft.TestPlatform.ObjectModel/Microsoft.TestPlatform.ObjectModel.csproj">
          <FromP2P>true</FromP2P>
        </ProjectReference>

        <PackageReference Include="MSTest.TestFramework">
          <Version>$(MSTestFrameworkVersion)</Version>
        </PackageReference>
        <PackageReference Include="MSTest.TestAdapter">
          <Version>$(MSTestAdapterVersion)</Version>
        </PackageReference>
        <PackageReference Include="Moq">
          <Version>$(MoqVersion)</Version>
        </PackageReference>
        <PackageReference Include="MSTest.Assert.Extensions">
          <Version>$(MSTestAssertExtensionVersion)</Version>
        </PackageReference>
        <PackageReference Include="Microsoft.CodeCoverage">
<<<<<<< HEAD
          <Version>17.1.0</Version>
=======
          <Version>$(MicrosoftCodeCoverageVersion)</Version>
>>>>>>> 506db365
        </PackageReference>
      </ItemGroup>
    </When>
  </Choose>
</Project><|MERGE_RESOLUTION|>--- conflicted
+++ resolved
@@ -129,11 +129,7 @@
           <Version>$(MSTestAssertExtensionVersion)</Version>
         </PackageReference>
         <PackageReference Include="Microsoft.CodeCoverage">
-<<<<<<< HEAD
-          <Version>17.1.0</Version>
-=======
           <Version>$(MicrosoftCodeCoverageVersion)</Version>
->>>>>>> 506db365
         </PackageReference>
       </ItemGroup>
     </When>
