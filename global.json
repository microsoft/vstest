--- conflicted
+++ resolved
@@ -32,10 +32,6 @@
     "dotnet": "9.0.100-preview.1.24101.2"
   },
   "msbuild-sdks": {
-<<<<<<< HEAD
-    "Microsoft.DotNet.Arcade.Sdk": "9.0.0-beta.24154.2"
-=======
     "Microsoft.DotNet.Arcade.Sdk": "9.0.0-beta.24106.2"
->>>>>>> 5b4caa41
   }
 }