--- conflicted
+++ resolved
@@ -1,10 +1,6 @@
 {
   "sdk": {
-<<<<<<< HEAD
     "version": "9.0.301",
-=======
-    "version": "9.0.107",
->>>>>>> 0dd59bcc
     "rollForward": "minor",
     "allowPrerelease": false,
     "architecture": "x64"
@@ -32,11 +28,7 @@
       "version": "17.8.0"
     },
     "vswhere": "2.2.7",
-<<<<<<< HEAD
     "dotnet": "9.0.301"
-=======
-    "dotnet": "9.0.107"
->>>>>>> 0dd59bcc
   },
   "msbuild-sdks": {
     "Microsoft.DotNet.Arcade.Sdk": "9.0.0-beta.25325.4"
