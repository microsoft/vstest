{
  "sdk": {
<<<<<<< HEAD
    "version": "9.0.100",
=======
    "version": "9.0.102",
>>>>>>> 79742e54
    "rollForward": "minor",
    "allowPrerelease": false,
    "architecture": "x64"
  },
  "tools": {
    "runtimes": {
      "dotnet/x64": [
        "2.1.30",
        "3.1.32",
        "5.0.17",
        "6.0.32",
        "7.0.20",
        "8.0.7"
      ],
      "dotnet/x86": [
        "2.1.30",
        "3.1.32",
        "5.0.17",
        "6.0.32",
        "7.0.20",
        "8.0.7"
      ]
    },
    "vs": {
      "version": "17.8.0"
    },
    "vswhere": "2.2.7",
<<<<<<< HEAD
    "dotnet": "9.0.100"
=======
    "dotnet": "9.0.102"
>>>>>>> 79742e54
  },
  "msbuild-sdks": {
    "Microsoft.DotNet.Arcade.Sdk": "9.0.0-beta.25065.2"
  }
}<|MERGE_RESOLUTION|>--- conflicted
+++ resolved
@@ -1,10 +1,6 @@
 {
   "sdk": {
-<<<<<<< HEAD
-    "version": "9.0.100",
-=======
     "version": "9.0.102",
->>>>>>> 79742e54
     "rollForward": "minor",
     "allowPrerelease": false,
     "architecture": "x64"
@@ -32,11 +28,7 @@
       "version": "17.8.0"
     },
     "vswhere": "2.2.7",
-<<<<<<< HEAD
-    "dotnet": "9.0.100"
-=======
     "dotnet": "9.0.102"
->>>>>>> 79742e54
   },
   "msbuild-sdks": {
     "Microsoft.DotNet.Arcade.Sdk": "9.0.0-beta.25065.2"
