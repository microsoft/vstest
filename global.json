{
  "tools": {
    "dotnet": "3.1.101"
  },
  "msbuild-sdks": {
    "Microsoft.DotNet.Arcade.Sdk": "5.0.0-beta.20052.1",
    "Microsoft.DotNet.Helix.Sdk": "5.0.0-beta.20052.1"
  },
  "sdk": {
<<<<<<< HEAD
    "version": "3.1.100"
=======
    "version" : "3.1.101"
>>>>>>> feb98224
  }
}<|MERGE_RESOLUTION|>--- conflicted
+++ resolved
@@ -1,16 +1,12 @@
 {
   "tools": {
-    "dotnet": "3.1.101"
+    "dotnet": "3.1.100"
   },
   "msbuild-sdks": {
     "Microsoft.DotNet.Arcade.Sdk": "5.0.0-beta.20052.1",
     "Microsoft.DotNet.Helix.Sdk": "5.0.0-beta.20052.1"
   },
   "sdk": {
-<<<<<<< HEAD
-    "version": "3.1.100"
-=======
-    "version" : "3.1.101"
->>>>>>> feb98224
+    "version" : "3.1.100"
   }
 }