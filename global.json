--- conflicted
+++ resolved
@@ -29,12 +29,7 @@
     "vs": {
       "version": "17.8.0"
     },
-<<<<<<< HEAD
-    "vswhere": "2.2.7",
     "dotnet": "10.0.100-rc.1.25411.109"
-=======
-    "dotnet": "10.0.100-preview.7.25372.107"
->>>>>>> f7325aac
   },
   "msbuild-sdks": {
     "Microsoft.DotNet.Arcade.Sdk": "10.0.0-beta.25422.3"
