﻿// Copyright (c) Microsoft Corporation. All rights reserved.
// Licensed under the MIT license. See LICENSE file in the project root for full license information.

namespace Microsoft.VisualStudio.TestPlatform.Common.DataCollector.UnitTests
{
    using System;
    using System.ComponentModel;
    using System.IO;
    using System.Threading;

    using Microsoft.VisualStudio.TestPlatform.Common.DataCollector;
    using Microsoft.VisualStudio.TestPlatform.Common.DataCollector.Interfaces;
    using Microsoft.VisualStudio.TestPlatform.ObjectModel.DataCollection;
    using Microsoft.VisualStudio.TestTools.UnitTesting;

    using Moq;

    [TestClass]
    public class DataCollectionAttachmentManagerTests
    {
        private DataCollectionAttachmentManager attachmentManager;
        private Mock<IMessageSink> messageSink;
        private SessionId sessionId;

        public DataCollectionAttachmentManagerTests()
        {
            this.attachmentManager = new DataCollectionAttachmentManager();
            this.messageSink = new Mock<IMessageSink>();
            var guid = Guid.NewGuid();
            this.sessionId = new SessionId(guid);
        }

        [TestCleanup]
        public void Cleanup()
        {
            File.Delete(Path.Combine(AppContext.BaseDirectory, "filename.txt"));
            File.Delete(Path.Combine(AppContext.BaseDirectory, "filename1.txt"));
        }

        [TestMethod]
        public void InitializeShouldThrowExceptionIfSessionIdIsNull()
        {
            Assert.ThrowsException<ArgumentNullException>(() =>
            {
                this.attachmentManager.Initialize((SessionId)null, string.Empty, this.messageSink.Object);
            });
        }

        [TestMethod]
        public void InitializeShouldThrowExceptionIfMessageSinkIsNull()
        {
            Assert.ThrowsException<ArgumentNullException>(() =>
            {
                this.attachmentManager.Initialize(this.sessionId, string.Empty, null);
            });
        }

        [TestMethod]
        public void InitializeShouldSetDefaultPathIfOutputDirectoryPathIsNull()
        {
            this.attachmentManager.Initialize(this.sessionId, string.Empty, this.messageSink.Object);

            Assert.AreEqual(this.attachmentManager.SessionOutputDirectory, Path.Combine(Path.GetTempPath(), "TestResults", this.sessionId.Id.ToString()));
        }

        [TestMethod]
        public void InitializeShouldSetCorrectGuidAndOutputPath()
        {
            this.attachmentManager.Initialize(this.sessionId, System.AppContext.BaseDirectory, this.messageSink.Object);

            Assert.AreEqual(Path.Combine(System.AppContext.BaseDirectory, this.sessionId.Id.ToString()), this.attachmentManager.SessionOutputDirectory);
        }

        [TestMethod]
        public void AddAttachmentShouldNotAddNewFileTransferIfSessionIsNotConfigured()
        {
            var filename = "filename.txt";
            File.WriteAllText(Path.Combine(AppContext.BaseDirectory, filename), string.Empty);

            var datacollectioncontext = new DataCollectionContext(this.sessionId);
            var friendlyName = "TestDataCollector";
            var uri = new Uri("datacollector://Company/Product/Version");

            var dataCollectorDataMessage = new FileTransferInformation(datacollectioncontext, Path.Combine(AppContext.BaseDirectory, filename), false);

            this.attachmentManager.AddAttachment(dataCollectorDataMessage, null, uri, friendlyName);

            Assert.AreEqual(this.attachmentManager.AttachmentSets.Count, 0);
        }

        [TestMethod]
        public void AddAttachmentShouldAddNewFileTransferAndCopyFileToOutputDirectoryIfDeleteFileIsFalse()
        {
            var filename = "filename.txt";
            File.WriteAllText(Path.Combine(AppContext.BaseDirectory, filename), string.Empty);


            this.attachmentManager.Initialize(this.sessionId, AppContext.BaseDirectory, this.messageSink.Object);

            var datacollectioncontext = new DataCollectionContext(this.sessionId);
            var friendlyName = "TestDataCollector";
            var uri = new Uri("datacollector://Company/Product/Version");

            EventWaitHandle waitHandle = new AutoResetEvent(false);
            var handler = new AsyncCompletedEventHandler((a, e) => { waitHandle.Set(); });
            var dataCollectorDataMessage = new FileTransferInformation(datacollectioncontext, Path.Combine(AppContext.BaseDirectory, filename), false);


            this.attachmentManager.AddAttachment(dataCollectorDataMessage, handler, uri, friendlyName);

            // Wait for file operations to complete
            waitHandle.WaitOne();

            Assert.IsTrue(File.Exists(Path.Combine(System.AppContext.BaseDirectory, filename)));
            Assert.IsTrue(File.Exists(Path.Combine(AppContext.BaseDirectory, this.sessionId.Id.ToString(), filename)));
            Assert.AreEqual(1, this.attachmentManager.AttachmentSets[uri].Attachments.Count);
        }

        [TestMethod]
        public void AddAttachmentShouldAddNewFileTransferAndMoveFileToOutputDirectoryIfDeleteFileIsTrue()
        {
            var filename = "filename1.txt";
            File.WriteAllText(Path.Combine(AppContext.BaseDirectory, filename), string.Empty);


            this.attachmentManager.Initialize(this.sessionId, System.AppContext.BaseDirectory, this.messageSink.Object);

            var datacollectioncontext = new DataCollectionContext(this.sessionId);
            var friendlyName = "TestDataCollector";
            var uri = new Uri("datacollector://Company/Product/Version");

            var waitHandle = new AutoResetEvent(false);
            var handler = new AsyncCompletedEventHandler((a, e) => { waitHandle.Set(); });
            var dataCollectorDataMessage = new FileTransferInformation(datacollectioncontext, Path.Combine(AppContext.BaseDirectory, filename), true);

            this.attachmentManager.AddAttachment(dataCollectorDataMessage, handler, uri, friendlyName);

            // Wait for file operations to complete
            waitHandle.WaitOne();

            Assert.AreEqual(1, this.attachmentManager.AttachmentSets[uri].Attachments.Count);
            Assert.IsTrue(File.Exists(Path.Combine(AppContext.BaseDirectory, this.sessionId.Id.ToString(), filename)));
            Assert.IsFalse(File.Exists(Path.Combine(AppContext.BaseDirectory, filename)));
        }

        [TestMethod]
        public void AddAttachmentShouldNotAddNewFileTransferIfNullIsPassed()
        {
            Assert.ThrowsException<ArgumentNullException>(() =>
            {
                this.attachmentManager.AddAttachment(null, null, null, null);
            });
        }

        [TestMethod]
        public void GetAttachmentsShouldReturnAllAttachmets()
        {
            var filename = "filename1.txt";
            File.WriteAllText(Path.Combine(AppContext.BaseDirectory, filename), string.Empty);

            this.attachmentManager.Initialize(this.sessionId, AppContext.BaseDirectory, this.messageSink.Object);

            var datacollectioncontext = new DataCollectionContext(this.sessionId);
            var friendlyName = "TestDataCollector";
            var uri = new Uri("datacollector://Company/Product/Version");

            var dataCollectorDataMessage = new FileTransferInformation(datacollectioncontext, Path.Combine(AppContext.BaseDirectory, filename), true);

            this.attachmentManager.AddAttachment(dataCollectorDataMessage, null, uri, friendlyName);

            Assert.AreEqual(1, this.attachmentManager.AttachmentSets.Count);
            var result = this.attachmentManager.GetAttachments(datacollectioncontext);

            Assert.AreEqual(1, this.attachmentManager.AttachmentSets.Count);
            Assert.AreEqual(1, result.Count);
            Assert.AreEqual(friendlyName, result[0].DisplayName);
            Assert.AreEqual(uri, result[0].Uri);
            Assert.AreEqual(1, result[0].Attachments.Count);
        }

        [TestMethod]
        public void GetAttachmentsShouldNotReutrnAnyDataWhenActiveFileTransferAreNotPresent()
        {
            this.attachmentManager.Initialize(this.sessionId, AppContext.BaseDirectory, this.messageSink.Object);

            var datacollectioncontext = new DataCollectionContext(this.sessionId);

            var result = this.attachmentManager.GetAttachments(datacollectioncontext);
            Assert.AreEqual(0, result.Count);
        }

        [TestMethod]
        public void GetAttachmentsShouldReturnTheAlreadyCompletedAttachmentsAfterCancelled()
        {
            var filename = "filename1.txt";
            File.WriteAllText(Path.Combine(AppContext.BaseDirectory, filename), string.Empty);

            this.attachmentManager.Initialize(this.sessionId, AppContext.BaseDirectory, this.messageSink.Object);

            var datacollectioncontext = new DataCollectionContext(this.sessionId);
            var friendlyName = "TestDataCollector";
            var uri = new Uri("datacollector://Company/Product/Version");

            var dataCollectorDataMessage = new FileTransferInformation(datacollectioncontext, Path.Combine(AppContext.BaseDirectory, filename), true);

            this.attachmentManager.AddAttachment(dataCollectorDataMessage, null, uri, friendlyName);

            Assert.AreEqual(1, this.attachmentManager.AttachmentSets.Count);
            var result = this.attachmentManager.GetAttachments(datacollectioncontext);

            Assert.AreEqual(friendlyName, result[0].DisplayName);
            Assert.AreEqual(uri, result[0].Uri);
            Assert.AreEqual(1, result[0].Attachments.Count);

            File.WriteAllText(Path.Combine(AppContext.BaseDirectory, "filename2.txt"), string.Empty);
            dataCollectorDataMessage = new FileTransferInformation(datacollectioncontext, Path.Combine(AppContext.BaseDirectory, "filename2.txt"), true);

<<<<<<< HEAD
            this.attachmentManager.GetAttachments(datacollectioncontext, true);
=======
            this.attachmentManager.Cancel();
>>>>>>> 9e5a0f94

            this.attachmentManager.AddAttachment(dataCollectorDataMessage, null, uri, friendlyName);

            result = this.attachmentManager.GetAttachments(datacollectioncontext);

            Assert.AreEqual(1, this.attachmentManager.AttachmentSets.Count);
<<<<<<< HEAD

=======
>>>>>>> 9e5a0f94
        }
    }
}<|MERGE_RESOLUTION|>--- conflicted
+++ resolved
@@ -215,21 +215,13 @@
             File.WriteAllText(Path.Combine(AppContext.BaseDirectory, "filename2.txt"), string.Empty);
             dataCollectorDataMessage = new FileTransferInformation(datacollectioncontext, Path.Combine(AppContext.BaseDirectory, "filename2.txt"), true);
 
-<<<<<<< HEAD
-            this.attachmentManager.GetAttachments(datacollectioncontext, true);
-=======
             this.attachmentManager.Cancel();
->>>>>>> 9e5a0f94
 
             this.attachmentManager.AddAttachment(dataCollectorDataMessage, null, uri, friendlyName);
 
             result = this.attachmentManager.GetAttachments(datacollectioncontext);
 
             Assert.AreEqual(1, this.attachmentManager.AttachmentSets.Count);
-<<<<<<< HEAD
-
-=======
->>>>>>> 9e5a0f94
         }
     }
 }