﻿// Copyright (c) Microsoft Corporation. All rights reserved.
// Licensed under the MIT license. See LICENSE file in the project root for full license information.

<<<<<<< HEAD
namespace Intent.Console;

using System;
using System.Collections.Generic;
using System.Linq;
=======
>>>>>>> ed5cd101
using System.Reflection;

using static System.Console;
using static System.ConsoleColor;

namespace Intent.Console;

internal class ConsoleLogger : IRunLogger
{
    public void WriteTestPassed(MethodInfo m, TimeSpan t)
    {
        var currentColor = ForegroundColor;
        ForegroundColor = Green;
        WriteLine($"[+] {FormatMethodName(m)} {(int)t.TotalMilliseconds} ms");
        ForegroundColor = currentColor;
    }

    public void WriteTestFailure(MethodInfo m, Exception ex, TimeSpan t)
    {
        var currentColor = ForegroundColor;
        ForegroundColor = Red;
        WriteLine($"[-] {FormatMethodName(m)} {(int)t.TotalMilliseconds} ms{Environment.NewLine}{ex}");
        ForegroundColor = currentColor;
    }

    public void WriteFrameworkError(Exception ex)
    {
        var currentColor = ForegroundColor;
        ForegroundColor = DarkRed;
        WriteLine($"[-] framework failed{Environment.NewLine}{ex}{Environment.NewLine}{Environment.NewLine}");
        ForegroundColor = currentColor;
    }

    private static string FormatMethodName(MethodInfo method)
    {
        var methodName = method.GetCustomAttribute<TestAttribute>() is TestAttribute test ? test.Name : method.Name;
        if (!methodName.Contains('\n'))
        {
            return methodName;
        }

        var lines = methodName.Split('\n').Select(line => line.Trim());
        var first = lines.Take(1).ToList();
        var rest = lines.Skip(1).Select(l => $"{Environment.NewLine}     {l}").ToList();

        return string.Join(null, first.Concat(rest));
    }

    public void WriteSummary(int passed, List<(MethodInfo method, Exception exception, TimeSpan time)> failures, TimeSpan duration)
    {
        WriteLine();
        WriteLine();
        if (failures.Count > 0) {
            WriteLine($"There were {failures.Count} failures:");
        }
        failures.ForEach(t => { WriteTestFailure(t.method, t.exception, t.time); WriteLine(); });
        WriteLine();
        WriteLine($"Test run finished: Total: {passed + failures.Count} Passed: {passed} Failed: {failures.Count} Duration: {(int)duration.TotalMilliseconds} ms");
    }
}<|MERGE_RESOLUTION|>--- conflicted
+++ resolved
@@ -1,14 +1,6 @@
 ﻿// Copyright (c) Microsoft Corporation. All rights reserved.
 // Licensed under the MIT license. See LICENSE file in the project root for full license information.
 
-<<<<<<< HEAD
-namespace Intent.Console;
-
-using System;
-using System.Collections.Generic;
-using System.Linq;
-=======
->>>>>>> ed5cd101
 using System.Reflection;
 
 using static System.Console;
