--- conflicted
+++ resolved
@@ -23,14 +23,10 @@
     public void MetadataReaderHelper_GetCollectorExtensionTypes()
     {
         string testAssetsPath = GetTestAssetsFolder();
-<<<<<<< HEAD
-        var dataCollectorFilePath = Directory.GetFiles(testAssetsPath, "AttachmentProcessorDataCollector.dll", SearchOption.AllDirectories).Where(x => x.Contains("bin")).First();
-=======
         var dataCollectorFilePath =
             Directory.GetFiles(testAssetsPath, "AttachmentProcessorDataCollector.dll", SearchOption.AllDirectories)
             .Where(x => x.Contains("bin") && x.Contains(IntegrationTestEnvironment.BuildConfiguration))
             .Single();
->>>>>>> b9995064
         var types = _metadataReaderHelper.DiscoverTestExtensionTypesV2Attribute(Assembly.LoadFile(dataCollectorFilePath), dataCollectorFilePath);
         Assert.IsTrue(types.Any(), $"File {dataCollectorFilePath}");
         Assert.IsTrue(types[0].AssemblyQualifiedName.StartsWith("AttachmentProcessorDataCollector.SampleDataCollectorV2"), $"File {dataCollectorFilePath}");
