﻿<?xml version="1.0" encoding="utf-8"?>
<Project Sdk="Microsoft.NET.Sdk">
  <PropertyGroup>
    <TestPlatformRoot Condition="$(TestPlatformRoot) == ''">..\..\</TestPlatformRoot>
    <TestProject>true</TestProject>
  </PropertyGroup>
  <Import Project="$(TestPlatformRoot)scripts/build/TestPlatform.Settings.targets" />
  <PropertyGroup>
    <OutputType Condition=" '$(TargetFramework)' == 'netcoreapp1.0' ">Exe</OutputType>
    <TargetFrameworks>net451;netcoreapp1.0</TargetFrameworks>
    <AssemblyName>Microsoft.TestPlatform.Common.UnitTests</AssemblyName>
  </PropertyGroup>
<<<<<<< HEAD
=======
  <ItemGroup>
    <ProjectReference Include="..\..\src\Microsoft.TestPlatform.Common\Microsoft.TestPlatform.Common.csproj" />
  </ItemGroup>
>>>>>>> 901cdd62
  <ItemGroup Condition=" '$(TargetFramework)' == 'net451' ">
    <Reference Include="System.Runtime" />
    <Reference Include="System" />
    <Reference Include="Microsoft.CSharp" />
    <Reference Include="System.Xml" />
  </ItemGroup>
  <!-- Workaround for https://github.com/dotnet/sdk/issues/364 -->
  <Target Name="WorkAroundPackageAndProjectReferenceConflict" BeforeTargets="ResolveLockFileReferences">
    <ItemGroup>
      <ResolvedCompileFileDefinitions Remove="@(ResolvedCompileFileDefinitions)" Condition="'%(ResolvedCompileFileDefinitions.Filename)' == 'Microsoft.TestPlatform.CoreUtilities' Or '%(ResolvedCompileFileDefinitions.Filename)' == 'Microsoft.TestPlatform.Common'" />
    </ItemGroup>
  </Target>
  <Import Project="$(TestPlatformRoot)scripts\build\TestPlatform.targets" />
</Project><|MERGE_RESOLUTION|>--- conflicted
+++ resolved
@@ -10,12 +10,6 @@
     <TargetFrameworks>net451;netcoreapp1.0</TargetFrameworks>
     <AssemblyName>Microsoft.TestPlatform.Common.UnitTests</AssemblyName>
   </PropertyGroup>
-<<<<<<< HEAD
-=======
-  <ItemGroup>
-    <ProjectReference Include="..\..\src\Microsoft.TestPlatform.Common\Microsoft.TestPlatform.Common.csproj" />
-  </ItemGroup>
->>>>>>> 901cdd62
   <ItemGroup Condition=" '$(TargetFramework)' == 'net451' ">
     <Reference Include="System.Runtime" />
     <Reference Include="System" />
