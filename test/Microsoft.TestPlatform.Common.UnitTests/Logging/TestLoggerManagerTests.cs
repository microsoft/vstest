// Copyright (c) Microsoft Corporation. All rights reserved.
// Licensed under the MIT license. See LICENSE file in the project root for full license information.

namespace TestPlatform.Common.UnitTests.Logging
{
    using System;
    using System.Collections.Generic;
    using System.Threading;

    using Microsoft.VisualStudio.TestPlatform.Common;
    using Microsoft.VisualStudio.TestPlatform.Common.Filtering;
    using Microsoft.VisualStudio.TestPlatform.Common.Logging;
    using Microsoft.VisualStudio.TestPlatform.ObjectModel;
    using Microsoft.VisualStudio.TestPlatform.ObjectModel.Client;
    using Microsoft.VisualStudio.TestPlatform.ObjectModel.Logging;
    using Microsoft.VisualStudio.TestTools.UnitTesting;

    using Moq;

    using TestPlatform.Common.UnitTests.ExtensionFramework;

    using ObjectModel = Microsoft.VisualStudio.TestPlatform.ObjectModel;

    /// <summary>
    /// Tests the behaviors of the TestLoggerManager class.
    /// </summary>
    [TestClass]
    public class TestLoggerManagerTests
    {
        private static int counter = 0;
        private static EventWaitHandle waitHandle = new AutoResetEvent(false);
        private string loggerUri = "testlogger://logger";

        [TestInitialize]
        public void Initialize()
        {
            TestPluginCacheTests.SetupMockExtensions();
        }

        [TestCleanup]
        public void Cleanup()
        {
            new DummyTestLoggerManager().Cleanup();
        }

        [TestMethod]
        public void TryGetUriFromFriendlyNameShouldReturnUriIfLoggerIsAdded()
        {
            TestLoggerManager.Instance.AddLogger(new Uri(loggerUri), new Dictionary<string, string>());
            string uri;
            TestLoggerManager.Instance.TryGetUriFromFriendlyName("TestLoggerExtension", out uri);
            Assert.AreEqual(uri, loggerUri);
        }

        [TestMethod]
        public void TryGetUriFromFriendlyNameShouldNotReturnUriIfLoggerIsNotAdded()
        {
            string uri;
            TestLoggerManager.Instance.TryGetUriFromFriendlyName("TestLoggerExtension1", out uri);
            Assert.IsNull(uri);
        }

        [TestMethod]
        public void GetResultsDirectoryShouldReturnNullIfRunSettingsIsNull()
        {
            string result = TestLoggerManager.Instance.GetResultsDirectory(null);
            Assert.AreEqual(null, result);
        }

        [TestMethod]
        public void GetResultsDirectoryShouldReadResultsDirectoryFromSettingsIfSpecified()
        {
            string runSettingsXml = @"<?xml version=""1.0"" encoding=""utf-8""?> 
    <RunSettings>     
      <RunConfiguration> 
        <MaxCpuCount>0</MaxCpuCount>       
        <ResultsDirectory>DummyTestResultsFolder</ResultsDirectory>             
        <TargetPlatform> x64 </TargetPlatform>     
        <TargetFrameworkVersion> Framework45 </TargetFrameworkVersion> 
      </RunConfiguration>     
    </RunSettings> ";

            RunSettings runsettings = new RunSettings();
            runsettings.LoadSettingsXml(runSettingsXml);

            string result = TestLoggerManager.Instance.GetResultsDirectory(runsettings);
            Assert.AreEqual(string.Compare("DummyTestResultsFolder", result), 0);
        }

        [TestMethod]
        public void GetResultsDirectoryShouldReturnDefaultPathIfResultsDirectoryIsNotProvidedInRunSettings()
        {
            string runSettingsXml = @"<?xml version=""1.0"" encoding=""utf-8""?> 
    <RunSettings>     
      <RunConfiguration> 
        <MaxCpuCount>0</MaxCpuCount>       
        <TargetPlatform> x64 </TargetPlatform>     
        <TargetFrameworkVersion> Framework45 </TargetFrameworkVersion> 
      </RunConfiguration>     
    </RunSettings> ";

            RunSettings runsettings = new RunSettings();
            runsettings.LoadSettingsXml(runSettingsXml);

            string result = TestLoggerManager.Instance.GetResultsDirectory(runsettings);

            Assert.AreEqual(string.Compare(Constants.DefaultResultsDirectory, result), 0);
        }

        [TestMethod]
        public void TestRunRequestRaiseShouldInvokeTestRunMessageHandlerOfLoggersIfRegistered()
        {
            counter = 0;
            waitHandle.Reset();
            TestLoggerManager.Instance.AddLogger(new Uri(loggerUri), new Dictionary<string, string>());
            TestLoggerManager.Instance.EnableLogging();

            // mock for ITestRunRequest
            var testRunRequest = new Mock<ITestRunRequest>();

            // Register TestRunRequest object
            TestLoggerManager.Instance.RegisterTestRunEvents(testRunRequest.Object);

            //Raise an event on mock object
            testRunRequest.Raise(
                m => m.TestRunMessage += null,
                new TestRunMessageEventArgs(TestMessageLevel.Informational, "TestRunMessage"));
            waitHandle.WaitOne();
            Assert.AreEqual(counter, 1);
        }

        [TestMethod]
        public void TestRunRequestRaiseShouldNotInvokeTestRunMessageHandlerOfLoggersIfUnRegistered()
        {
            counter = 0;
            waitHandle.Reset();
            // setup TestLogger
            TestLoggerManager.Instance.AddLogger(new Uri(loggerUri), new Dictionary<string, string>());
            TestLoggerManager.Instance.EnableLogging();

            // mock for ITestRunRequest
            var testRunRequest = new Mock<ITestRunRequest>();

            // Register TestRunRequest object
            TestLoggerManager.Instance.RegisterTestRunEvents(testRunRequest.Object);

            //Raise an event on mock object
            testRunRequest.Raise(
                m => m.TestRunMessage += null,
                new TestRunMessageEventArgs(TestMessageLevel.Informational, "TestRunMessage"));
            waitHandle.WaitOne();
            Assert.AreEqual(counter, 1);

            TestLoggerManager.Instance.UnregisterTestRunEvents(testRunRequest.Object);

            //Raise an event on mock object
            testRunRequest.Raise(
                m => m.TestRunMessage += null,
                new TestRunMessageEventArgs(TestMessageLevel.Informational, "TestRunMessage"));
            Assert.AreEqual(counter, 1);
        }

        [TestMethod]
        public void TestRunRequestRaiseShouldInvokeTestRunCompleteHandlerOfLoggersIfRegistered()
        {
            counter = 0;
            waitHandle.Reset();
            // setup TestLogger
            TestLoggerManager.Instance.AddLogger(new Uri(loggerUri), new Dictionary<string, string>());
            TestLoggerManager.Instance.EnableLogging();

            // mock for ITestRunRequest
            var testRunRequest = new Mock<ITestRunRequest>();

            // Register TestRunRequest object
            TestLoggerManager.Instance.RegisterTestRunEvents(testRunRequest.Object);

            //Raise an event on mock object
            testRunRequest.Raise(
                m => m.OnRunCompletion += null,
                new TestRunCompleteEventArgs(null, false, false, null, null, new TimeSpan(), null));
            waitHandle.WaitOne();
            Assert.AreEqual(counter, 1);
        }

        [TestMethod]
        public void TestRunRequestRaiseShouldNotInvokeTestRunCompleteHandlerOfLoggersIfUnRegistered()
        {
            counter = 0;
            waitHandle.Reset();
            // setup TestLogger
            TestLoggerManager.Instance.AddLogger(new Uri(loggerUri), new Dictionary<string, string>());
            TestLoggerManager.Instance.EnableLogging();

            // mock for ITestRunRequest
            var testRunRequest = new Mock<ITestRunRequest>();

            // Register TestRunRequest object
            TestLoggerManager.Instance.RegisterTestRunEvents(testRunRequest.Object);

            //Raise an event on mock object
            testRunRequest.Raise(
                m => m.OnRunCompletion += null,
                new TestRunCompleteEventArgs(null, false, false, null, null, new TimeSpan(), null));
            waitHandle.WaitOne();
            Assert.AreEqual(counter, 1);

            TestLoggerManager.Instance.UnregisterTestRunEvents(testRunRequest.Object);

            //Raise an event on mock object
            testRunRequest.Raise(
                m => m.OnRunCompletion += null,
                new TestRunCompleteEventArgs(null, false, false, null, null, new TimeSpan(), null));
            Assert.AreEqual(counter, 1);
        }

        [TestMethod]
        public void TestRunRequestRaiseShouldInvokeTestRunChangedHandlerOfLoggersIfRegistered()
        {
            counter = 0;
            waitHandle.Reset();
            // setup TestLogger
            TestLoggerManager.Instance.AddLogger(new Uri(loggerUri), new Dictionary<string, string>());
            TestLoggerManager.Instance.EnableLogging();

            // mock for ITestRunRequest
            var testRunRequest = new Mock<ITestRunRequest>();

            // Register TestRunRequest object
            TestLoggerManager.Instance.RegisterTestRunEvents(testRunRequest.Object);

            //Raise an event on mock object
            testRunRequest.Raise(
                m => m.OnRunStatsChange += null,
                new TestRunChangedEventArgs(
                    null,
                    new List<ObjectModel.TestResult>()
                        {
                            new ObjectModel.TestResult(
                                new TestCase(
                                "This is a string.",
                                new Uri("some://uri"),
                                "This is a string."))
                        },
                    null));
            waitHandle.WaitOne();
            Assert.AreEqual(counter, 1);
        }

        [TestMethod]
        public void TestRunRequestRaiseShouldNotInvokeTestRunChangedHandlerOfLoggersIfUnRegistered()
        {
            counter = 0;
            waitHandle.Reset();
            // setup TestLogger
            TestLoggerManager.Instance.AddLogger(new Uri(loggerUri), new Dictionary<string, string>());
            TestLoggerManager.Instance.EnableLogging();

            // mock for ITestRunRequest
            var testRunRequest = new Mock<ITestRunRequest>();

            // Register TestRunRequest object
            TestLoggerManager.Instance.RegisterTestRunEvents(testRunRequest.Object);

            //Raise an event on mock object
            testRunRequest.Raise(
                m => m.OnRunStatsChange += (e, a) => { waitHandle.Set(); },
                new TestRunChangedEventArgs(
                    null,
                    new List<ObjectModel.TestResult>()
                        {
                            new ObjectModel.TestResult(
                                new TestCase(
                                "This is a string.",
                                new Uri("some://uri"),
                                "This is a string."))
                        },
                    null));
            waitHandle.WaitOne();
            Assert.AreEqual(counter, 1);

            TestLoggerManager.Instance.UnregisterTestRunEvents(testRunRequest.Object);

            //Raise an event on mock object
            testRunRequest.Raise(
                m => m.OnRunStatsChange += null,
                new TestRunChangedEventArgs(
                    null,
                    new List<ObjectModel.TestResult>()
                        {
                            new ObjectModel.TestResult(
                                new TestCase(
                                "This is a string.",
                                new Uri("some://uri"),
                                "This is a string."))
                        },
                    null));
            Assert.AreEqual(counter, 1);
        }

        [TestMethod]
        public void AddLoggerShouldNotThrowExceptionIfUriIsNull()
        {
            Assert.ThrowsException<ArgumentNullException>(
                () =>
                    {
                        TestLoggerManager.Instance.AddLogger(null, null);
                    });
        }

        [TestMethod]
        public void AddLoggerShouldNotThrowExceptionIfUriIsNonExistent()
        {
            Assert.ThrowsException<InvalidOperationException>(
                () =>
                    {
                        TestLoggerManager.Instance.AddLogger(new Uri("logger://NotALogger"), null);
                    });
        }

        [TestMethod]
        public void AddLoggerShouldAddDefaultLoggerParameterForTestLoggerWithParameters()
        {
            ValidLoggerWithParameters.Reset();
            TestLoggerManager.Instance.AddLogger(new Uri("test-logger-with-parameter://logger"), new Dictionary<string, string>());
            Assert.IsNotNull(ValidLoggerWithParameters.parameters, "parameters not getting passed");
            Assert.IsTrue(
                ValidLoggerWithParameters.parameters.ContainsKey(DefaultLoggerParameterNames.TestRunDirectory),
                $"{DefaultLoggerParameterNames.TestRunDirectory} not added to parameters");
            Assert.IsFalse(
                string.IsNullOrWhiteSpace(
                    ValidLoggerWithParameters.parameters[DefaultLoggerParameterNames.TestRunDirectory]),
                $"parameter {DefaultLoggerParameterNames.TestRunDirectory} should not be null, empty or whitespace");
        }

        [TestMethod]
        public void DisposeShouldNotThrowExceptionIfCalledMultipleTimes()
        {
            // Dispose the logger manager multiple times and verify that no exception is thrown.
            var manager = TestLoggerManager.Instance;
            manager.Dispose();
            manager.Dispose();
        }

        [TestMethod]
        public void AddLoggerShouldThrowObjectDisposedExceptionAfterDisposedIsCalled()
        {
            TestLoggerManager.Instance.Dispose();

            Assert.ThrowsException<ObjectDisposedException>(
                () =>
                    {
                        TestLoggerManager.Instance.AddLogger(new Uri("some://uri"), null);
                    });
        }


        [TestMethod]
        public void EnableLoggingShouldThrowObjectDisposedExceptionAfterDisposedIsCalled()
        {
            TestLoggerManager.Instance.Dispose();
            Assert.ThrowsException<ObjectDisposedException>(
                () =>
                    {
                        TestLoggerManager.Instance.EnableLogging();
                    });
        }

        [TestMethod]
        public void RegisterTestRunEventsThrowsExceptionWithNullasArgument()
        {
            Assert.ThrowsException<ArgumentNullException>(
                () =>
                    {
                        TestLoggerManager.Instance.RegisterTestRunEvents(null);
                    });
        }

        /// <summary>
<<<<<<< HEAD
        /// DiscoveryStart event handler of loggers should be called only if discovery events are registered.
        /// </summary>
        [TestMethod]
        public void DiscoveryRequestRaiseShouldInvokeDiscoveryStartHandlerOfLoggersOnlyIfRegistered()
=======
        /// DiscoveredTests event handler of loggers should be called only if discovery events are registered.
        /// </summary>
        [TestMethod]
        public void DiscoveryRequestRaiseShouldInvokeDiscoveredTestsHandlerOfLoggersOnlyIfRegistered()
>>>>>>> e48d96d9
        {
            counter = 0;
            waitHandle.Reset();

<<<<<<< HEAD
            DiscoveryCriteria discoveryCriteria = new DiscoveryCriteria() { TestCaseFilter = "Name=Test1" };
            TestCaseFilterExpression testCaseFilter = new TestCaseFilterExpression(new FilterExpressionWrapper("Name=Test2"));
            DiscoveryStartEventArgs discoveryStartEventArgs = new DiscoveryStartEventArgs(discoveryCriteria, testCaseFilter);
=======
            List<TestCase> testCases = new List<TestCase> { new TestCase("This is a string.", new Uri("some://uri"), "DummySourceFileName") };
            DiscoveredTestsEventArgs discoveredTestsEventArgs = new DiscoveredTestsEventArgs(testCases);
>>>>>>> e48d96d9

            // mock for IDiscoveryRequest
            var discoveryRequest = new Mock<IDiscoveryRequest>();

            // setup TestLogger
            TestLoggerManager.Instance.AddLogger(new Uri(loggerUri), new Dictionary<string, string>());
            TestLoggerManager.Instance.EnableLogging();

            // Register DiscoveryRequest object
            TestLoggerManager.Instance.RegisterDiscoveryEvents(discoveryRequest.Object);

            //Raise an event on mock object
            discoveryRequest.Raise(
<<<<<<< HEAD
                m => m.OnDiscoveryStart += null,
                discoveryStartEventArgs);
=======
                m => m.OnDiscoveredTests += null,
                discoveredTestsEventArgs);
>>>>>>> e48d96d9

            // Assertions when discovery events registered
            waitHandle.WaitOne();
            Assert.AreEqual(counter, 1);

            // Unregister DiscoveryRequest object
            TestLoggerManager.Instance.UnregisterDiscoveryEvents(discoveryRequest.Object);

            //Raise an event on mock object
            discoveryRequest.Raise(
<<<<<<< HEAD
                m => m.OnDiscoveryStart += null,
                discoveryStartEventArgs);
=======
                m => m.OnDiscoveredTests += null,
                discoveredTestsEventArgs);
>>>>>>> e48d96d9

            // Assertions when discovery events unregistered
            Assert.AreEqual(counter, 1);
        }

        /// <summary>
<<<<<<< HEAD
        /// TestRunStart event handler of loggers should be called only if test run events are registered.
        /// </summary>
        [TestMethod]
        public void TestRunRequestRaiseShouldInvokeTestRunStartHandlerOfLoggersOnlyIfRegistered()
=======
        /// DiscoveryComplete event handler of loggers should be called only if discovery events are registered.
        /// </summary>
        [TestMethod]
        public void DiscoveryRequestRaiseShouldInvokeDiscoveryCompleteHandlerOfLoggersOnlyIfRegistered()
>>>>>>> e48d96d9
        {
            counter = 0;
            waitHandle.Reset();

<<<<<<< HEAD
            TestRunCriteria testRunCriteria = new TestRunCriteria(new List<string> { @"x:dummy\foo.dll" }, 10) { TestCaseFilter = "Name=Test1" };
            TestRunStartEventArgs testRunStartEventArgs = new TestRunStartEventArgs(testRunCriteria);

            // mock for ITestRunRequest
            var testRunRequest = new Mock<ITestRunRequest>();
=======
            DiscoveryCompleteEventArgs discoveryCompleteEventArgs = new DiscoveryCompleteEventArgs(2, false, null);

            // mock for IDiscoveryRequest
            var discoveryRequest = new Mock<IDiscoveryRequest>();
>>>>>>> e48d96d9

            // setup TestLogger
            TestLoggerManager.Instance.AddLogger(new Uri(loggerUri), new Dictionary<string, string>());
            TestLoggerManager.Instance.EnableLogging();

<<<<<<< HEAD
            // Register TestRunRequest object
            TestLoggerManager.Instance.RegisterTestRunEvents(testRunRequest.Object);

            //Raise an event on mock object
            testRunRequest.Raise(
                m => m.OnRunStart += null,
                testRunStartEventArgs);

            // Assertions when test run events registered
            waitHandle.WaitOne();
            Assert.AreEqual(counter, 1);

            // Unregister TestRunRequest object
            TestLoggerManager.Instance.UnregisterTestRunEvents(testRunRequest.Object);

            //Raise an event on mock object
            testRunRequest.Raise(
                m => m.OnRunStart += null,
                testRunStartEventArgs);

            // Assertions when test run events unregistered
=======
            // Register DiscoveryRequest object
            TestLoggerManager.Instance.RegisterDiscoveryEvents(discoveryRequest.Object);

            //Raise an event on mock object
            discoveryRequest.Raise(
                m => m.OnDiscoveryComplete += null,
                discoveryCompleteEventArgs);

            // Assertions when discovery events registered
            waitHandle.WaitOne();
            Assert.AreEqual(counter, 1);

            // Unregister DiscoveryRequest object
            TestLoggerManager.Instance.UnregisterDiscoveryEvents(discoveryRequest.Object);

            //Raise an event on mock object
            discoveryRequest.Raise(
                m => m.OnDiscoveryComplete += null,
                discoveryCompleteEventArgs);

            // Assertions when discovery events unregistered
            Assert.AreEqual(counter, 1);
        }

        /// <summary>
        /// DiscoveryMessage event handler of loggers should be called only if discovery events are registered.
        /// </summary>
        [TestMethod]
        public void DiscoveryRequestRaiseShouldInvokeDiscoveryMessageHandlerOfLoggersOnlyIfRegistered()
        {
            counter = 0;
            waitHandle.Reset();

            string message = "This is the test message";
            TestRunMessageEventArgs testRunMessageEventArgs = new TestRunMessageEventArgs(TestMessageLevel.Informational, message);

            // mock for IDiscoveryRequest
            var discoveryRequest = new Mock<IDiscoveryRequest>();

            // setup TestLogger
            TestLoggerManager.Instance.AddLogger(new Uri(loggerUri), new Dictionary<string, string>());
            TestLoggerManager.Instance.EnableLogging();

            // Register DiscoveryRequest object
            TestLoggerManager.Instance.RegisterDiscoveryEvents(discoveryRequest.Object);

            //Raise an event on mock object
            discoveryRequest.Raise(
                m => m.OnDiscoveryMessage += null,
                testRunMessageEventArgs);

            // Assertions when discovery events registered
            waitHandle.WaitOne();
            Assert.AreEqual(counter, 1);

            // Unregister DiscoveryRequest object
            TestLoggerManager.Instance.UnregisterDiscoveryEvents(discoveryRequest.Object);

            //Raise an event on mock object
            discoveryRequest.Raise(
                m => m.OnDiscoveryMessage += null,
                testRunMessageEventArgs);

            // Assertions when discovery events unregistered
>>>>>>> e48d96d9
            Assert.AreEqual(counter, 1);
        }

        [ExtensionUri("testlogger://logger")]
        [FriendlyName("TestLoggerExtension")]
        private class ValidLogger3 : ITestLogger
        {
            public void Initialize(TestLoggerEvents events, string testRunDirectory)
            {
                events.TestRunMessage += TestMessageHandler;
                events.TestRunComplete += Events_TestRunComplete;
                events.TestResult += Events_TestResult;
<<<<<<< HEAD
                events.TestRunStart += TestRunStartHandler;
                events.DiscoveryStart += DiscoveryStartHandler;
=======
                events.DiscoveryMessage += DiscoveryMessageHandler;
                events.DiscoveredTests += DiscoveredTestsHandler;
                events.DiscoveryComplete += DiscoveryCompleteHandler;
>>>>>>> e48d96d9
            }

            private void Events_TestResult(object sender, TestResultEventArgs e)
            {
                TestLoggerManagerTests.counter++;
                TestLoggerManagerTests.waitHandle.Set();
            }

            private void Events_TestRunComplete(object sender, TestRunCompleteEventArgs e)
            {
                TestLoggerManagerTests.counter++;
                TestLoggerManagerTests.waitHandle.Set();

            }

            private void TestMessageHandler(object sender, TestRunMessageEventArgs e)
            {
                if (e.Message.Equals("TestRunMessage"))
                {
                    TestLoggerManagerTests.counter++;
                    TestLoggerManagerTests.waitHandle.Set();

                }
            }

<<<<<<< HEAD
            private void TestRunStartHandler(object sender, TestRunStartEventArgs e)
=======
            private void DiscoveryMessageHandler(object sender, TestRunMessageEventArgs e)
>>>>>>> e48d96d9
            {
                TestLoggerManagerTests.counter++;
                TestLoggerManagerTests.waitHandle.Set();
            }

<<<<<<< HEAD
            private void DiscoveryStartHandler(object sender, DiscoveryStartEventArgs e)
=======
            private void DiscoveredTestsHandler(object sender, DiscoveredTestsEventArgs e)
            {
                TestLoggerManagerTests.counter++;
                TestLoggerManagerTests.waitHandle.Set();
            }

            private void DiscoveryCompleteHandler(object sender, DiscoveryCompleteEventArgs e)
>>>>>>> e48d96d9
            {
                TestLoggerManagerTests.counter++;
                TestLoggerManagerTests.waitHandle.Set();
            }

        }

        [ExtensionUri("test-logger-with-parameter://logger")]
        [FriendlyName("TestLoggerWithParameterExtension")]
        private class ValidLoggerWithParameters : ITestLoggerWithParameters
        {
            public static Dictionary<string, string> parameters;
            public void Initialize(TestLoggerEvents events, string testRunDirectory)
            {

            }

            public void Initialize(TestLoggerEvents events, Dictionary<string, string> parameters)
            {
                ValidLoggerWithParameters.parameters = parameters;
            }

            public static void Reset()
            {
                ValidLoggerWithParameters.parameters = null;
            }
        }

        internal class DummyTestLoggerManager : TestLoggerManager
        {
            public DummyTestLoggerManager() : base(TestSessionMessageLogger.Instance, new InternalTestLoggerEvents(TestSessionMessageLogger.Instance)) 
            {

            }

            public void Cleanup()
            {
                Instance = null;
            }
        }
    }
}
<|MERGE_RESOLUTION|>--- conflicted
+++ resolved
@@ -377,30 +377,60 @@
         }
 
         /// <summary>
-<<<<<<< HEAD
         /// DiscoveryStart event handler of loggers should be called only if discovery events are registered.
         /// </summary>
         [TestMethod]
         public void DiscoveryRequestRaiseShouldInvokeDiscoveryStartHandlerOfLoggersOnlyIfRegistered()
-=======
-        /// DiscoveredTests event handler of loggers should be called only if discovery events are registered.
-        /// </summary>
-        [TestMethod]
-        public void DiscoveryRequestRaiseShouldInvokeDiscoveredTestsHandlerOfLoggersOnlyIfRegistered()
->>>>>>> e48d96d9
-        {
-            counter = 0;
-            waitHandle.Reset();
-
-<<<<<<< HEAD
+        {
+            counter = 0;
+            waitHandle.Reset();
+          
             DiscoveryCriteria discoveryCriteria = new DiscoveryCriteria() { TestCaseFilter = "Name=Test1" };
             TestCaseFilterExpression testCaseFilter = new TestCaseFilterExpression(new FilterExpressionWrapper("Name=Test2"));
             DiscoveryStartEventArgs discoveryStartEventArgs = new DiscoveryStartEventArgs(discoveryCriteria, testCaseFilter);
-=======
+          
+            // mock for IDiscoveryRequest
+            var discoveryRequest = new Mock<IDiscoveryRequest>();
+
+            // setup TestLogger
+            TestLoggerManager.Instance.AddLogger(new Uri(loggerUri), new Dictionary<string, string>());
+            TestLoggerManager.Instance.EnableLogging();
+
+            // Register DiscoveryRequest object
+            TestLoggerManager.Instance.RegisterDiscoveryEvents(discoveryRequest.Object);
+
+            //Raise an event on mock object
+            discoveryRequest.Raise(
+                m => m.OnDiscoveryStart += null,
+                discoveryStartEventArgs);
+          
+            // Assertions when discovery events registered
+            waitHandle.WaitOne();
+            Assert.AreEqual(counter, 1);
+
+            // Unregister DiscoveryRequest object
+            TestLoggerManager.Instance.UnregisterDiscoveryEvents(discoveryRequest.Object);
+
+            //Raise an event on mock object
+            discoveryRequest.Raise(
+                m => m.OnDiscoveryStart += null,
+                discoveryStartEventArgs);
+            // Assertions when discovery events unregistered
+            Assert.AreEqual(counter, 1);
+        }
+
+        /// <summary>
+        /// DiscoveredTests event handler of loggers should be called only if discovery events are registered.
+        /// </summary>
+        [TestMethod]
+        public void DiscoveryRequestRaiseShouldInvokeDiscoveredTestsHandlerOfLoggersOnlyIfRegistered()
+        {
+            counter = 0;
+            waitHandle.Reset();
+  
             List<TestCase> testCases = new List<TestCase> { new TestCase("This is a string.", new Uri("some://uri"), "DummySourceFileName") };
             DiscoveredTestsEventArgs discoveredTestsEventArgs = new DiscoveredTestsEventArgs(testCases);
->>>>>>> e48d96d9
-
+          
             // mock for IDiscoveryRequest
             var discoveryRequest = new Mock<IDiscoveryRequest>();
 
@@ -413,14 +443,9 @@
 
             //Raise an event on mock object
             discoveryRequest.Raise(
-<<<<<<< HEAD
-                m => m.OnDiscoveryStart += null,
-                discoveryStartEventArgs);
-=======
                 m => m.OnDiscoveredTests += null,
                 discoveredTestsEventArgs);
->>>>>>> e48d96d9
-
+          
             // Assertions when discovery events registered
             waitHandle.WaitOne();
             Assert.AreEqual(counter, 1);
@@ -430,74 +455,74 @@
 
             //Raise an event on mock object
             discoveryRequest.Raise(
-<<<<<<< HEAD
-                m => m.OnDiscoveryStart += null,
-                discoveryStartEventArgs);
-=======
                 m => m.OnDiscoveredTests += null,
                 discoveredTestsEventArgs);
->>>>>>> e48d96d9
-
+          
             // Assertions when discovery events unregistered
             Assert.AreEqual(counter, 1);
         }
 
         /// <summary>
-<<<<<<< HEAD
         /// TestRunStart event handler of loggers should be called only if test run events are registered.
         /// </summary>
         [TestMethod]
         public void TestRunRequestRaiseShouldInvokeTestRunStartHandlerOfLoggersOnlyIfRegistered()
-=======
+        {
+            counter = 0;
+            waitHandle.Reset();
+  
+            TestRunCriteria testRunCriteria = new TestRunCriteria(new List<string> { @"x:dummy\foo.dll" }, 10) { TestCaseFilter = "Name=Test1" };
+            TestRunStartEventArgs testRunStartEventArgs = new TestRunStartEventArgs(testRunCriteria);
+
+            // mock for ITestRunRequest
+            var testRunRequest = new Mock<ITestRunRequest>();
+  
+            // setup TestLogger
+            TestLoggerManager.Instance.AddLogger(new Uri(loggerUri), new Dictionary<string, string>());
+            TestLoggerManager.Instance.EnableLogging();
+
+            // Register TestRunRequest object
+            TestLoggerManager.Instance.RegisterTestRunEvents(testRunRequest.Object);
+
+            //Raise an event on mock object
+            testRunRequest.Raise(
+                m => m.OnRunStart += null,
+                testRunStartEventArgs);
+
+            // Assertions when test run events registered
+            waitHandle.WaitOne();
+            Assert.AreEqual(counter, 1);
+
+            // Unregister TestRunRequest object
+            TestLoggerManager.Instance.UnregisterTestRunEvents(testRunRequest.Object);
+
+            //Raise an event on mock object
+            testRunRequest.Raise(
+                m => m.OnRunStart += null,
+                testRunStartEventArgs);
+
+            // Assertions when test run events unregistered
+            Assert.AreEqual(counter, 1);
+        }
+
+        /// <summary>
         /// DiscoveryComplete event handler of loggers should be called only if discovery events are registered.
         /// </summary>
         [TestMethod]
         public void DiscoveryRequestRaiseShouldInvokeDiscoveryCompleteHandlerOfLoggersOnlyIfRegistered()
->>>>>>> e48d96d9
-        {
-            counter = 0;
-            waitHandle.Reset();
-
-<<<<<<< HEAD
-            TestRunCriteria testRunCriteria = new TestRunCriteria(new List<string> { @"x:dummy\foo.dll" }, 10) { TestCaseFilter = "Name=Test1" };
-            TestRunStartEventArgs testRunStartEventArgs = new TestRunStartEventArgs(testRunCriteria);
-
-            // mock for ITestRunRequest
-            var testRunRequest = new Mock<ITestRunRequest>();
-=======
+        {
+            counter = 0;
+            waitHandle.Reset();
+  
             DiscoveryCompleteEventArgs discoveryCompleteEventArgs = new DiscoveryCompleteEventArgs(2, false, null);
 
             // mock for IDiscoveryRequest
             var discoveryRequest = new Mock<IDiscoveryRequest>();
->>>>>>> e48d96d9
-
-            // setup TestLogger
-            TestLoggerManager.Instance.AddLogger(new Uri(loggerUri), new Dictionary<string, string>());
-            TestLoggerManager.Instance.EnableLogging();
-
-<<<<<<< HEAD
-            // Register TestRunRequest object
-            TestLoggerManager.Instance.RegisterTestRunEvents(testRunRequest.Object);
-
-            //Raise an event on mock object
-            testRunRequest.Raise(
-                m => m.OnRunStart += null,
-                testRunStartEventArgs);
-
-            // Assertions when test run events registered
-            waitHandle.WaitOne();
-            Assert.AreEqual(counter, 1);
-
-            // Unregister TestRunRequest object
-            TestLoggerManager.Instance.UnregisterTestRunEvents(testRunRequest.Object);
-
-            //Raise an event on mock object
-            testRunRequest.Raise(
-                m => m.OnRunStart += null,
-                testRunStartEventArgs);
-
-            // Assertions when test run events unregistered
-=======
+  
+            // setup TestLogger
+            TestLoggerManager.Instance.AddLogger(new Uri(loggerUri), new Dictionary<string, string>());
+            TestLoggerManager.Instance.EnableLogging();
+  
             // Register DiscoveryRequest object
             TestLoggerManager.Instance.RegisterDiscoveryEvents(discoveryRequest.Object);
 
@@ -562,7 +587,6 @@
                 testRunMessageEventArgs);
 
             // Assertions when discovery events unregistered
->>>>>>> e48d96d9
             Assert.AreEqual(counter, 1);
         }
 
@@ -575,14 +599,12 @@
                 events.TestRunMessage += TestMessageHandler;
                 events.TestRunComplete += Events_TestRunComplete;
                 events.TestResult += Events_TestResult;
-<<<<<<< HEAD
                 events.TestRunStart += TestRunStartHandler;
+              
                 events.DiscoveryStart += DiscoveryStartHandler;
-=======
                 events.DiscoveryMessage += DiscoveryMessageHandler;
                 events.DiscoveredTests += DiscoveredTestsHandler;
                 events.DiscoveryComplete += DiscoveryCompleteHandler;
->>>>>>> e48d96d9
             }
 
             private void Events_TestResult(object sender, TestResultEventArgs e)
@@ -608,27 +630,31 @@
                 }
             }
 
-<<<<<<< HEAD
             private void TestRunStartHandler(object sender, TestRunStartEventArgs e)
-=======
-            private void DiscoveryMessageHandler(object sender, TestRunMessageEventArgs e)
->>>>>>> e48d96d9
             {
                 TestLoggerManagerTests.counter++;
                 TestLoggerManagerTests.waitHandle.Set();
             }
 
-<<<<<<< HEAD
-            private void DiscoveryStartHandler(object sender, DiscoveryStartEventArgs e)
-=======
-            private void DiscoveredTestsHandler(object sender, DiscoveredTestsEventArgs e)
+            private void DiscoveryMessageHandler(object sender, TestRunMessageEventArgs e)
             {
                 TestLoggerManagerTests.counter++;
                 TestLoggerManagerTests.waitHandle.Set();
             }
 
+            private void DiscoveryStartHandler(object sender, DiscoveryStartEventArgs e)
+            {
+                TestLoggerManagerTests.counter++;
+                TestLoggerManagerTests.waitHandle.Set();
+            }
+
+            private void DiscoveredTestsHandler(object sender, DiscoveredTestsEventArgs e)
+            {
+                TestLoggerManagerTests.counter++;
+                TestLoggerManagerTests.waitHandle.Set();
+            }
+
             private void DiscoveryCompleteHandler(object sender, DiscoveryCompleteEventArgs e)
->>>>>>> e48d96d9
             {
                 TestLoggerManagerTests.counter++;
                 TestLoggerManagerTests.waitHandle.Set();
