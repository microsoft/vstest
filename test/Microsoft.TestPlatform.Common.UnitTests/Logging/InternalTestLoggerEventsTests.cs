--- conflicted
+++ resolved
@@ -7,10 +7,7 @@
     using System.Collections.Generic;
     using System.Threading;
 
-<<<<<<< HEAD
     using Microsoft.VisualStudio.TestPlatform.Common.Filtering;
-=======
->>>>>>> e48d96d9
     using Microsoft.VisualStudio.TestPlatform.Common.Logging;
     using Microsoft.VisualStudio.TestPlatform.ObjectModel;
     using Microsoft.VisualStudio.TestPlatform.ObjectModel.Client;
@@ -260,7 +257,6 @@
         }
 
         /// <summary>
-<<<<<<< HEAD
         /// Exception should be thrown if event args passed is null.
         /// </summary>
         [TestMethod]
@@ -269,7 +265,10 @@
             Assert.ThrowsException<ArgumentNullException>(() =>
             {
                 loggerEvents.RaiseDiscoveryStart(null);
-=======
+            });
+        }
+
+        /// <summary> 
         /// Exception should be thrown if discovered tests event args is null.
         /// </summary>
         [TestMethod]
@@ -338,7 +337,6 @@
             Assert.ThrowsException<ArgumentNullException>(() =>
             {
                 loggerEvents.RaiseDiscoveryComplete(null);
->>>>>>> e48d96d9
             });
         }
 
@@ -346,7 +344,6 @@
         /// Exception should be thrown if logger events are already disposed.
         /// </summary>
         [TestMethod]
-<<<<<<< HEAD
         public void RaiseDiscoveryStartShouldThrowExceptionIfAlreadyDisposed()
         {
             var loggerEvents = GetDisposedLoggerEvents();
@@ -357,7 +354,13 @@
             Assert.ThrowsException<ObjectDisposedException>(() =>
             {
                 loggerEvents.RaiseDiscoveryStart(discoveryStartEventArgs);
-=======
+            });
+        }
+
+        /// <summary>
+        /// Exception should be thrown if logger events are already disposed.
+        /// </summary>
+        [TestMethod]
         public void RaiseDiscoveryCompleteShouldThrowExceptionIfAlreadyDisposed()
         {
             var loggerEvents = GetDisposedLoggerEvents();
@@ -366,7 +369,6 @@
             Assert.ThrowsException<ObjectDisposedException>(() =>
             {
                 loggerEvents.RaiseDiscoveryComplete(discoveryCompleteEventArgs);
->>>>>>> e48d96d9
             });
         }
 
@@ -374,7 +376,6 @@
         /// Check for invocation to registered event handlers.
         /// </summary>
         [TestMethod]
-<<<<<<< HEAD
         public void RaiseDiscoveryStartShouldInvokeRegisteredEventHandler()
         {
             bool discoveryStartReceived = false;
@@ -389,26 +390,11 @@
             loggerEvents.DiscoveryStart += (sender, e) =>
             {
                 discoveryStartReceived = true;
-=======
-        public void RaiseDiscoveryCompleteShouldInvokeRegisteredEventHandler()
-        {
-            bool discoveryCompleteReceived = false;
-            DiscoveryCompleteEventArgs receivedEventArgs = null;
-            EventWaitHandle waitHandle = new AutoResetEvent(false);
-
-            DiscoveryCompleteEventArgs discoveryCompleteEventArgs = new DiscoveryCompleteEventArgs(2, false, null);
-
-            // Register for the discovery complete event.
-            loggerEvents.DiscoveryComplete += (sender, e) =>
-            {
-                discoveryCompleteReceived = true;
->>>>>>> e48d96d9
                 receivedEventArgs = e;
                 waitHandle.Set();
             };
 
             loggerEvents.EnableEvents();
-<<<<<<< HEAD
             // Send the discovery start event.
             loggerEvents.RaiseDiscoveryStart(discoveryStartEventArgs);
 
@@ -419,7 +405,29 @@
             Assert.AreEqual(receivedEventArgs, discoveryStartEventArgs);
             Assert.AreEqual("Name=Test2", receivedEventArgs.FilterExpression.TestCaseFilterValue);
             Assert.AreEqual("Name=Test1", receivedEventArgs.DiscoveryCriteria.TestCaseFilter);
-=======
+        }
+
+        /// <summary>
+        /// Check for invocation to registered event handlers.
+        /// </summary>
+        [TestMethod]
+        public void RaiseDiscoveryCompleteShouldInvokeRegisteredEventHandler()
+        {
+            bool discoveryCompleteReceived = false;
+            DiscoveryCompleteEventArgs receivedEventArgs = null;
+            EventWaitHandle waitHandle = new AutoResetEvent(false);
+
+            DiscoveryCompleteEventArgs discoveryCompleteEventArgs = new DiscoveryCompleteEventArgs(2, false, null);
+
+            // Register for the discovery complete event.
+            loggerEvents.DiscoveryComplete += (sender, e) =>
+            {
+                discoveryCompleteReceived = true;
+                receivedEventArgs = e;
+                waitHandle.Set();
+            };
+
+            loggerEvents.EnableEvents();
             // Send the discovery complete event.
             loggerEvents.RaiseDiscoveryComplete(discoveryCompleteEventArgs);
 
@@ -428,26 +436,29 @@
             Assert.IsTrue(discoveryCompleteReceived);
             Assert.IsNotNull(receivedEventArgs);
             Assert.AreEqual(receivedEventArgs, discoveryCompleteEventArgs);
->>>>>>> e48d96d9
         }
 
         /// <summary>
         /// Exception should be thrown if event args passed is null.
         /// </summary>
         [TestMethod]
-<<<<<<< HEAD
         public void RaiseTestRunStartShouldThrowExceptionIfNullTestRunStartEventArgsIsPassed()
         {
             Assert.ThrowsException<ArgumentNullException>(() =>
             {
                 loggerEvents.RaiseTestRunStart(null);
-=======
+            });
+        }
+
+        /// <summary>
+        /// Exception should be thrown if event args passed is null.
+        /// </summary>
+        [TestMethod]
         public void RaiseDiscoveryMessageShouldThrowExceptionIfNullTestRunMessageEventArgsIsPassed()
         {
             Assert.ThrowsException<ArgumentNullException>(() =>
             {
                 loggerEvents.RaiseDiscoveryMessage(null);
->>>>>>> e48d96d9
             });
         }
 
@@ -455,7 +466,6 @@
         /// Exception should be thrown if logger events are already disposed.
         /// </summary>
         [TestMethod]
-<<<<<<< HEAD
         public void RaiseTestRunStartShouldThrowExceptionIfAlreadyDisposed()
         {
             var loggerEvents = GetDisposedLoggerEvents();
@@ -465,7 +475,13 @@
             Assert.ThrowsException<ObjectDisposedException>(() =>
             {
                 loggerEvents.RaiseTestRunStart(testRunStartEventArgs);
-=======
+            });
+        }
+
+        /// <summary>
+        /// Exception should be thrown if logger events are already disposed.
+        /// </summary>
+        [TestMethod]
         public void RaiseDiscoveryMessageShouldThrowExceptionIfAlreadyDisposed()
         {
             var loggerEvents = GetDisposedLoggerEvents();
@@ -475,7 +491,6 @@
             Assert.ThrowsException<ObjectDisposedException>(() =>
             {
                 loggerEvents.RaiseDiscoveryMessage(testRunMessageEventArgs);
->>>>>>> e48d96d9
             });
         }
 
@@ -483,7 +498,6 @@
         /// Check for invocation to registered event handlers.
         /// </summary>
         [TestMethod]
-<<<<<<< HEAD
         public void RaiseTestRunStartShouldInvokeRegisteredEventHandler()
         {
             bool testRunStartReceived = false;
@@ -497,27 +511,11 @@
             loggerEvents.TestRunStart += (sender, e) =>
             {
                 testRunStartReceived = true;
-=======
-        public void RaiseDiscoveryMessageShouldInvokeRegisteredEventHandler()
-        {
-            bool discoveryMessageReceived = false;
-            TestRunMessageEventArgs receivedEventArgs = null;
-            EventWaitHandle waitHandle = new AutoResetEvent(false);
-
-            string message = "This is the test message";
-            TestRunMessageEventArgs testRunMessageEventArgs = new TestRunMessageEventArgs(TestMessageLevel.Informational, message);
-
-            // Register for the discovery message event.
-            loggerEvents.DiscoveryMessage += (sender, e) =>
-            {
-                discoveryMessageReceived = true;
->>>>>>> e48d96d9
                 receivedEventArgs = e;
                 waitHandle.Set();
             };
 
             loggerEvents.EnableEvents();
-<<<<<<< HEAD
             // Send the test run start event.
             loggerEvents.RaiseTestRunStart(testRunStartEventArgs);
 
@@ -527,7 +525,30 @@
             Assert.IsNotNull(receivedEventArgs);
             Assert.AreEqual(receivedEventArgs, testRunStartEventArgs);
             Assert.AreEqual("Name=Test1", receivedEventArgs.TestRunCriteria.TestCaseFilter);
-=======
+        }
+
+        /// <summary>
+        /// Check for invocation to registered event handlers.
+        /// </summary>
+        [TestMethod]
+        public void RaiseDiscoveryMessageShouldInvokeRegisteredEventHandler()
+        {
+            bool discoveryMessageReceived = false;
+            TestRunMessageEventArgs receivedEventArgs = null;
+            EventWaitHandle waitHandle = new AutoResetEvent(false);
+
+            string message = "This is the test message";
+            TestRunMessageEventArgs testRunMessageEventArgs = new TestRunMessageEventArgs(TestMessageLevel.Informational, message);
+
+            // Register for the discovery message event.
+            loggerEvents.DiscoveryMessage += (sender, e) =>
+            {
+                discoveryMessageReceived = true;
+                receivedEventArgs = e;
+                waitHandle.Set();
+            };
+
+            loggerEvents.EnableEvents();
             // Send the discovery message event.
             loggerEvents.RaiseDiscoveryMessage(testRunMessageEventArgs);
 
@@ -538,7 +559,6 @@
             Assert.AreEqual(receivedEventArgs, testRunMessageEventArgs);
             Assert.AreEqual(message, receivedEventArgs.Message);
             Assert.AreEqual(TestMessageLevel.Informational, receivedEventArgs.Level);
->>>>>>> e48d96d9
         }
 
         /// <summary>
