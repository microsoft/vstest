﻿// Copyright (c) Microsoft Corporation. All rights reserved.
// Licensed under the MIT license. See LICENSE file in the project root for full license information.

namespace OutOfProcDataCollector
{
    using Microsoft.TestPlatform.TestUtilities;
    using System;
    using System.Collections.Generic;
    using System.IO;

    using Microsoft.VisualStudio.TestPlatform.ObjectModel.DataCollection;

    [DataCollectorFriendlyName("SampleDataCollector")]
    [DataCollectorTypeUri("my://sample/datacollector")]
    public class SampleDataCollector : DataCollector, ITestExecutionEnvironmentSpecifier
    {
        int i = 0;
        private DataCollectionSink dataCollectionSink;
        private DataCollectionEnvironmentContext context;
        private DataCollectionLogger logger;

        public override void Initialize(
            System.Xml.XmlElement configurationElement,
            DataCollectionEvents events,
            DataCollectionSink dataSink,
            DataCollectionLogger logger,
            DataCollectionEnvironmentContext environmentContext)
        {
            events.SessionStart += this.SessionStarted_Handler;
            events.SessionEnd += this.SessionEnded_Handler;
            events.TestCaseStart += this.Events_TestCaseStart;
            events.TestCaseEnd += this.Events_TestCaseEnd;
            this.dataCollectionSink = dataSink;
            this.context = environmentContext;
            this.logger = logger;
        }

        private void Events_TestCaseEnd(object sender, TestCaseEndEventArgs e)
        {
            this.logger.LogWarning(this.context.SessionDataCollectionContext, "TestCaseEnded " + e.TestCaseName);
        }

        private void Events_TestCaseStart(object sender, TestCaseStartEventArgs e)
        {
            this.logger.LogWarning(this.context.SessionDataCollectionContext, "TestCaseStarted " + e.TestCaseName);
<<<<<<< HEAD
            var filename = Path.Combine(FileUtility.GetAppDomainBaseDir(), "testcasefilename" + i++ + ".txt");
=======
            this.logger.LogWarning(this.context.SessionDataCollectionContext, "TestCaseStarted " + e.TestElement.FullyQualifiedName);
            var filename = Path.Combine(AppContext.BaseDirectory, "testcasefilename" + i++ + ".txt");
>>>>>>> a2c31a98
            File.WriteAllText(filename, string.Empty);
            this.dataCollectionSink.SendFileAsync(e.Context, filename, true);
        }

        private void SessionStarted_Handler(object sender, SessionStartEventArgs args)
        {
            var filename = Path.Combine(FileUtility.GetAppDomainBaseDir(), "filename.txt");
            File.WriteAllText(filename, string.Empty);
            this.dataCollectionSink.SendFileAsync(this.context.SessionDataCollectionContext, filename, true);
            this.logger.LogWarning(this.context.SessionDataCollectionContext, "SessionStarted");
        }

        private void SessionEnded_Handler(object sender, SessionEndEventArgs args)
        {
            this.logger.LogError(this.context.SessionDataCollectionContext, new Exception("my exception"));
            this.logger.LogWarning(this.context.SessionDataCollectionContext, "my warning");
            this.logger.LogException(this.context.SessionDataCollectionContext, new Exception("abc"), DataCollectorMessageLevel.Error);

            this.logger.LogWarning(this.context.SessionDataCollectionContext, "SessionEnded");
        }

        public IEnumerable<KeyValuePair<string, string>> GetTestExecutionEnvironmentVariables()
        {
            return new List<KeyValuePair<string, string>> { new KeyValuePair<string, string>("key", "value") };
        }
    }
}<|MERGE_RESOLUTION|>--- conflicted
+++ resolved
@@ -43,12 +43,8 @@
         private void Events_TestCaseStart(object sender, TestCaseStartEventArgs e)
         {
             this.logger.LogWarning(this.context.SessionDataCollectionContext, "TestCaseStarted " + e.TestCaseName);
-<<<<<<< HEAD
+            this.logger.LogWarning(this.context.SessionDataCollectionContext, "TestCaseStarted " + e.TestElement.FullyQualifiedName);
             var filename = Path.Combine(FileUtility.GetAppDomainBaseDir(), "testcasefilename" + i++ + ".txt");
-=======
-            this.logger.LogWarning(this.context.SessionDataCollectionContext, "TestCaseStarted " + e.TestElement.FullyQualifiedName);
-            var filename = Path.Combine(AppContext.BaseDirectory, "testcasefilename" + i++ + ".txt");
->>>>>>> a2c31a98
             File.WriteAllText(filename, string.Empty);
             this.dataCollectionSink.SendFileAsync(e.Context, filename, true);
         }
