--- conflicted
+++ resolved
@@ -217,17 +217,10 @@
     {
         var testableDataCollectionEvents = new TestableDataCollectionEvents();
         _eventLogDataCollector.Initialize(null, testableDataCollectionEvents, _mockDataCollectionSink, _mockDataCollectionLogger.Object, _dataCollectionEnvironmentContext);
-<<<<<<< HEAD
-        Assert.AreEqual(1, testableDataCollectionEvents.GetTestCaseStartInvocationList().Length);
-        Assert.AreEqual(1, testableDataCollectionEvents.GetTestCaseEndInvocationList().Length);
-        Assert.AreEqual(1, testableDataCollectionEvents.GetTestSessionEndInvocationList().Length);
-        Assert.AreEqual(1, testableDataCollectionEvents.GetTestSessionStartInvocationList().Length);
-=======
         Assert.AreEqual(1, testableDataCollectionEvents.GetTestCaseStartInvocationList()?.Length, "GetTestCaseStartInvocationList");
         Assert.AreEqual(1, testableDataCollectionEvents.GetTestCaseEndInvocationList()?.Length, "GetTestCaseEndInvocationList");
         Assert.AreEqual(1, testableDataCollectionEvents.GetTestSessionEndInvocationList()?.Length, "GetTestSessionEndInvocationList");
         Assert.AreEqual(1, testableDataCollectionEvents.GetTestSessionStartInvocationList()?.Length, "GetTestSessionStartInvocationList");
->>>>>>> 54508ccb
     }
 
     [TestMethod]
