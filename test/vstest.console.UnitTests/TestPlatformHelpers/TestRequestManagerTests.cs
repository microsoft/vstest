--- conflicted
+++ resolved
@@ -780,16 +780,12 @@
         _testRequestManager.DiscoverTests(payload,
             new Mock<ITestDiscoveryEventsRegistrar>().Object, _protocolConfig);
 
-<<<<<<< HEAD
         // we don't infer the settings
         _mockAssemblyMetadataProvider.Verify(a => a.GetArchitecture(It.IsAny<string>()), Times.Never);
         _mockAssemblyMetadataProvider.Verify(a => a.GetFrameWork(It.IsAny<string>()), Times.Never);
 
         // we don't update the settings
         Assert.IsFalse(actualDiscoveryCriteria.RunSettings.Contains(Constants.DotNetFramework46));
-=======
-        Assert.IsFalse(actualDiscoveryCriteria!.RunSettings.Contains(Constants.DotNetFramework46));
->>>>>>> 6066abf0
         Assert.IsFalse(actualDiscoveryCriteria.RunSettings.Contains(nameof(Architecture.ARM)));
     }
 
@@ -1451,12 +1447,8 @@
         _mockAssemblyMetadataProvider.Verify(a => a.GetArchitecture(It.IsAny<string>()), Times.Never);
         _mockAssemblyMetadataProvider.Verify(a => a.GetFrameWork(It.IsAny<string>()), Times.Never);
 
-<<<<<<< HEAD
         // don't update them
         Assert.IsTrue(actualTestRunCriteria.TestRunSettings.Contains(Constants.DotNetFramework46));
-=======
-        Assert.IsTrue(actualTestRunCriteria!.TestRunSettings.Contains(Constants.DotNetFramework46));
->>>>>>> 6066abf0
         Assert.IsTrue(actualTestRunCriteria.TestRunSettings.Contains(nameof(Architecture.ARM)));
     }
 
@@ -1497,12 +1489,8 @@
         // but infer framework
         _mockAssemblyMetadataProvider.Verify(a => a.GetFrameWork(It.IsAny<string>()), Times.Once);
 
-<<<<<<< HEAD
         // don't update it
         Assert.IsTrue(actualTestRunCriteria.TestRunSettings.Contains(targetPlatform));
-=======
-        Assert.IsTrue(actualTestRunCriteria!.TestRunSettings.Contains(targetPlatform));
->>>>>>> 6066abf0
     }
 
     [TestMethod]
@@ -1573,12 +1561,8 @@
         _mockAssemblyMetadataProvider.Verify(a => a.GetArchitecture(It.IsAny<string>()), Times.Never);
         _mockAssemblyMetadataProvider.Verify(a => a.GetFrameWork(It.IsAny<string>()), Times.Never);
 
-<<<<<<< HEAD
         // don't update them
         Assert.IsFalse(actualTestRunCriteria.TestRunSettings.Contains(Constants.DotNetFramework46));
-=======
-        Assert.IsFalse(actualTestRunCriteria!.TestRunSettings.Contains(Constants.DotNetFramework46));
->>>>>>> 6066abf0
         Assert.IsFalse(actualTestRunCriteria.TestRunSettings.Contains(nameof(Architecture.ARM)));
     }
 
