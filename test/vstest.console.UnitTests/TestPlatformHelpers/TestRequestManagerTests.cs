--- conflicted
+++ resolved
@@ -18,11 +18,8 @@
 
     using Microsoft.VisualStudio.TestPlatform.Client.RequestHelper;
     using Microsoft.VisualStudio.TestPlatform.CommandLine;
-<<<<<<< HEAD
     using Microsoft.VisualStudio.TestPlatform.CommandLine.Processors;
-=======
     using Microsoft.VisualStudio.TestPlatform.CommandLine.Publisher;
->>>>>>> 6f203154
     using Microsoft.VisualStudio.TestPlatform.CommandLine.TestPlatformHelpers;
     using Microsoft.VisualStudio.TestPlatform.Common.Interfaces;
     using Microsoft.VisualStudio.TestPlatform.Common.Logging;
@@ -76,10 +73,6 @@
             this.inferHelper = new InferHelper(this.mockAssemblyMetadataProvider.Object);
             var testRunResultAggregator = new DummyTestRunResultAggregator();
 
-<<<<<<< HEAD
-            this.testRequestManager = new TestRequestManager(this.commandLineOptions, this.mockTestPlatform.Object,
-                mockLoggerManager, testRunResultAggregator, mockTestPlatformEventSource.Object, this.inferHelper);
-=======
             this.mockMetricsPublisher = new Mock<IMetricsPublisher>();
             this.mockMetricsPublisherTask = Task.FromResult(this.mockMetricsPublisher.Object);
             this.testRequestManager = new TestRequestManager(
@@ -88,8 +81,8 @@
                 this.mockLoggerManager,
                 testRunResultAggregator,
                 this.mockTestPlatformEventSource.Object,
+                this.inferHelper,
                 this.mockMetricsPublisherTask);
->>>>>>> 6f203154
             this.mockMetricsCollection = new Mock<IMetricsCollection>();
             this.mockRequestData = new Mock<IRequestData>();
             this.mockRequestData.Setup(rd => rd.MetricsCollection).Returns(this.mockMetricsCollection.Object);
@@ -116,11 +109,8 @@
                 this.mockLoggerManager,
                 TestRunResultAggregator.Instance,
                 new Mock<ITestPlatformEventSource>().Object,
-<<<<<<< HEAD
-                this.inferHelper);
-=======
-                this.mockMetricsPublisherTask);
->>>>>>> 6f203154
+                this.inferHelper,
+            this.mockMetricsPublisherTask);
 
             Assert.IsTrue(this.mockLoggerEvents.EventsSubscribed());
         }
@@ -136,11 +126,8 @@
                 this.mockLoggerManager,
                 TestRunResultAggregator.Instance,
                 new Mock<ITestPlatformEventSource>().Object,
-<<<<<<< HEAD
-                this.inferHelper);
-=======
+                this.inferHelper,
                 this.mockMetricsPublisherTask);
->>>>>>> 6f203154
 
             Assert.IsFalse(this.mockLoggerEvents.EventsSubscribed());
         }
@@ -221,11 +208,8 @@
                 TestLoggerManager.Instance,
                 TestRunResultAggregator.Instance,
                 this.mockTestPlatformEventSource.Object,
-<<<<<<< HEAD
-                this.inferHelper);
-=======
-                this.mockMetricsPublisherTask);
->>>>>>> 6f203154
+                this.inferHelper,
+            this.mockMetricsPublisherTask);
 
             var success = this.testRequestManager.DiscoverTests(payload, mockDiscoveryRegistrar.Object, this.protocolConfig);
 
@@ -274,11 +258,8 @@
                 TestLoggerManager.Instance,
                 TestRunResultAggregator.Instance,
                 this.mockTestPlatformEventSource.Object,
-<<<<<<< HEAD
-                this.inferHelper);
-=======
-                this.mockMetricsPublisherTask);
->>>>>>> 6f203154
+                this.inferHelper,
+            this.mockMetricsPublisherTask);
 
             // Act
             this.testRequestManager.DiscoverTests(payload, mockDiscoveryRegistrar.Object, mockProtocolConfig);
@@ -288,7 +269,6 @@
         }
 
         [TestMethod]
-<<<<<<< HEAD
         public void DiscoverTestsShouldUpdateFrameworkAndPlatformIfNotSpecifiedInDesignMode()
         {
             var payload = new DiscoveryRequestPayload()
@@ -399,7 +379,7 @@
         {
             var payload = new DiscoveryRequestPayload()
             {
-                Sources = new List<string>() { "a.dll" },
+                Sources = new List<string>() {"a.dll"},
                 RunSettings =
                     @"<?xml version=""1.0"" encoding=""utf-8""?>
                 <RunSettings>
@@ -416,19 +396,24 @@
                 .Returns(new FrameworkName(Constants.DotNetFramework46));
             DiscoveryCriteria actualDiscoveryCriteria = null;
             var mockDiscoveryRequest = new Mock<IDiscoveryRequest>();
-            this.mockTestPlatform.Setup(mt => mt.CreateDiscoveryRequest(It.IsAny<IRequestData>(), It.IsAny<DiscoveryCriteria>())).Callback(
-                (IRequestData requestData, DiscoveryCriteria discoveryCriteria) =>
-                {
-                    actualDiscoveryCriteria = discoveryCriteria;
-                }).Returns(mockDiscoveryRequest.Object);
-
-            var success = this.testRequestManager.DiscoverTests(payload, new Mock<ITestDiscoveryEventsRegistrar>().Object, this.protocolConfig);
+            this.mockTestPlatform
+                .Setup(mt => mt.CreateDiscoveryRequest(It.IsAny<IRequestData>(), It.IsAny<DiscoveryCriteria>()))
+                .Callback(
+                    (IRequestData requestData, DiscoveryCriteria discoveryCriteria) =>
+                    {
+                        actualDiscoveryCriteria = discoveryCriteria;
+                    }).Returns(mockDiscoveryRequest.Object);
+
+            var success = this.testRequestManager.DiscoverTests(payload,
+                new Mock<ITestDiscoveryEventsRegistrar>().Object, this.protocolConfig);
             this.mockAssemblyMetadataProvider.Verify(a => a.GetArchitecture(It.IsAny<string>()), Times.Never);
             this.mockAssemblyMetadataProvider.Verify(a => a.GetFrameWork(It.IsAny<string>()), Times.Never);
 
             Assert.IsFalse(actualDiscoveryCriteria.RunSettings.Contains(Constants.DotNetFramework46));
             Assert.IsFalse(actualDiscoveryCriteria.RunSettings.Contains(Architecture.ARM.ToString()));
-=======
+        }
+
+        [TestMethod]
         public void DiscoverTestsShouldPublishMetrics()
         {
             var payload = new DiscoveryRequestPayload()
@@ -443,7 +428,6 @@
 
             // Verify.
             this.mockMetricsPublisher.Verify(mp => mp.PublishMetrics(TelemetryDataConstants.TestDiscoveryCompleteEvent, It.IsAny<IDictionary<string, object>>()), Times.Once);
->>>>>>> 6f203154
         }
 
         [TestMethod]
@@ -614,11 +598,8 @@
                 TestLoggerManager.Instance,
                 TestRunResultAggregator.Instance,
                 this.mockTestPlatformEventSource.Object,
-<<<<<<< HEAD
-                this.inferHelper);
-=======
+                this.inferHelper,
                 this.mockMetricsPublisherTask);
->>>>>>> 6f203154
 
             var success = this.testRequestManager.RunTests(payload, mockCustomlauncher.Object, mockRunEventsRegistrar.Object, this.protocolConfig);
 
