--- conflicted
+++ resolved
@@ -14,12 +14,9 @@
     using Microsoft.VisualStudio.TestPlatform.Client;
     using Microsoft.VisualStudio.TestPlatform.Client.RequestHelper;
     using Microsoft.VisualStudio.TestPlatform.CommandLine.Processors;
-<<<<<<< HEAD
     using Microsoft.VisualStudio.TestPlatform.CommandLineUtilities;
-=======
     using Microsoft.VisualStudio.TestPlatform.Common.Utilities;
     using Microsoft.VisualStudio.TestPlatform.Utilities.Helpers.Interfaces;
->>>>>>> 79be4398
     using Microsoft.VisualStudio.TestTools.UnitTesting;
 
     using Moq;
