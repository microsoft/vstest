--- conflicted
+++ resolved
@@ -264,13 +264,8 @@
             CommandLineOptions.Instance.TestAdapterPath = @"C:\Foo";
 
             mockDiscoveryRequest.Setup(dr => dr.DiscoverAsync()).Raises(dr => dr.OnDiscoveredTests += null, new DiscoveredTestsEventArgs(new List<TestCase>()));
-<<<<<<< HEAD
-            mockTestPlatform.Setup(tp => tp.CreateDiscoveryRequest(It.IsAny<DiscoveryCriteria>(), It.IsAny<ProtocolConfig>())).Returns(mockDiscoveryRequest.Object);
-            var testRequestManager = new TestRequestManager(CommandLineOptions.Instance, mockTestPlatform.Object, TestLoggerManager.Instance, TestRunResultAggregator.Instance, this.mockTestPlatformEventSource.Object, this.mockInferHelper.Object);
-=======
-            mockTestPlatform.Setup(tp => tp.CreateDiscoveryRequest(It.IsAny<IRequestData>(), It.IsAny<DiscoveryCriteria>())).Returns(mockDiscoveryRequest.Object);
-            var testRequestManager = new TestRequestManager(CommandLineOptions.Instance, mockTestPlatform.Object, TestLoggerManager.Instance, TestRunResultAggregator.Instance, this.mockTestPlatformEventSource.Object);
->>>>>>> 79be4398
+            mockTestPlatform.Setup(tp => tp.CreateDiscoveryRequest(It.IsAny<IRequestData>(), It.IsAny<DiscoveryCriteria>())).Returns(mockDiscoveryRequest.Object);
+            var testRequestManager = new TestRequestManager(CommandLineOptions.Instance, mockTestPlatform.Object, TestLoggerManager.Instance, TestRunResultAggregator.Instance, this.mockTestPlatformEventSource.Object, this.mockInferHelper.Object);
             var executor = GetExecutor(testRequestManager);
 
             executor.Initialize("Test1");
@@ -291,13 +286,8 @@
             this.ResetAndAddSourceToCommandLineOptions();
 
             mockDiscoveryRequest.Setup(dr => dr.DiscoverAsync()).Raises(dr => dr.OnDiscoveredTests += null, new DiscoveredTestsEventArgs(new List<TestCase>()));
-<<<<<<< HEAD
-            mockTestPlatform.Setup(tp => tp.CreateDiscoveryRequest(It.IsAny<DiscoveryCriteria>(), It.IsAny<ProtocolConfig>())).Returns(mockDiscoveryRequest.Object);
-            var testRequestManager = new TestRequestManager(CommandLineOptions.Instance, mockTestPlatform.Object, TestLoggerManager.Instance, TestRunResultAggregator.Instance, this.mockTestPlatformEventSource.Object, this.mockInferHelper.Object);
-=======
-            mockTestPlatform.Setup(tp => tp.CreateDiscoveryRequest(It.IsAny<IRequestData>(), It.IsAny<DiscoveryCriteria>())).Returns(mockDiscoveryRequest.Object);
-            var testRequestManager = new TestRequestManager(CommandLineOptions.Instance, mockTestPlatform.Object, TestLoggerManager.Instance, TestRunResultAggregator.Instance, this.mockTestPlatformEventSource.Object);
->>>>>>> 79be4398
+            mockTestPlatform.Setup(tp => tp.CreateDiscoveryRequest(It.IsAny<IRequestData>(), It.IsAny<DiscoveryCriteria>())).Returns(mockDiscoveryRequest.Object);
+            var testRequestManager = new TestRequestManager(CommandLineOptions.Instance, mockTestPlatform.Object, TestLoggerManager.Instance, TestRunResultAggregator.Instance, this.mockTestPlatformEventSource.Object, this.mockInferHelper.Object);
             var executor = GetExecutor(testRequestManager);
 
             executor.Initialize("Test1");
