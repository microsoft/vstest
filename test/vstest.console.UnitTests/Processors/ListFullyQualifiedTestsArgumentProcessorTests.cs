--- conflicted
+++ resolved
@@ -124,12 +124,7 @@
         public void ExecutorInitializeWithValidSourceShouldAddItToTestSources()
         {
             CommandLineOptions.Instance.FileHelper = this.mockFileHelper.Object;
-
-<<<<<<< HEAD
-            var testRequestManager = new TestRequestManager(CommandLineOptions.Instance, new TestPlatform(), TestLoggerManager.Instance, TestRunResultAggregator.Instance, this.mockTestPlatformEventSource.Object, this.inferHelper);
-=======
-            var testRequestManager = new TestRequestManager(CommandLineOptions.Instance, new TestPlatform(), TestLoggerManager.Instance, TestRunResultAggregator.Instance, this.mockTestPlatformEventSource.Object, this.mockMetricsPublisherTask);
->>>>>>> 6f203154
+            var testRequestManager = new TestRequestManager(CommandLineOptions.Instance, new TestPlatform(), TestLoggerManager.Instance, TestRunResultAggregator.Instance, this.mockTestPlatformEventSource.Object, this.inferHelper, this.mockMetricsPublisherTask);
             var executor = GetExecutor(testRequestManager, null);
 
             executor.Initialize(this.dummyTestFilePath);
@@ -141,12 +136,7 @@
         public void ExecutorExecuteForNoSourcesShouldReturnFail()
         {
             CommandLineOptions.Instance.Reset();
-
-<<<<<<< HEAD
-            var testRequestManager = new TestRequestManager(CommandLineOptions.Instance, new TestPlatform(), TestLoggerManager.Instance, TestRunResultAggregator.Instance, this.mockTestPlatformEventSource.Object, this.inferHelper);
-=======
-            var testRequestManager = new TestRequestManager(CommandLineOptions.Instance, new TestPlatform(), TestLoggerManager.Instance, TestRunResultAggregator.Instance, this.mockTestPlatformEventSource.Object, this.mockMetricsPublisherTask);
->>>>>>> 6f203154
+            var testRequestManager = new TestRequestManager(CommandLineOptions.Instance, new TestPlatform(), TestLoggerManager.Instance, TestRunResultAggregator.Instance, this.mockTestPlatformEventSource.Object, this.inferHelper, this.mockMetricsPublisherTask);
             var executor = GetExecutor(testRequestManager, null);
 
             Assert.ThrowsException<CommandLineException>(() => executor.Execute());
@@ -163,11 +153,8 @@
 
             this.ResetAndAddSourceToCommandLineOptions(true);
 
-<<<<<<< HEAD
-            var testRequestManager = new TestRequestManager(CommandLineOptions.Instance, mockTestPlatform.Object, TestLoggerManager.Instance, TestRunResultAggregator.Instance, this.mockTestPlatformEventSource.Object, this.inferHelper);
-=======
-            var testRequestManager = new TestRequestManager(CommandLineOptions.Instance, mockTestPlatform.Object, TestLoggerManager.Instance, TestRunResultAggregator.Instance, this.mockTestPlatformEventSource.Object, this.mockMetricsPublisherTask);
->>>>>>> 6f203154
+            var testRequestManager = new TestRequestManager(CommandLineOptions.Instance, mockTestPlatform.Object, TestLoggerManager.Instance, TestRunResultAggregator.Instance, this.mockTestPlatformEventSource.Object, this.inferHelper, this.mockMetricsPublisherTask);
+
             var executor = GetExecutor(testRequestManager, null);
 
             var argumentProcessorResult = executor.Execute();
@@ -182,14 +169,10 @@
 
             mockDiscoveryRequest.Setup(dr => dr.DiscoverAsync()).Throws(new SettingsException("DummySettingsException"));
             mockTestPlatform.Setup(tp => tp.CreateDiscoveryRequest(It.IsAny<IRequestData>(), It.IsAny<DiscoveryCriteria>())).Returns(mockDiscoveryRequest.Object);
-
             this.ResetAndAddSourceToCommandLineOptions(true);
 
-<<<<<<< HEAD
-            var testRequestManager = new TestRequestManager(CommandLineOptions.Instance, mockTestPlatform.Object, TestLoggerManager.Instance, TestRunResultAggregator.Instance, this.mockTestPlatformEventSource.Object, this.inferHelper);
-=======
-            var testRequestManager = new TestRequestManager(CommandLineOptions.Instance, mockTestPlatform.Object, TestLoggerManager.Instance, TestRunResultAggregator.Instance, this.mockTestPlatformEventSource.Object, this.mockMetricsPublisherTask);
->>>>>>> 6f203154
+            var testRequestManager = new TestRequestManager(CommandLineOptions.Instance, mockTestPlatform.Object, TestLoggerManager.Instance, TestRunResultAggregator.Instance, this.mockTestPlatformEventSource.Object, this.inferHelper, this.mockMetricsPublisherTask);
+
             var listTestsArgumentExecutor = GetExecutor(testRequestManager, null);
 
             var argumentProcessorResult = listTestsArgumentExecutor.Execute();
@@ -207,11 +190,9 @@
 
             this.ResetAndAddSourceToCommandLineOptions(true);
 
-<<<<<<< HEAD
-            var testRequestManager = new TestRequestManager(CommandLineOptions.Instance, mockTestPlatform.Object, TestLoggerManager.Instance, TestRunResultAggregator.Instance, this.mockTestPlatformEventSource.Object, this.inferHelper);
-=======
-            var testRequestManager = new TestRequestManager(CommandLineOptions.Instance, mockTestPlatform.Object, TestLoggerManager.Instance, TestRunResultAggregator.Instance, this.mockTestPlatformEventSource.Object, this.mockMetricsPublisherTask);
->>>>>>> 6f203154
+
+            var testRequestManager = new TestRequestManager(CommandLineOptions.Instance, mockTestPlatform.Object, TestLoggerManager.Instance, TestRunResultAggregator.Instance, this.mockTestPlatformEventSource.Object, this.inferHelper, this.mockMetricsPublisherTask);
+
             var listTestsArgumentExecutor = GetExecutor(testRequestManager, null);
 
             var argumentProcessorResult = listTestsArgumentExecutor.Execute();
@@ -229,11 +210,8 @@
 
             this.ResetAndAddSourceToCommandLineOptions(true);
 
-<<<<<<< HEAD
-            var testRequestManager = new TestRequestManager(CommandLineOptions.Instance, mockTestPlatform.Object, TestLoggerManager.Instance, TestRunResultAggregator.Instance, this.mockTestPlatformEventSource.Object, this.inferHelper);
-=======
-            var testRequestManager = new TestRequestManager(CommandLineOptions.Instance, mockTestPlatform.Object, TestLoggerManager.Instance, TestRunResultAggregator.Instance, this.mockTestPlatformEventSource.Object, this.mockMetricsPublisherTask);
->>>>>>> 6f203154
+            var testRequestManager = new TestRequestManager(CommandLineOptions.Instance, mockTestPlatform.Object, TestLoggerManager.Instance, TestRunResultAggregator.Instance, this.mockTestPlatformEventSource.Object, this.inferHelper, this.mockMetricsPublisherTask);
+
             var executor = GetExecutor(testRequestManager, null);
 
             Assert.ThrowsException<Exception>(() => executor.Execute());
@@ -252,14 +230,13 @@
             var fileOutput = File.ReadAllLines(this.dummyFilePath);
             Assert.IsTrue(fileOutput.Length == 2);
             Assert.IsTrue(fileOutput.Contains("Test1"));
-            Assert.IsTrue(fileOutput.Contains("Test2"));            
+            Assert.IsTrue(fileOutput.Contains("Test2"));
         }
 
         [ExpectedException(typeof(CommandLineException))]
         [TestMethod]
         public void ExecutorExecuteShouldThrowWhenListFullyQualifiedTestsTargetPathIsEmpty()
         {
-            
             var mockDiscoveryRequest = new Mock<IDiscoveryRequest>();
             var mockConsoleOutput = new Mock<IOutput>();
 
@@ -299,11 +276,9 @@
             mockTestPlatform.Setup(tp => tp.CreateDiscoveryRequest(It.IsAny<IRequestData>(), It.IsAny<DiscoveryCriteria>())).Returns(mockDiscoveryRequest.Object);
 
             this.ResetAndAddSourceToCommandLineOptions(legitPath);
-<<<<<<< HEAD
-            var testRequestManager = new TestRequestManager(CommandLineOptions.Instance, mockTestPlatform.Object, TestLoggerManager.Instance, TestRunResultAggregator.Instance, this.mockTestPlatformEventSource.Object, this.inferHelper);
-=======
-            var testRequestManager = new TestRequestManager(CommandLineOptions.Instance, mockTestPlatform.Object, TestLoggerManager.Instance, TestRunResultAggregator.Instance, this.mockTestPlatformEventSource.Object, this.mockMetricsPublisherTask);
->>>>>>> 6f203154
+
+            var testRequestManager = new TestRequestManager(CommandLineOptions.Instance, mockTestPlatform.Object, TestLoggerManager.Instance, TestRunResultAggregator.Instance, this.mockTestPlatformEventSource.Object, this.inferHelper, this.mockMetricsPublisherTask);
+
             GetExecutor(testRequestManager, mockConsoleOutput.Object).Execute();
         }
 
