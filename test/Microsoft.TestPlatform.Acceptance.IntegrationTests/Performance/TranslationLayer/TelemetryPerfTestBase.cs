﻿// Copyright (c) Microsoft Corporation. All rights reserved.
// Licensed under the MIT license. See LICENSE file in the project root for full license information.

# if NETFRAMEWORK
using System;
using System.Collections.Generic;
using System.IO;
using System.Runtime.CompilerServices;

using Microsoft.ApplicationInsights;
using Microsoft.ApplicationInsights.Extensibility;
using Microsoft.TestPlatform.AcceptanceTests.Performance.PerfInstrumentation;
using Microsoft.VisualStudio.TestTools.UnitTesting;

namespace Microsoft.TestPlatform.AcceptanceTests.Performance.TranslationLayer;

[TestClass]
[DoNotParallelize]
public class TelemetryPerfTestBase : PerformanceTestBase
{
    private const string TelemetryInstrumentationKey = "08de1ac5-2db8-4c30-97c6-2e12695fa610";
    private readonly TelemetryClient _client;
<<<<<<< HEAD
    private readonly string _rootDirectory = new DirectoryInfo(typeof(DiscoveryPerfTests).Assembly.GetAssemblyLocation()).Parent.Parent.Parent.Parent.Parent.Parent.FullName;
=======
>>>>>>> 5814a772

    public TelemetryPerfTestBase()
    {
        var telemetryConfiguration = TelemetryConfiguration.CreateDefault();
        telemetryConfiguration.InstrumentationKey = TelemetryInstrumentationKey;

        _client = new TelemetryClient(telemetryConfiguration);
    }

    /// <summary>
    /// Used for posting the telemetry to AppInsights
    /// </summary>
    /// <param name="handlerMetrics"></param>
    /// <param name="scenario"></param>
    public void PostTelemetry(IDictionary<string, object> handlerMetrics, PerfAnalyzer perfAnalyzer, string projectName, [CallerMemberName] string? scenario = null)
    {
        var properties = new Dictionary<string, string?>
        {
            // 1.0.1 -first version was called 1.0.1, and has the basic data correct
            // 2 - changes version naming to just number, and adds adapter,
            // in version 2 tests also changed from being just 1 class
            // to be classes that have 20 tests, so e.g. 500 classes with 20 tests each for 10k tests.
            // This layout does not favor any of the tested frameworks and is close to what we would see in the wild.
            ["Version"] = "2",
            ["Project"] = projectName,
            ["Adapter"] = GetAdapterName(projectName),
            ["Scenario"] = scenario,
            ["Configuration"] = BuildConfiguration,
            // Data are produced from a different setup than before where perf tests run by themselves and not together with acceptance tests,
            // if this produces significantly different results we want to be able to get rid of this data.
            ["Arcade"] = "true"
        };

        var metrics = new Dictionary<string, double>();

        if (handlerMetrics is not null)
        {
            foreach (var entry in handlerMetrics)
            {
                var stringValue = entry.Value.ToString();
                if (double.TryParse(stringValue, out var doubleValue))
                {
                    metrics.Add(entry.Key, doubleValue);
                }
                else
                {
                    properties.Add(entry.Key, stringValue);
                }
            }
        }

        foreach (var entry in perfAnalyzer.Events)
        {
            // TODO: Jajares: What do we want to do in case of duplicated metric key?
            // It used to be a metrics.Add() call but it was causing the errors below when running tests in parallel:
            //  Test method Microsoft.TestPlatform.AcceptanceTests.Performance.TranslationLayer.DiscoveryPerfTests.DiscoverTests threw exception:
            // System.ArgumentException: An item with the same key has already been added.
            // Stack Trace:
            //  ThrowHelper.ThrowArgumentException(ExceptionResource resource)
            //  Dictionary`2.Insert(TKey key, TValue value, Boolean add)
            //  TelemetryPerfTestBase.PostTelemetry(IDictionary`2 handlerMetrics, PerfAnalyzer perfAnalyzer, String projectName, String scenario) line 74
            //  DiscoveryPerfTests.DiscoverTests(String projectName, Double expectedNumberOfTests) line 49
            // It was both for DiscoveryPerfTests and ExecutionPerfTests.
            // I am doing a set call instead but that means we would override previous value.
            metrics[entry.Name] = entry.TimeSinceStart;
        }

        _client.TrackEvent($"{scenario}{projectName}", properties, metrics);
        _client.Flush();
    }

    private static string GetAdapterName(string projectName)
    {
        var name = projectName.ToLowerInvariant();
        if (name.Contains("xunit"))
            return "xunit";

        if (name.Contains("nunit"))
            return "nunit";

        if (name.Contains("mstest"))
            return "mstest";

        if (name.Contains("perfy"))
            return "perfy";

        throw new InvalidOperationException($"Name of the adapter was not found in the project name {projectName}.");
    }

    /// <summary>
    /// Returns the full path to the test asset dll
    /// </summary>
    /// <param name="dllDirectory">Name of the directory of the test dll</param>
    /// <param name="name">Name of the test project without extension</param>
    /// <returns></returns>
    public string[] GetPerfAssetFullPath(string name, string framework = "net48")
    {
        // TODO: how was I doing it before? The build is for net48, were we running net6.0 here?
        var dllPath = GetTestDllForFramework($"{name}.dll", framework);
        return !File.Exists(dllPath)
            ? throw new FileNotFoundException(null, dllPath)
            : new[] { dllPath };
    }
}
#endif<|MERGE_RESOLUTION|>--- conflicted
+++ resolved
@@ -20,10 +20,6 @@
 {
     private const string TelemetryInstrumentationKey = "08de1ac5-2db8-4c30-97c6-2e12695fa610";
     private readonly TelemetryClient _client;
-<<<<<<< HEAD
-    private readonly string _rootDirectory = new DirectoryInfo(typeof(DiscoveryPerfTests).Assembly.GetAssemblyLocation()).Parent.Parent.Parent.Parent.Parent.Parent.FullName;
-=======
->>>>>>> 5814a772
 
     public TelemetryPerfTestBase()
     {
