--- conflicted
+++ resolved
@@ -415,7 +415,6 @@
         }
 
         [TestMethod]
-<<<<<<< HEAD
         public void FilterCompatiableSourcesShouldIdentifyIncomaptiableSourcesAndConstructWarningMessage()
         {
             #region Arrange
@@ -491,7 +490,9 @@
             var compatibleSources = InferRunSettingsHelper.FilterCompatibleSources(Architecture.X64, frameworkNet45, sourceArchitectures, sourceFrameworks, out warningMessage);
 
             Assert.IsTrue(string.IsNullOrEmpty(warningMessage));
-=======
+        }
+        
+        [TestMethod]
         public void IsTestSettingsEnabledShouldReturnTrueIfRunsettingsHasTestSettings()
         {
             string runsettingsString = @"<RunSettings>
@@ -514,7 +515,6 @@
                                     </RunSettings>";
 
             Assert.IsFalse(InferRunSettingsHelper.IsTestSettingsEnabled(runsettingsString));
->>>>>>> b22a95c3
         }
 
         #region private methods
