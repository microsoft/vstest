﻿// Copyright (c) Microsoft Corporation. All rights reserved.
// Licensed under the MIT license. See LICENSE file in the project root for full license information.

using FluentAssertions;

using Microsoft.VisualStudio.TestPlatform.Client;
using Microsoft.VisualStudio.TestPlatform.CommandLine;
using Microsoft.VisualStudio.TestPlatform.CommandLine.Publisher;
using Microsoft.VisualStudio.TestPlatform.CommandLine.TestPlatformHelpers;
using Microsoft.VisualStudio.TestPlatform.CommandLineUtilities;
using Microsoft.VisualStudio.TestPlatform.CrossPlatEngine;
using Microsoft.VisualStudio.TestPlatform.CrossPlatEngine.TestRunAttachmentsProcessing;
using Microsoft.VisualStudio.TestPlatform.ObjectModel;
using Microsoft.VisualStudio.TestPlatform.ObjectModel.Client;
using Microsoft.VisualStudio.TestPlatform.Utilities;

namespace vstest.ProgrammerTests.Fakes;

internal class Fixture : IDisposable
{
    private readonly List<IDisposable> _disposables = new();

    public FakeErrorAggregator ErrorAggregator { get; } = new();
    public FakeProcessHelper ProcessHelper { get; }
    public string LogName { get; }
    public FakeProcess CurrentProcess { get; }
    public FakeFileHelper FileHelper { get; }
    public FakeTestRuntimeProviderManager TestRuntimeProviderManager { get; }
    public FakeTestRunEventsRegistrar TestRunEventsRegistrar { get; }
<<<<<<< HEAD
    public FakeTestDiscoveryEventsRegistrar TestDiscoveryEventsRegistrar { get;  }
=======
    public FakeEnvironment Environment { get; }
>>>>>>> 54508ccb
    public TestEngine? TestEngine { get; private set; }
    public TestPlatform? TestPlatform { get; private set; }
    public TestRunResultAggregator? TestRunResultAggregator { get; private set; }
    public FakeTestPlatformEventSource? TestPlatformEventSource { get; private set; }
    public FakeAssemblyMetadataProvider? AssemblyMetadataProvider { get; private set; }
    public InferHelper? InferHelper { get; private set; }
    public FakeDataCollectorAttachmentsProcessorsFactory? DataCollectorAttachmentsProcessorsFactory { get; private set; }
    public TestRunAttachmentsProcessingManager? TestRunAttachmentsProcessingManager { get; private set; }
    public TestRequestManager? TestRequestManager { get; private set; }
    public ProtocolConfig ProtocolConfig { get; internal set; }

    public List<TestResult> ExecutedTests => TestRunEventsRegistrar.RunChangedEvents.SelectMany(er => er.Data.NewTestResults).ToList();
<<<<<<< HEAD
    public List<TestCase> DiscoveredTests => TestDiscoveryEventsRegistrar.DiscoveredTestsEvents.SelectMany(er => er.Data.DiscoveredTestCases).ToList();

    public FakeTestSessionEventsHandler TestSessionEventsHandler { get; }
=======
    public ProtocolConfig ProtocolConfig { get; internal set; }
>>>>>>> 54508ccb

    public Fixture(FixtureOptions? fixtureOptions = null)
    {
        // This type is compiled only in DEBUG, and won't exist otherwise.
#if DEBUG
        // We need to use static class to find the communication endpoint, this clears all the registrations of previous tests.
        TestServiceLocator.Clear();
#else
        // This fools compiler into not being able to tell that the the rest of the code is unreachable.
        var a = true;
        if (a)
        {
            throw new InvalidOperationException("Tests cannot run in Release mode, because TestServiceLocator is compiled only for Debug, and so the tests will fail to setup channel and will hang.");
        }
#endif

#pragma warning disable CS0618 // Type or member is obsolete (to prevent use outside of test context)
        FeatureFlag.Reset();
        fixtureOptions?.FeatureFlags?.ToList().ForEach(flag => FeatureFlag.SetFlag(flag.Key, flag.Value));
#pragma warning restore CS0618 // Type or member is obsolete

        // This makes the run a bit slower, but at least we get info in the output window. We probably should add a mode where we don't
        // use a file to write the output. Just trace listener. That would also be useful for UWP I think.
        LogName = Path.GetTempPath() + $"/log_{Guid.NewGuid()}.txt";
        //EqtTrace.InitializeVerboseTrace(LogName);

        CurrentProcess = new FakeProcess(ErrorAggregator, @"X:\fake\vstest.console.exe");
        ProcessHelper = new FakeProcessHelper(ErrorAggregator, CurrentProcess);
        FileHelper = new FakeFileHelper(ErrorAggregator);
        TestRuntimeProviderManager = new FakeTestRuntimeProviderManager(ErrorAggregator);
        TestRunEventsRegistrar = new FakeTestRunEventsRegistrar(ErrorAggregator);
<<<<<<< HEAD
        TestDiscoveryEventsRegistrar = new FakeTestDiscoveryEventsRegistrar(ErrorAggregator);
        TestSessionEventsHandler = new FakeTestSessionEventsHandler(ErrorAggregator);
=======
        Environment = new FakeEnvironment();
>>>>>>> 54508ccb
        ProtocolConfig = new ProtocolConfig();
    }

    public void Dispose()
    {
        foreach (var disposable in _disposables)
        {
            try { disposable.Dispose(); } catch (ObjectDisposedException) { }
        }
    }

    internal void AddTestHostFixtures(params FakeTestHostFixture[] testhosts)
    {
        _disposables.AddRange(testhosts);
        var providers = testhosts.Select(t => t.FakeTestRuntimeProvider).ToArray();
        TestRuntimeProviderManager.AddTestRuntimeProviders(providers);
    }

    internal TestRequestManagerTestHelper BuildTestRequestManager(
        int? timeout = DebugOptions.DefaultTimeout,
        int? debugTimeout = DebugOptions.DefaultDebugTimeout,
        bool? breakOnAbort = DebugOptions.DefaultBreakOnAbort)
    {
        if (!TestRuntimeProviderManager.TestRuntimeProviders.Any())
            throw new InvalidOperationException("There are runtime providers registered for FakeTestRuntimeProviderManager.");


        TestEngine = new TestEngine(TestRuntimeProviderManager, ProcessHelper);
        TestPlatform = new TestPlatform(TestEngine, FileHelper, TestRuntimeProviderManager);

        TestRunResultAggregator = new TestRunResultAggregator();
        TestPlatformEventSource = new FakeTestPlatformEventSource(ErrorAggregator);

        AssemblyMetadataProvider = new FakeAssemblyMetadataProvider(FileHelper, ErrorAggregator);
        InferHelper = new InferHelper(AssemblyMetadataProvider);

        // This is most likely not the correctl place where to cut this off, plugin cache is probably the better place,
        // but it is not injected, and I don't want to investigate this now.
        DataCollectorAttachmentsProcessorsFactory = new FakeDataCollectorAttachmentsProcessorsFactory(ErrorAggregator);
        TestRunAttachmentsProcessingManager = new TestRunAttachmentsProcessingManager(TestPlatformEventSource, DataCollectorAttachmentsProcessorsFactory);

        Task<IMetricsPublisher> fakeMetricsPublisherTask = Task.FromResult<IMetricsPublisher>(new FakeMetricsPublisher(ErrorAggregator));

        var commandLineOptions = new CommandLineOptions
        {
            // We are acting like we are running under IDE. This is done because some settings are trying to grab the
            // value from the pre-parsed settings in command line options. And some are looking at the actual run settings.
            // Ultimately we should have a single point of truth for both scenarios, but now it is easier to just provide
            // runsettings to the request.
            IsDesignMode = true,
        };
        TestRequestManager testRequestManager = new(
            commandLineOptions,
            TestPlatform,
            TestRunResultAggregator,
            TestPlatformEventSource,
            InferHelper,
            fakeMetricsPublisherTask,
            ProcessHelper,
            TestRunAttachmentsProcessingManager,
            Environment);

        TestRequestManager = testRequestManager;

        return new TestRequestManagerTestHelper(ErrorAggregator, testRequestManager, new DebugOptions
        {
            Timeout = timeout ?? DebugOptions.DefaultTimeout,
            DebugTimeout = debugTimeout ?? DebugOptions.DefaultDebugTimeout,
            BreakOnAbort = breakOnAbort ?? DebugOptions.DefaultBreakOnAbort,
        });
    }

    internal void AssertNoErrors()
    {
        ErrorAggregator.Errors.Should().BeEmpty();
    }
}<|MERGE_RESOLUTION|>--- conflicted
+++ resolved
@@ -27,11 +27,8 @@
     public FakeFileHelper FileHelper { get; }
     public FakeTestRuntimeProviderManager TestRuntimeProviderManager { get; }
     public FakeTestRunEventsRegistrar TestRunEventsRegistrar { get; }
-<<<<<<< HEAD
+    public FakeEnvironment Environment { get; }
     public FakeTestDiscoveryEventsRegistrar TestDiscoveryEventsRegistrar { get;  }
-=======
-    public FakeEnvironment Environment { get; }
->>>>>>> 54508ccb
     public TestEngine? TestEngine { get; private set; }
     public TestPlatform? TestPlatform { get; private set; }
     public TestRunResultAggregator? TestRunResultAggregator { get; private set; }
@@ -44,13 +41,9 @@
     public ProtocolConfig ProtocolConfig { get; internal set; }
 
     public List<TestResult> ExecutedTests => TestRunEventsRegistrar.RunChangedEvents.SelectMany(er => er.Data.NewTestResults).ToList();
-<<<<<<< HEAD
     public List<TestCase> DiscoveredTests => TestDiscoveryEventsRegistrar.DiscoveredTestsEvents.SelectMany(er => er.Data.DiscoveredTestCases).ToList();
 
     public FakeTestSessionEventsHandler TestSessionEventsHandler { get; }
-=======
-    public ProtocolConfig ProtocolConfig { get; internal set; }
->>>>>>> 54508ccb
 
     public Fixture(FixtureOptions? fixtureOptions = null)
     {
@@ -69,7 +62,7 @@
 
 #pragma warning disable CS0618 // Type or member is obsolete (to prevent use outside of test context)
         FeatureFlag.Reset();
-        fixtureOptions?.FeatureFlags?.ToList().ForEach(flag => FeatureFlag.SetFlag(flag.Key, flag.Value));
+        fixtureOptions?.FeatureFlags?.ToList().ForEach(flag => ((FeatureFlag)FeatureFlag.Instance).SetFlag(flag.Key, flag.Value));
 #pragma warning restore CS0618 // Type or member is obsolete
 
         // This makes the run a bit slower, but at least we get info in the output window. We probably should add a mode where we don't
@@ -82,12 +75,9 @@
         FileHelper = new FakeFileHelper(ErrorAggregator);
         TestRuntimeProviderManager = new FakeTestRuntimeProviderManager(ErrorAggregator);
         TestRunEventsRegistrar = new FakeTestRunEventsRegistrar(ErrorAggregator);
-<<<<<<< HEAD
+        Environment = new FakeEnvironment();
         TestDiscoveryEventsRegistrar = new FakeTestDiscoveryEventsRegistrar(ErrorAggregator);
         TestSessionEventsHandler = new FakeTestSessionEventsHandler(ErrorAggregator);
-=======
-        Environment = new FakeEnvironment();
->>>>>>> 54508ccb
         ProtocolConfig = new ProtocolConfig();
     }
 
