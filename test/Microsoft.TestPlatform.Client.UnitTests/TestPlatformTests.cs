--- conflicted
+++ resolved
@@ -96,7 +96,6 @@
         }
 
         [TestMethod]
-<<<<<<< HEAD
         public void CreateTestRunRequestShouldThrowExceptionIfNoTestHostproviderFound()
         {
             string settingsXml =
@@ -126,9 +125,6 @@
 
         [TestMethod]
         public void CreateTestRunRequestShouldUpdateLoggerExtensionWhenDesingModeIsFalseForRunAll()
-=======
-        public void CreateTestRunRequestShouldUpdateLoggerExtensionWhenDesignModeIsFalseForRunAll()
->>>>>>> e51a28d1
         {
             var additionalExtensions = new List<string> { "foo.TestLogger.dll", "Joo.TestLogger.dll" };
             this.mockFileHelper.Setup(fh => fh.DirectoryExists(It.IsAny<string>())).Returns(true);
