--- conflicted
+++ resolved
@@ -280,8 +280,6 @@
     }
 
     [TestMethod]
-<<<<<<< HEAD
-=======
     public void CreateTestRunRequestShouldSetCustomHostLauncherOnEngineDefaultLauncherIfSpecified()
     {
         var mockCustomLauncher = new Mock<ITestHostLauncher>();
@@ -303,7 +301,6 @@
     }
 
     [TestMethod]
->>>>>>> 6066abf0
     public void CreateTestRunRequestThrowsIfTestRunCriteriaIsNull()
     {
         var tp = new TestPlatform();
@@ -486,14 +483,9 @@
         _testEngine.Setup(
                 te => te.GetTestSessionManager(
                     It.IsAny<IRequestData>(),
-<<<<<<< HEAD
                     It.IsAny<StartTestSessionCriteria>(),
                     It.IsAny<Dictionary<string, SourceDetail>>()))
             .Returns((IProxyTestSessionManager)null);
-=======
-                    It.IsAny<StartTestSessionCriteria>()))
-            .Returns<IProxyTestSessionManager?>(null);
->>>>>>> 6066abf0
 
         var tp = new TestableTestPlatform(_testEngine.Object, _hostManager.Object);
         var mockEventsHandler = new Mock<ITestSessionEventsHandler>();
@@ -666,11 +658,7 @@
             _hostProvider = hostProvider;
         }
 
-<<<<<<< HEAD
         public override ITestRuntimeProvider GetTestHostManagerByRunConfiguration(string runConfiguration, List<string> _)
-=======
-        public override ITestRuntimeProvider? GetTestHostManagerByRunConfiguration(string runConfiguration)
->>>>>>> 6066abf0
         {
             return _hostProvider;
         }
