// Copyright (c) Microsoft Corporation. All rights reserved.
// Licensed under the MIT license. See LICENSE file in the project root for full license information.

namespace Microsoft.VisualStudio.TestPlatform.Client.UnitTests.Discovery;

using System;
using System.Collections.Generic;
using System.Linq;

using Client.Discovery;

using Common.Telemetry;
using CommunicationUtilities;
using CommunicationUtilities.Interfaces;
using Microsoft.VisualStudio.TestPlatform.CommunicationUtilities.ObjectModel;
using ObjectModel;
using Microsoft.VisualStudio.TestPlatform.ObjectModel.Client;
using ObjectModel.Engine;

using TestTools.UnitTesting;

using Moq;

[TestClass]
public class DiscoveryRequestTests
{
    readonly DiscoveryRequest _discoveryRequest;
    readonly Mock<IProxyDiscoveryManager> _discoveryManager;
    private readonly Mock<ITestLoggerManager> _loggerManager;
    readonly DiscoveryCriteria _discoveryCriteria;
    private readonly Mock<IRequestData> _mockRequestData;
    private readonly Mock<IDataSerializer> _mockDataSerializer;

    public DiscoveryRequestTests()
    {
        _discoveryCriteria = new DiscoveryCriteria(new List<string> { "foo" }, 1, null);
        _discoveryManager = new Mock<IProxyDiscoveryManager>();
        _loggerManager = new Mock<ITestLoggerManager>();
        _mockRequestData = new Mock<IRequestData>();
        _mockRequestData.Setup(rd => rd.MetricsCollection).Returns(new NoOpMetricsCollection());
        _mockDataSerializer = new Mock<IDataSerializer>();
        _discoveryRequest = new DiscoveryRequest(_mockRequestData.Object, _discoveryCriteria, _discoveryManager.Object, _loggerManager.Object, _mockDataSerializer.Object);
    }

    [TestMethod]
    public void ConstructorSetsDiscoveryCriteriaAndDiscoveryManager()
    {
        Assert.AreEqual(_discoveryCriteria, _discoveryRequest.DiscoveryCriteria);
        Assert.AreEqual(_discoveryManager.Object, (_discoveryRequest as DiscoveryRequest).DiscoveryManager);
    }

    [TestMethod]
    public void DiscoveryAsycIfDiscoveryRequestIsDisposedThrowsObjectDisposedException()
    {
        _discoveryRequest.Dispose();

        Assert.ThrowsException<ObjectDisposedException>(() => _discoveryRequest.DiscoverAsync());
    }

    [TestMethod]
    public void DiscoverAsyncSetsDiscoveryInProgressAndCallManagerToDiscoverTests()
    {
        _discoveryRequest.DiscoverAsync();

        Assert.IsTrue((_discoveryRequest as DiscoveryRequest).DiscoveryInProgress);
        _discoveryManager.Verify(dm => dm.DiscoverTests(_discoveryCriteria, _discoveryRequest as DiscoveryRequest), Times.Once);
    }

    [TestMethod]
    public void DiscoveryAsyncIfDiscoverTestsThrowsExceptionSetsDiscoveryInProgressToFalseAndThrowsThatException()
    {
        _discoveryManager.Setup(dm => dm.DiscoverTests(_discoveryCriteria, _discoveryRequest as DiscoveryRequest)).Throws(new Exception("DummyException"));
        try
        {
            _discoveryRequest.DiscoverAsync();
        }
        catch (Exception ex)
        {
            Assert.IsTrue(ex is Exception);
            Assert.AreEqual("DummyException", ex.Message);
            Assert.IsFalse((_discoveryRequest as DiscoveryRequest).DiscoveryInProgress);
        }
    }

    [TestMethod]
    public void AbortIfDiscoveryRequestDisposedShouldThrowObjectDisposedException()
    {
        _discoveryRequest.Dispose();
        Assert.ThrowsException<ObjectDisposedException>(() => _discoveryRequest.Abort());
    }

    [TestMethod]
    public void AbortIfDiscoveryIsinProgressShouldCallDiscoveryManagerAbort()
    {
        // Just to set the IsDiscoveryInProgress flag
        _discoveryRequest.DiscoverAsync();

<<<<<<< HEAD
        [TestMethod]
        public void AbortWithEventHandlerIfDiscoveryIsinProgressShouldCallDiscoveryManagerAbortWithEventHandler()
        {
            // Just to set the IsDiscoveryInProgress flag
            this.discoveryRequest.DiscoverAsync();
            var eventsHandler = this.discoveryRequest as ITestDiscoveryEventsHandler2;

            this.discoveryRequest.AbortWithEventHandler();
            this.discoveryManager.Verify(dm => dm.Abort(eventsHandler), Times.Once);
        }

        [TestMethod]
        public void AbortIfDiscoveryIsNotInProgressShouldNotCallDiscoveryManagerAbort()
        {
            // DiscoveryAsync has not been called, discoveryInProgress should be false
            this.discoveryRequest.Abort();
            this.discoveryManager.Verify(dm => dm.Abort(), Times.Never);
        }
=======
        _discoveryRequest.Abort();
        _discoveryManager.Verify(dm => dm.Abort(), Times.Once);
    }
>>>>>>> 75765f2a

    [TestMethod]
    public void AbortIfDiscoveryIsNotInProgressShouldNotCallDiscoveryManagerAbort()
    {
        // DiscoveryAsync has not been called, discoveryInProgress should be false
        _discoveryRequest.Abort();
        _discoveryManager.Verify(dm => dm.Abort(), Times.Never);
    }

    [TestMethod]
    public void WaitForCompletionIfDiscoveryRequestDisposedShouldThrowObjectDisposedException()
    {
        _discoveryRequest.Dispose();
        Assert.ThrowsException<ObjectDisposedException>(() => _discoveryRequest.WaitForCompletion());
    }

    [TestMethod]
    public void HandleDiscoveryCompleteShouldCloseDiscoveryManager()
    {
        var eventsHandler = _discoveryRequest as ITestDiscoveryEventsHandler2;

        eventsHandler.HandleDiscoveryComplete(new DiscoveryCompleteEventArgs(1, false), Enumerable.Empty<TestCase>());
        _discoveryManager.Verify(dm => dm.Close(), Times.Once);
    }

    [TestMethod]
    public void HandleDiscoveryCompleteShouldCloseDiscoveryManagerBeforeRaiseDiscoveryComplete()
    {
        var events = new List<string>();
        _discoveryManager.Setup(dm => dm.Close()).Callback(() => events.Add("close"));
        _discoveryRequest.OnDiscoveryComplete += (s, e) => events.Add("complete");
        var eventsHandler = _discoveryRequest as ITestDiscoveryEventsHandler2;

        eventsHandler.HandleDiscoveryComplete(new DiscoveryCompleteEventArgs(1, false), Enumerable.Empty<TestCase>());

        Assert.AreEqual(2, events.Count);
        Assert.AreEqual("close", events[0]);
        Assert.AreEqual("complete", events[1]);
    }

    /// <summary>
    /// DiscoverAsync should invoke OnDiscoveryStart event.
    /// </summary>
    [TestMethod]
    public void DiscoverAsyncShouldInvokeOnDiscoveryStart()
    {
        bool onDiscoveryStartHandlerCalled = false;
        _discoveryRequest.OnDiscoveryStart += (s, e) => onDiscoveryStartHandlerCalled = true;

        // Action
        _discoveryRequest.DiscoverAsync();

        // Assert
        Assert.IsTrue(onDiscoveryStartHandlerCalled, "DiscoverAsync should invoke OnDiscoveryStart event");
    }

    [TestMethod]
    public void DiscoverAsyncShouldInvokeHandleDiscoveryStartofLoggerManager()
    {
        // Action
        _discoveryRequest.DiscoverAsync();

        // Assert
        _loggerManager.Verify(lm => lm.HandleDiscoveryStart(It.IsAny<DiscoveryStartEventArgs>()), Times.Once);
    }

    [TestMethod]
    public void HandleDiscoveryCompleteShouldCollectMetrics()
    {
        var mockMetricsCollector = new Mock<IMetricsCollection>();
        var dict = new Dictionary<string, object>
        {
            { "DummyMessage", "DummyValue" }
        };

        mockMetricsCollector.Setup(mc => mc.Metrics).Returns(dict);
        _mockRequestData.Setup(rd => rd.MetricsCollection).Returns(mockMetricsCollector.Object);

        var eventsHandler = _discoveryRequest as ITestDiscoveryEventsHandler2;
        var discoveryCompleteEventArgs = new DiscoveryCompleteEventArgs(1, false);
        discoveryCompleteEventArgs.Metrics = dict;

        // Act
        eventsHandler.HandleDiscoveryComplete(discoveryCompleteEventArgs, Enumerable.Empty<TestCase>());

        // Verify.
        mockMetricsCollector.Verify(rd => rd.Add(TelemetryDataConstants.TimeTakenInSecForDiscovery, It.IsAny<double>()), Times.Once);
        mockMetricsCollector.Verify(rd => rd.Add("DummyMessage", "DummyValue"), Times.Once);
    }

    [TestMethod]
    public void HandleRawMessageShouldHandleRawMessage()
    {
        bool onDiscoveryCompleteInvoked = false;
        _discoveryRequest.OnRawMessageReceived += (object sender, string e) => onDiscoveryCompleteInvoked = true;

        _discoveryRequest.HandleRawMessage(string.Empty);

        Assert.IsTrue(onDiscoveryCompleteInvoked);
    }

    [TestMethod]
    public void HandleRawMessageShouldAddVsTestDataPointsIfTelemetryOptedIn()
    {
        bool onDiscoveryCompleteInvoked = true;
        _mockRequestData.Setup(x => x.IsTelemetryOptedIn).Returns(true);
        _discoveryRequest.OnRawMessageReceived += (object sender, string e) => onDiscoveryCompleteInvoked = true;

        _mockDataSerializer.Setup(x => x.DeserializeMessage(It.IsAny<string>()))
            .Returns(new Message() { MessageType = MessageType.DiscoveryComplete });

        _mockDataSerializer.Setup(x => x.DeserializePayload<DiscoveryCompletePayload>(It.IsAny<Message>()))
            .Returns(new DiscoveryCompletePayload());

        _discoveryRequest.HandleRawMessage(string.Empty);

        _mockDataSerializer.Verify(x => x.SerializePayload(It.IsAny<string>(), It.IsAny<DiscoveryCompletePayload>()), Times.Once);
        _mockRequestData.Verify(x => x.MetricsCollection, Times.AtLeastOnce);
        Assert.IsTrue(onDiscoveryCompleteInvoked);
    }

    [TestMethod]
    public void HandleRawMessageShouldInvokeHandleDiscoveryCompleteOfLoggerManager()
    {
        _loggerManager.Setup(x => x.LoggersInitialized).Returns(true);
        _mockDataSerializer.Setup(x => x.DeserializeMessage(It.IsAny<string>()))
            .Returns(new Message() { MessageType = MessageType.DiscoveryComplete });
        _mockDataSerializer.Setup(x => x.DeserializePayload<DiscoveryCompletePayload>(It.IsAny<Message>()))
            .Returns(new DiscoveryCompletePayload()
            {
                TotalTests = 1,
                IsAborted = false,
                LastDiscoveredTests = Enumerable.Empty<TestCase>()
            });

        _discoveryRequest.HandleRawMessage(string.Empty);

        _loggerManager.Verify(lm => lm.HandleDiscoveryComplete(It.IsAny<DiscoveryCompleteEventArgs>()), Times.Once);
    }

    [TestMethod]
    public void HandleDiscoveryCompleteShouldInvokeHandleDiscoveryCompleteOfLoggerManager()
    {
        var discoveryCompleteEventArgs = new DiscoveryCompleteEventArgs(1, false);
        var eventsHandler = _discoveryRequest as ITestDiscoveryEventsHandler2;
        eventsHandler.HandleDiscoveryComplete(discoveryCompleteEventArgs, Enumerable.Empty<TestCase>());

        _loggerManager.Verify(lm => lm.HandleDiscoveryComplete(discoveryCompleteEventArgs), Times.Once);
    }

    [TestMethod]
    public void HandleDiscoveryCompleteShouldNotInvokeHandleDiscoveredTestsIfLastChunkNotPresent()
    {
        var discoveryCompleteEventArgs = new DiscoveryCompleteEventArgs(1, false);
        var eventsHandler = _discoveryRequest as ITestDiscoveryEventsHandler2;
        eventsHandler.HandleDiscoveryComplete(discoveryCompleteEventArgs, Enumerable.Empty<TestCase>());

        _loggerManager.Verify(lm => lm.HandleDiscoveredTests(It.IsAny<DiscoveredTestsEventArgs>()), Times.Never);
    }

    [TestMethod]
    public void HandleDiscoveryCompleteShouldInvokeHandleDiscoveredTestsIfLastChunkPresent()
    {
        var activeTestCases = new List<TestCase>
        {
            new TestCase(
                "A.C.M2",
                new Uri("executor://dummy"),
                "A")
        };

        var discoveryCompleteEventArgs = new DiscoveryCompleteEventArgs(1, false);
        var eventsHandler = _discoveryRequest as ITestDiscoveryEventsHandler2;
        eventsHandler.HandleDiscoveryComplete(discoveryCompleteEventArgs, activeTestCases);

        _loggerManager.Verify(lm => lm.HandleDiscoveredTests(It.IsAny<DiscoveredTestsEventArgs>()), Times.Once);
    }

    [TestMethod]
    public void HandleDiscoveredTestsShouldInvokeHandleDiscoveredTestsOfLoggerManager()
    {
        _discoveryRequest.HandleDiscoveredTests(null);

        _loggerManager.Verify(lm => lm.HandleDiscoveredTests(It.IsAny<DiscoveredTestsEventArgs>()), Times.Once);
    }
}<|MERGE_RESOLUTION|>--- conflicted
+++ resolved
@@ -95,30 +95,20 @@
         // Just to set the IsDiscoveryInProgress flag
         _discoveryRequest.DiscoverAsync();
 
-<<<<<<< HEAD
-        [TestMethod]
-        public void AbortWithEventHandlerIfDiscoveryIsinProgressShouldCallDiscoveryManagerAbortWithEventHandler()
-        {
-            // Just to set the IsDiscoveryInProgress flag
-            this.discoveryRequest.DiscoverAsync();
-            var eventsHandler = this.discoveryRequest as ITestDiscoveryEventsHandler2;
-
-            this.discoveryRequest.AbortWithEventHandler();
-            this.discoveryManager.Verify(dm => dm.Abort(eventsHandler), Times.Once);
-        }
-
-        [TestMethod]
-        public void AbortIfDiscoveryIsNotInProgressShouldNotCallDiscoveryManagerAbort()
-        {
-            // DiscoveryAsync has not been called, discoveryInProgress should be false
-            this.discoveryRequest.Abort();
-            this.discoveryManager.Verify(dm => dm.Abort(), Times.Never);
-        }
-=======
         _discoveryRequest.Abort();
         _discoveryManager.Verify(dm => dm.Abort(), Times.Once);
     }
->>>>>>> 75765f2a
+
+    [TestMethod]
+    public void AbortWithEventHandlerIfDiscoveryIsinProgressShouldCallDiscoveryManagerAbortWithEventHandler()
+    {
+        // Just to set the IsDiscoveryInProgress flag
+        _discoveryRequest.DiscoverAsync();
+        var eventsHandler = _discoveryRequest as ITestDiscoveryEventsHandler2;
+
+        _discoveryRequest.AbortWithEventHandler();
+        _discoveryManager.Verify(dm => dm.Abort(eventsHandler), Times.Once);
+    }
 
     [TestMethod]
     public void AbortIfDiscoveryIsNotInProgressShouldNotCallDiscoveryManagerAbort()
