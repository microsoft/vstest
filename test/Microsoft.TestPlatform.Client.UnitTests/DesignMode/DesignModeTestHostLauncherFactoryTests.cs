--- conflicted
+++ resolved
@@ -5,11 +5,7 @@
 
 using Microsoft.VisualStudio.TestPlatform.Client.DesignMode;
 using Microsoft.VisualStudio.TestPlatform.ObjectModel.Client;
-<<<<<<< HEAD
-using Microsoft.VisualStudio.TestTools.UnitTesting;
-=======
 using TestTools.UnitTesting;
->>>>>>> bcb43c5c
 
 using Moq;
 
@@ -21,11 +17,7 @@
     {
         var mockDesignModeClient = new Mock<IDesignModeClient>();
         var testRunRequestPayload = new TestRunRequestPayload { DebuggingEnabled = false };
-<<<<<<< HEAD
         var launcher = DesignModeTestHostLauncherFactory.GetCustomHostLauncherForTestRun(mockDesignModeClient.Object, testRunRequestPayload.DebuggingEnabled, null);
-=======
-        var launcher = DesignModeTestHostLauncherFactory.GetCustomHostLauncherForTestRun(mockDesignModeClient.Object, testRunRequestPayload.DebuggingEnabled);
->>>>>>> bcb43c5c
 
         Assert.IsFalse(launcher.IsDebug, "Factory must not return debug launcher if debugging is disabled.");
     }
@@ -35,11 +27,7 @@
     {
         var mockDesignModeClient = new Mock<IDesignModeClient>();
         var testRunRequestPayload = new TestRunRequestPayload { DebuggingEnabled = true };
-<<<<<<< HEAD
         var launcher = DesignModeTestHostLauncherFactory.GetCustomHostLauncherForTestRun(mockDesignModeClient.Object, testRunRequestPayload.DebuggingEnabled, null);
-=======
-        var launcher = DesignModeTestHostLauncherFactory.GetCustomHostLauncherForTestRun(mockDesignModeClient.Object, testRunRequestPayload.DebuggingEnabled);
->>>>>>> bcb43c5c
 
         Assert.IsTrue(launcher.IsDebug, "Factory must return non-debug launcher if debugging is enabled.");
     }
