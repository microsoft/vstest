--- conflicted
+++ resolved
@@ -41,7 +41,7 @@
 
     private readonly DesignModeClient _designModeClient;
 
-    private readonly int _protocolVersion = 5;
+    private readonly int _protocolVersion = 6;
 
     private readonly AutoResetEvent _completeEvent;
 
@@ -76,12 +76,8 @@
 
         _designModeClient.TestRunMessageHandler(new object(), new TestRunMessageEventArgs(TestMessageLevel.Error, "message"));
 
-<<<<<<< HEAD
-        private readonly int protocolVersion = 6;
-=======
         _mockCommunicationManager.Verify(cm => cm.SendMessage(It.IsAny<string>(), It.IsAny<TestMessagePayload>()), Times.Once());
     }
->>>>>>> 75765f2a
 
     [TestMethod]
     public void TestRunMessageHandlerShouldCallCommmunicationManagerIfMessageisWarning()
@@ -138,7 +134,7 @@
     [TestMethod]
     public void DesignModeClientDuringConnectShouldHighestCommonVersionWhenReceivedVersionIsGreaterThanSupportedVersion()
     {
-        var verCheck = new Message { MessageType = MessageType.VersionCheck, Payload = 5 };
+        var verCheck = new Message { MessageType = MessageType.VersionCheck, Payload = 6 };
         var sessionEnd = new Message { MessageType = MessageType.SessionEnd };
         _mockCommunicationManager.Setup(cm => cm.WaitForServerConnection(It.IsAny<int>())).Returns(true);
         _mockCommunicationManager.SetupSequence(cm => cm.ReceiveMessage()).Returns(verCheck).Returns(sessionEnd);
@@ -173,16 +169,9 @@
 
         var getProcessStartInfoMessage = new Message
         {
-<<<<<<< HEAD
-            var verCheck = new Message { MessageType = MessageType.VersionCheck, Payload = 6 };
-            var sessionEnd = new Message { MessageType = MessageType.SessionEnd };
-            this.mockCommunicationManager.Setup(cm => cm.WaitForServerConnection(It.IsAny<int>())).Returns(true);
-            this.mockCommunicationManager.SetupSequence(cm => cm.ReceiveMessage()).Returns(verCheck).Returns(sessionEnd);
-=======
             MessageType = MessageType.GetTestRunnerProcessStartInfoForRunSelected,
             Payload = JToken.FromObject("random")
         };
->>>>>>> 75765f2a
 
         var sessionEnd = new Message { MessageType = MessageType.SessionEnd };
         TestRunRequestPayload receivedTestRunPayload = null;
