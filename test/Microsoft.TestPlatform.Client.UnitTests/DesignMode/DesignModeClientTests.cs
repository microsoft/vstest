// Copyright (c) Microsoft Corporation. All rights reserved.
// Licensed under the MIT license. See LICENSE file in the project root for full license information.
namespace Microsoft.VisualStudio.TestPlatform.Client.UnitTests.DesignMode;

using System;
using System.Linq;
using System.Net;
using System.Threading;
using System.Threading.Tasks;

using Microsoft.VisualStudio.TestPlatform.Client.DesignMode;
<<<<<<< HEAD
using Microsoft.VisualStudio.TestPlatform.Client.TestRunAttachmentsProcessing;
using Microsoft.VisualStudio.TestPlatform.Client.RequestHelper;
using Microsoft.VisualStudio.TestPlatform.Common.Interfaces;
using Microsoft.VisualStudio.TestPlatform.CommunicationUtilities;
using Microsoft.VisualStudio.TestPlatform.CommunicationUtilities.Interfaces;
using Microsoft.VisualStudio.TestPlatform.CommunicationUtilities.ObjectModel;
using Microsoft.VisualStudio.TestPlatform.CrossPlatEngine;
using Microsoft.VisualStudio.TestPlatform.ObjectModel;
using Microsoft.VisualStudio.TestPlatform.ObjectModel.Client;
using Microsoft.VisualStudio.TestPlatform.ObjectModel.Client.Payloads;
using Microsoft.VisualStudio.TestPlatform.ObjectModel.Client.Interfaces;
using Microsoft.VisualStudio.TestPlatform.ObjectModel.Logging;
using Microsoft.VisualStudio.TestPlatform.PlatformAbstractions.Interfaces;
using Microsoft.VisualStudio.TestTools.UnitTesting;
=======
using TestRunAttachmentsProcessing;
using RequestHelper;
using Common.Interfaces;
using CommunicationUtilities;
using CommunicationUtilities.Interfaces;
using Microsoft.VisualStudio.TestPlatform.CommunicationUtilities.ObjectModel;
using CrossPlatEngine;
using ObjectModel;
using Microsoft.VisualStudio.TestPlatform.ObjectModel.Client;
using Microsoft.VisualStudio.TestPlatform.ObjectModel.Client.Payloads;
using Microsoft.VisualStudio.TestPlatform.ObjectModel.Client.Interfaces;
using ObjectModel.Logging;
using PlatformAbstractions.Interfaces;
using TestTools.UnitTesting;
>>>>>>> bcb43c5c

using Moq;

using Newtonsoft.Json.Linq;

[TestClass]
public class DesignModeClientTests
{
    private const int Timeout = 15 * 1000;
<<<<<<< HEAD

    private const int PortNumber = 123;

    private readonly Mock<ITestRequestManager> _mockTestRequestManager;

    private readonly Mock<ICommunicationManager> _mockCommunicationManager;

    private readonly DesignModeClient _designModeClient;

    private readonly int _protocolVersion = 5;

    private readonly AutoResetEvent _completeEvent;

    private readonly Mock<IEnvironment> _mockPlatformEnvrironment;

    public DesignModeClientTests()
    {
        _mockTestRequestManager = new Mock<ITestRequestManager>();
        _mockCommunicationManager = new Mock<ICommunicationManager>();
        _mockPlatformEnvrironment = new Mock<IEnvironment>();
        _designModeClient = new DesignModeClient(_mockCommunicationManager.Object, JsonDataSerializer.Instance, _mockPlatformEnvrironment.Object);
        _completeEvent = new AutoResetEvent(false);
    }

    [TestMethod]
    public void DesignModeClientBeforeConnectInstanceShouldReturnNull()
    {
        Assert.IsNull(DesignModeClient.Instance);
    }

    [TestMethod]
    public void DesignModeClientInitializeShouldInstantiateClassAndCreateClient()
    {
        DesignModeClient.Initialize();
        Assert.IsNotNull(DesignModeClient.Instance);
    }

    [TestMethod]
    public void TestRunMessageHandlerShouldCallCommmunicationManagerIfMessageisError()
    {
        _mockCommunicationManager.Setup(cm => cm.SendMessage(It.IsAny<string>()));

        _designModeClient.TestRunMessageHandler(new object(), new TestRunMessageEventArgs(TestMessageLevel.Error, "message"));

        _mockCommunicationManager.Verify(cm => cm.SendMessage(It.IsAny<string>(),It.IsAny<TestMessagePayload>()), Times.Once());
    }

    [TestMethod]
    public void TestRunMessageHandlerShouldCallCommmunicationManagerIfMessageisWarning()
    {
        _mockCommunicationManager.Setup(cm => cm.SendMessage(It.IsAny<string>()));

        _designModeClient.TestRunMessageHandler(new object(), new TestRunMessageEventArgs(TestMessageLevel.Warning, "message"));

        _mockCommunicationManager.Verify(cm => cm.SendMessage(It.IsAny<string>(), It.IsAny<TestMessagePayload>()), Times.Once());
    }

    [TestMethod]
    public void TestRunMessageHandlerShouldNotCallCommmunicationManagerIfMessageisInformational()
    {
        _mockCommunicationManager.Setup(cm => cm.SendMessage(It.IsAny<string>()));

        _designModeClient.TestRunMessageHandler(new object(), new TestRunMessageEventArgs(TestMessageLevel.Informational, "message"));

        _mockCommunicationManager.Verify(cm => cm.SendMessage(It.IsAny<string>(), It.IsAny<TestMessagePayload>()), Times.Never());
    }

    [TestMethod]
    public void DesignModeClientConnectShouldSetupChannel()
    {
        var verCheck = new Message { MessageType = MessageType.VersionCheck, Payload = _protocolVersion };
        var sessionEnd = new Message { MessageType = MessageType.SessionEnd };
        _mockCommunicationManager.Setup(cm => cm.WaitForServerConnection(It.IsAny<int>())).Returns(true);
        _mockCommunicationManager.SetupSequence(cm => cm.ReceiveMessage()).Returns(verCheck).Returns(sessionEnd);

        _designModeClient.ConnectToClientAndProcessRequests(PortNumber, _mockTestRequestManager.Object);

        _mockCommunicationManager.Verify(cm => cm.SetupClientAsync(new IPEndPoint(IPAddress.Loopback, PortNumber)), Times.Once);
        _mockCommunicationManager.Verify(cm => cm.WaitForServerConnection(It.IsAny<int>()), Times.Once);
        _mockCommunicationManager.Verify(cm => cm.SendMessage(MessageType.SessionConnected), Times.Once());
        _mockCommunicationManager.Verify(cm => cm.SendMessage(MessageType.VersionCheck, _protocolVersion), Times.Once());
    }

    [TestMethod]
    public void DesignModeClientConnectShouldNotSendConnectedIfServerConnectionTimesOut()
    {
        var verCheck = new Message { MessageType = MessageType.VersionCheck, Payload = _protocolVersion };
        var sessionEnd = new Message { MessageType = MessageType.SessionEnd };
        _mockCommunicationManager.Setup(cm => cm.WaitForServerConnection(It.IsAny<int>())).Returns(false);
        _mockCommunicationManager.SetupSequence(cm => cm.ReceiveMessage()).Returns(verCheck).Returns(sessionEnd);

        Assert.ThrowsException<TimeoutException>(() => _designModeClient.ConnectToClientAndProcessRequests(PortNumber, _mockTestRequestManager.Object));

        _mockCommunicationManager.Verify(cm => cm.SetupClientAsync(new IPEndPoint(IPAddress.Loopback, PortNumber)), Times.Once);
        _mockCommunicationManager.Verify(cm => cm.WaitForServerConnection(It.IsAny<int>()), Times.Once);
        _mockCommunicationManager.Verify(cm => cm.SendMessage(MessageType.SessionConnected), Times.Never);
        _mockCommunicationManager.Verify(cm => cm.SendMessage(MessageType.VersionCheck, It.IsAny<int>()), Times.Never);
    }

    [TestMethod]
    public void DesignModeClientDuringConnectShouldHighestCommonVersionWhenReceivedVersionIsGreaterThanSupportedVersion()
    {
        var verCheck = new Message { MessageType = MessageType.VersionCheck, Payload = 5 };
        var sessionEnd = new Message { MessageType = MessageType.SessionEnd };
        _mockCommunicationManager.Setup(cm => cm.WaitForServerConnection(It.IsAny<int>())).Returns(true);
        _mockCommunicationManager.SetupSequence(cm => cm.ReceiveMessage()).Returns(verCheck).Returns(sessionEnd);

        _designModeClient.ConnectToClientAndProcessRequests(PortNumber, _mockTestRequestManager.Object);

        _mockCommunicationManager.Verify(cm => cm.SendMessage(MessageType.VersionCheck, _protocolVersion), Times.Once());
    }

    [TestMethod]
    public void DesignModeClientDuringConnectShouldHighestCommonVersionWhenReceivedVersionIsSmallerThanSupportedVersion()
    {
        var verCheck = new Message { MessageType = MessageType.VersionCheck, Payload = 1 };
        var sessionEnd = new Message { MessageType = MessageType.SessionEnd };
        _mockCommunicationManager.Setup(cm => cm.WaitForServerConnection(It.IsAny<int>())).Returns(true);
        _mockCommunicationManager.SetupSequence(cm => cm.ReceiveMessage()).Returns(verCheck).Returns(sessionEnd);

        _designModeClient.ConnectToClientAndProcessRequests(PortNumber, _mockTestRequestManager.Object);

        _mockCommunicationManager.Verify(cm => cm.SendMessage(MessageType.VersionCheck, 1), Times.Once());
    }

    [TestMethod]
    public void DesignModeClientWithGetTestRunnerProcessStartInfoShouldDeserializeTestsWithTraitsCorrectly()
    {
        // Arrange.
        var testCase = new TestCase("A.C.M", new Uri("d:\\executor"), "A.dll");
        testCase.Traits.Add(new Trait("foo", "bar"));

=======

    private const int PortNumber = 123;

    private readonly Mock<ITestRequestManager> _mockTestRequestManager;

    private readonly Mock<ICommunicationManager> _mockCommunicationManager;

    private readonly DesignModeClient _designModeClient;

    private readonly int _protocolVersion = 5;

    private readonly AutoResetEvent _completeEvent;

    private readonly Mock<IEnvironment> _mockPlatformEnvrironment;

    public DesignModeClientTests()
    {
        _mockTestRequestManager = new Mock<ITestRequestManager>();
        _mockCommunicationManager = new Mock<ICommunicationManager>();
        _mockPlatformEnvrironment = new Mock<IEnvironment>();
        _designModeClient = new DesignModeClient(_mockCommunicationManager.Object, JsonDataSerializer.Instance, _mockPlatformEnvrironment.Object);
        _completeEvent = new AutoResetEvent(false);
    }

    [TestMethod]
    public void DesignModeClientBeforeConnectInstanceShouldReturnNull()
    {
        Assert.IsNull(DesignModeClient.Instance);
    }

    [TestMethod]
    public void DesignModeClientInitializeShouldInstantiateClassAndCreateClient()
    {
        DesignModeClient.Initialize();
        Assert.IsNotNull(DesignModeClient.Instance);
    }

    [TestMethod]
    public void TestRunMessageHandlerShouldCallCommmunicationManagerIfMessageisError()
    {
        _mockCommunicationManager.Setup(cm => cm.SendMessage(It.IsAny<string>()));

        _designModeClient.TestRunMessageHandler(new object(), new TestRunMessageEventArgs(TestMessageLevel.Error, "message"));

        _mockCommunicationManager.Verify(cm => cm.SendMessage(It.IsAny<string>(), It.IsAny<TestMessagePayload>()), Times.Once());
    }

    [TestMethod]
    public void TestRunMessageHandlerShouldCallCommmunicationManagerIfMessageisWarning()
    {
        _mockCommunicationManager.Setup(cm => cm.SendMessage(It.IsAny<string>()));

        _designModeClient.TestRunMessageHandler(new object(), new TestRunMessageEventArgs(TestMessageLevel.Warning, "message"));

        _mockCommunicationManager.Verify(cm => cm.SendMessage(It.IsAny<string>(), It.IsAny<TestMessagePayload>()), Times.Once());
    }

    [TestMethod]
    public void TestRunMessageHandlerShouldNotCallCommmunicationManagerIfMessageisInformational()
    {
        _mockCommunicationManager.Setup(cm => cm.SendMessage(It.IsAny<string>()));

        _designModeClient.TestRunMessageHandler(new object(), new TestRunMessageEventArgs(TestMessageLevel.Informational, "message"));

        _mockCommunicationManager.Verify(cm => cm.SendMessage(It.IsAny<string>(), It.IsAny<TestMessagePayload>()), Times.Never());
    }

    [TestMethod]
    public void DesignModeClientConnectShouldSetupChannel()
    {
        var verCheck = new Message { MessageType = MessageType.VersionCheck, Payload = _protocolVersion };
        var sessionEnd = new Message { MessageType = MessageType.SessionEnd };
        _mockCommunicationManager.Setup(cm => cm.WaitForServerConnection(It.IsAny<int>())).Returns(true);
        _mockCommunicationManager.SetupSequence(cm => cm.ReceiveMessage()).Returns(verCheck).Returns(sessionEnd);

        _designModeClient.ConnectToClientAndProcessRequests(PortNumber, _mockTestRequestManager.Object);

        _mockCommunicationManager.Verify(cm => cm.SetupClientAsync(new IPEndPoint(IPAddress.Loopback, PortNumber)), Times.Once);
        _mockCommunicationManager.Verify(cm => cm.WaitForServerConnection(It.IsAny<int>()), Times.Once);
        _mockCommunicationManager.Verify(cm => cm.SendMessage(MessageType.SessionConnected), Times.Once());
        _mockCommunicationManager.Verify(cm => cm.SendMessage(MessageType.VersionCheck, _protocolVersion), Times.Once());
    }

    [TestMethod]
    public void DesignModeClientConnectShouldNotSendConnectedIfServerConnectionTimesOut()
    {
        var verCheck = new Message { MessageType = MessageType.VersionCheck, Payload = _protocolVersion };
        var sessionEnd = new Message { MessageType = MessageType.SessionEnd };
        _mockCommunicationManager.Setup(cm => cm.WaitForServerConnection(It.IsAny<int>())).Returns(false);
        _mockCommunicationManager.SetupSequence(cm => cm.ReceiveMessage()).Returns(verCheck).Returns(sessionEnd);

        Assert.ThrowsException<TimeoutException>(() => _designModeClient.ConnectToClientAndProcessRequests(PortNumber, _mockTestRequestManager.Object));

        _mockCommunicationManager.Verify(cm => cm.SetupClientAsync(new IPEndPoint(IPAddress.Loopback, PortNumber)), Times.Once);
        _mockCommunicationManager.Verify(cm => cm.WaitForServerConnection(It.IsAny<int>()), Times.Once);
        _mockCommunicationManager.Verify(cm => cm.SendMessage(MessageType.SessionConnected), Times.Never);
        _mockCommunicationManager.Verify(cm => cm.SendMessage(MessageType.VersionCheck, It.IsAny<int>()), Times.Never);
    }

    [TestMethod]
    public void DesignModeClientDuringConnectShouldHighestCommonVersionWhenReceivedVersionIsGreaterThanSupportedVersion()
    {
        var verCheck = new Message { MessageType = MessageType.VersionCheck, Payload = 5 };
        var sessionEnd = new Message { MessageType = MessageType.SessionEnd };
        _mockCommunicationManager.Setup(cm => cm.WaitForServerConnection(It.IsAny<int>())).Returns(true);
        _mockCommunicationManager.SetupSequence(cm => cm.ReceiveMessage()).Returns(verCheck).Returns(sessionEnd);

        _designModeClient.ConnectToClientAndProcessRequests(PortNumber, _mockTestRequestManager.Object);

        _mockCommunicationManager.Verify(cm => cm.SendMessage(MessageType.VersionCheck, _protocolVersion), Times.Once());
    }

    [TestMethod]
    public void DesignModeClientDuringConnectShouldHighestCommonVersionWhenReceivedVersionIsSmallerThanSupportedVersion()
    {
        var verCheck = new Message { MessageType = MessageType.VersionCheck, Payload = 1 };
        var sessionEnd = new Message { MessageType = MessageType.SessionEnd };
        _mockCommunicationManager.Setup(cm => cm.WaitForServerConnection(It.IsAny<int>())).Returns(true);
        _mockCommunicationManager.SetupSequence(cm => cm.ReceiveMessage()).Returns(verCheck).Returns(sessionEnd);

        _designModeClient.ConnectToClientAndProcessRequests(PortNumber, _mockTestRequestManager.Object);

        _mockCommunicationManager.Verify(cm => cm.SendMessage(MessageType.VersionCheck, 1), Times.Once());
    }

    [TestMethod]
    public void DesignModeClientWithGetTestRunnerProcessStartInfoShouldDeserializeTestsWithTraitsCorrectly()
    {
        // Arrange.
        var testCase = new TestCase("A.C.M", new Uri("d:\\executor"), "A.dll");
        testCase.Traits.Add(new Trait("foo", "bar"));

        var testList = new System.Collections.Generic.List<TestCase> { testCase };
        var testRunPayload = new TestRunRequestPayload { RunSettings = null, TestCases = testList };

        var getProcessStartInfoMessage = new Message
        {
            MessageType = MessageType.GetTestRunnerProcessStartInfoForRunSelected,
            Payload = JToken.FromObject("random")
        };

        var sessionEnd = new Message { MessageType = MessageType.SessionEnd };
        TestRunRequestPayload receivedTestRunPayload = null;
        var allTasksComplete = new ManualResetEvent(false);

        // Setup mocks.
        _mockCommunicationManager.Setup(cm => cm.WaitForServerConnection(It.IsAny<int>())).Returns(true);
        _mockCommunicationManager.Setup(cm => cm.DeserializePayload<TestRunRequestPayload>(getProcessStartInfoMessage))
            .Returns(testRunPayload);

        _mockTestRequestManager.Setup(
                trm =>
                    trm.RunTests(
                        It.IsAny<TestRunRequestPayload>(),
                        It.IsAny<ITestHostLauncher>(),
                        It.IsAny<ITestRunEventsRegistrar>(),
                        It.IsAny<ProtocolConfig>()))
            .Callback(
                (TestRunRequestPayload trp,
                    ITestHostLauncher testHostManager,
                    ITestRunEventsRegistrar testRunEventsRegistrar,
                    ProtocolConfig config) =>
                {
                    receivedTestRunPayload = trp;
                    allTasksComplete.Set();
                });

        _mockCommunicationManager.SetupSequence(cm => cm.ReceiveMessage())
            .Returns(getProcessStartInfoMessage)
            .Returns(sessionEnd);

        // Act.
        _designModeClient.ConnectToClientAndProcessRequests(0, _mockTestRequestManager.Object);

        // wait for the internal spawned of tasks to complete.
        Assert.IsTrue(allTasksComplete.WaitOne(1000), "Timed out waiting for mock request manager.");

        // Assert.
        Assert.IsNotNull(receivedTestRunPayload);
        Assert.IsNotNull(receivedTestRunPayload.TestCases);
        Assert.AreEqual(1, receivedTestRunPayload.TestCases.Count);

        // Validate traits
        var traits = receivedTestRunPayload.TestCases.ToArray()[0].Traits;
        Assert.AreEqual("foo", traits.ToArray()[0].Name);
        Assert.AreEqual("bar", traits.ToArray()[0].Value);
    }

    [TestMethod]
    public void DesignModeClientWithRunSelectedTestCasesShouldDeserializeTestsWithTraitsCorrectly()
    {
        // Arrange.
        var testCase = new TestCase("A.C.M", new Uri("d:\\executor"), "A.dll");
        testCase.Traits.Add(new Trait("foo", "bar"));

>>>>>>> bcb43c5c
        var testList = new System.Collections.Generic.List<TestCase> { testCase };
        var testRunPayload = new TestRunRequestPayload { RunSettings = null, TestCases = testList };

        var getProcessStartInfoMessage = new Message
<<<<<<< HEAD
                                             {
                                                 MessageType = MessageType.GetTestRunnerProcessStartInfoForRunSelected,
                                                 Payload = JToken.FromObject("random")
                                             };
=======
        {
            MessageType = MessageType.TestRunSelectedTestCasesDefaultHost,
            Payload = JToken.FromObject("random")
        };
>>>>>>> bcb43c5c

        var sessionEnd = new Message { MessageType = MessageType.SessionEnd };
        TestRunRequestPayload receivedTestRunPayload = null;
        var allTasksComplete = new ManualResetEvent(false);

        // Setup mocks.
        _mockCommunicationManager.Setup(cm => cm.WaitForServerConnection(It.IsAny<int>())).Returns(true);
        _mockCommunicationManager.Setup(cm => cm.DeserializePayload<TestRunRequestPayload>(getProcessStartInfoMessage))
            .Returns(testRunPayload);
<<<<<<< HEAD

=======
>>>>>>> bcb43c5c
        _mockTestRequestManager.Setup(
                trm =>
                    trm.RunTests(
                        It.IsAny<TestRunRequestPayload>(),
                        It.IsAny<ITestHostLauncher>(),
                        It.IsAny<ITestRunEventsRegistrar>(),
                        It.IsAny<ProtocolConfig>()))
            .Callback(
                (TestRunRequestPayload trp,
<<<<<<< HEAD
                 ITestHostLauncher testHostManager,
                 ITestRunEventsRegistrar testRunEventsRegistrar,
                 ProtocolConfig config) =>
                    {
                        receivedTestRunPayload = trp;
                        allTasksComplete.Set();
                    });

        _mockCommunicationManager.SetupSequence(cm => cm.ReceiveMessage())
            .Returns(getProcessStartInfoMessage)
            .Returns(sessionEnd);

        // Act.
        _designModeClient.ConnectToClientAndProcessRequests(0, _mockTestRequestManager.Object);

        // wait for the internal spawned of tasks to complete.
        Assert.IsTrue(allTasksComplete.WaitOne(1000), "Timed out waiting for mock request manager.");

        // Assert.
        Assert.IsNotNull(receivedTestRunPayload);
        Assert.IsNotNull(receivedTestRunPayload.TestCases);
        Assert.AreEqual(1, receivedTestRunPayload.TestCases.Count);

        // Validate traits
        var traits = receivedTestRunPayload.TestCases.ToArray()[0].Traits;
        Assert.AreEqual("foo", traits.ToArray()[0].Name);
        Assert.AreEqual("bar", traits.ToArray()[0].Value);
    }

    [TestMethod]
    public void DesignModeClientWithRunSelectedTestCasesShouldDeserializeTestsWithTraitsCorrectly()
    {
        // Arrange.
        var testCase = new TestCase("A.C.M", new Uri("d:\\executor"), "A.dll");
        testCase.Traits.Add(new Trait("foo", "bar"));

        var testList = new System.Collections.Generic.List<TestCase> { testCase };
        var testRunPayload = new TestRunRequestPayload { RunSettings = null, TestCases = testList };

        var getProcessStartInfoMessage = new Message
                                             {
                                                 MessageType = MessageType.TestRunSelectedTestCasesDefaultHost,
                                                 Payload = JToken.FromObject("random")
                                             };

        var sessionEnd = new Message { MessageType = MessageType.SessionEnd };
        TestRunRequestPayload receivedTestRunPayload = null;
        var allTasksComplete = new ManualResetEvent(false);

        // Setup mocks.
        _mockCommunicationManager.Setup(cm => cm.WaitForServerConnection(It.IsAny<int>())).Returns(true);
        _mockCommunicationManager.Setup(cm => cm.DeserializePayload<TestRunRequestPayload>(getProcessStartInfoMessage))
            .Returns(testRunPayload);
        _mockTestRequestManager.Setup(
            trm =>
            trm.RunTests(
                It.IsAny<TestRunRequestPayload>(),
                It.IsAny<ITestHostLauncher>(),
                It.IsAny<ITestRunEventsRegistrar>(),
                It.IsAny<ProtocolConfig>()))
            .Callback(
                (TestRunRequestPayload trp,
                 ITestHostLauncher testHostManager,
                 ITestRunEventsRegistrar testRunEventsRegistrar,
                 ProtocolConfig config) =>
                {
                    receivedTestRunPayload = trp;
                    allTasksComplete.Set();
                });
        _mockCommunicationManager.SetupSequence(cm => cm.ReceiveMessage())
            .Returns(getProcessStartInfoMessage)
            .Returns(sessionEnd);

        // Act.
        _designModeClient.ConnectToClientAndProcessRequests(0, _mockTestRequestManager.Object);

        // wait for the internal spawned of tasks to complete.
        allTasksComplete.WaitOne(1000);

        // Assert.
        Assert.IsNotNull(receivedTestRunPayload);
        Assert.IsNotNull(receivedTestRunPayload.TestCases);
        Assert.AreEqual(1, receivedTestRunPayload.TestCases.Count);

        // Validate traits
        var traits = receivedTestRunPayload.TestCases.ToArray()[0].Traits;
        Assert.AreEqual("foo", traits.ToArray()[0].Name);
        Assert.AreEqual("bar", traits.ToArray()[0].Value);
    }

    [TestMethod]
    public void DesignModeClientOnBadConnectionShouldStopServerAndThrowTimeoutException()
    {
        _mockCommunicationManager.Setup(cm => cm.WaitForServerConnection(It.IsAny<int>())).Returns(false);

        var ex = Assert.ThrowsException<TimeoutException>(() => _designModeClient.ConnectToClientAndProcessRequests(PortNumber, _mockTestRequestManager.Object));
        Assert.AreEqual("vstest.console process failed to connect to translation layer process after 90 seconds. This may occur due to machine slowness, please set environment variable VSTEST_CONNECTION_TIMEOUT to increase timeout.", ex.Message);

        _mockCommunicationManager.Verify(cm => cm.SetupClientAsync(new IPEndPoint(IPAddress.Loopback, PortNumber)), Times.Once);
        _mockCommunicationManager.Verify(cm => cm.WaitForServerConnection(It.IsAny<int>()), Times.Once);
        _mockCommunicationManager.Verify(cm => cm.StopClient(), Times.Once);
    }

    [TestMethod]
    public void DesignModeClientShouldStopCommunicationOnParentProcessExit()
    {
        _mockPlatformEnvrironment.Setup(pe => pe.Exit(It.IsAny<int>()));
        _designModeClient.HandleParentProcessExit();

        _mockCommunicationManager.Verify(cm => cm.StopClient(), Times.Once);
    }

    [TestMethod]
    public void DesignModeClientLaunchCustomHostMustReturnIfAckComes()
    {
        var testableDesignModeClient = new TestableDesignModeClient(_mockCommunicationManager.Object, JsonDataSerializer.Instance, _mockPlatformEnvrironment.Object);

        _mockCommunicationManager.Setup(cm => cm.WaitForServerConnection(It.IsAny<int>())).Returns(true);

        var expectedProcessId = 1234;
        Action sendMessageAction = () =>
        {
            testableDesignModeClient.InvokeCustomHostLaunchAckCallback(expectedProcessId, null);
        };
=======
                    ITestHostLauncher testHostManager,
                    ITestRunEventsRegistrar testRunEventsRegistrar,
                    ProtocolConfig config) =>
                {
                    receivedTestRunPayload = trp;
                    allTasksComplete.Set();
                });
        _mockCommunicationManager.SetupSequence(cm => cm.ReceiveMessage())
            .Returns(getProcessStartInfoMessage)
            .Returns(sessionEnd);

        // Act.
        _designModeClient.ConnectToClientAndProcessRequests(0, _mockTestRequestManager.Object);

        // wait for the internal spawned of tasks to complete.
        allTasksComplete.WaitOne(1000);

        // Assert.
        Assert.IsNotNull(receivedTestRunPayload);
        Assert.IsNotNull(receivedTestRunPayload.TestCases);
        Assert.AreEqual(1, receivedTestRunPayload.TestCases.Count);

        // Validate traits
        var traits = receivedTestRunPayload.TestCases.ToArray()[0].Traits;
        Assert.AreEqual("foo", traits.ToArray()[0].Name);
        Assert.AreEqual("bar", traits.ToArray()[0].Value);
    }

    [TestMethod]
    public void DesignModeClientOnBadConnectionShouldStopServerAndThrowTimeoutException()
    {
        _mockCommunicationManager.Setup(cm => cm.WaitForServerConnection(It.IsAny<int>())).Returns(false);

        var ex = Assert.ThrowsException<TimeoutException>(() => _designModeClient.ConnectToClientAndProcessRequests(PortNumber, _mockTestRequestManager.Object));
        Assert.AreEqual("vstest.console process failed to connect to translation layer process after 90 seconds. This may occur due to machine slowness, please set environment variable VSTEST_CONNECTION_TIMEOUT to increase timeout.", ex.Message);

        _mockCommunicationManager.Verify(cm => cm.SetupClientAsync(new IPEndPoint(IPAddress.Loopback, PortNumber)), Times.Once);
        _mockCommunicationManager.Verify(cm => cm.WaitForServerConnection(It.IsAny<int>()), Times.Once);
        _mockCommunicationManager.Verify(cm => cm.StopClient(), Times.Once);
    }

    [TestMethod]
    public void DesignModeClientShouldStopCommunicationOnParentProcessExit()
    {
        _mockPlatformEnvrironment.Setup(pe => pe.Exit(It.IsAny<int>()));
        _designModeClient.HandleParentProcessExit();

        _mockCommunicationManager.Verify(cm => cm.StopClient(), Times.Once);
    }

    [TestMethod]
    public void DesignModeClientLaunchCustomHostMustReturnIfAckComes()
    {
        var testableDesignModeClient = new TestableDesignModeClient(_mockCommunicationManager.Object, JsonDataSerializer.Instance, _mockPlatformEnvrironment.Object);

        _mockCommunicationManager.Setup(cm => cm.WaitForServerConnection(It.IsAny<int>())).Returns(true);

        var expectedProcessId = 1234;
        Action sendMessageAction = () => testableDesignModeClient.InvokeCustomHostLaunchAckCallback(expectedProcessId, null);
>>>>>>> bcb43c5c

        _mockCommunicationManager.Setup(cm => cm.SendMessage(MessageType.CustomTestHostLaunch, It.IsAny<object>())).
            Callback(() => Task.Run(sendMessageAction));

        var info = new TestProcessStartInfo();
        var processId = testableDesignModeClient.LaunchCustomHost(info, CancellationToken.None);

        Assert.AreEqual(expectedProcessId, processId);
    }

    [TestMethod]
    [ExpectedException(typeof(TestPlatformException))]
    public void DesignModeClientLaunchCustomHostMustThrowIfInvalidAckComes()
    {
        var testableDesignModeClient = new TestableDesignModeClient(_mockCommunicationManager.Object, JsonDataSerializer.Instance, _mockPlatformEnvrironment.Object);

        _mockCommunicationManager.Setup(cm => cm.WaitForServerConnection(It.IsAny<int>())).Returns(true);
<<<<<<< HEAD

        var expectedProcessId = -1;
        Action sendMessageAction = () =>
        {
            testableDesignModeClient.InvokeCustomHostLaunchAckCallback(expectedProcessId, "Dummy");
        };

        _mockCommunicationManager
            .Setup(cm => cm.SendMessage(MessageType.CustomTestHostLaunch, It.IsAny<object>()))
            .Callback(() => Task.Run(sendMessageAction));

        var info = new TestProcessStartInfo();
        testableDesignModeClient.LaunchCustomHost(info, CancellationToken.None);
    }

    [TestMethod]
    [ExpectedException(typeof(TestPlatformException))]
    public void DesignModeClientLaunchCustomHostMustThrowIfCancellationOccursBeforeHostLaunch()
    {
        var testableDesignModeClient = new TestableDesignModeClient(_mockCommunicationManager.Object, JsonDataSerializer.Instance, _mockPlatformEnvrironment.Object);

        var info = new TestProcessStartInfo();
        var cancellationTokenSource = new CancellationTokenSource();
        cancellationTokenSource.Cancel();

        testableDesignModeClient.LaunchCustomHost(info, cancellationTokenSource.Token);
    }

    [TestMethod]
    public void DesignModeClientConnectShouldSendTestMessageAndDiscoverCompleteOnExceptionInDiscovery()
    {
        var payload = new DiscoveryRequestPayload();
        var startDiscovery = new Message { MessageType = MessageType.StartDiscovery, Payload = JToken.FromObject(payload) };
        _mockCommunicationManager.Setup(cm => cm.WaitForServerConnection(It.IsAny<int>())).Returns(true);
        _mockCommunicationManager.SetupSequence(cm => cm.ReceiveMessage()).Returns(startDiscovery);
        _mockCommunicationManager
            .Setup(cm => cm.SendMessage(MessageType.DiscoveryComplete, It.IsAny<DiscoveryCompletePayload>()))
            .Callback(() => _completeEvent.Set());
        _mockTestRequestManager.Setup(
                rm => rm.DiscoverTests(
                    It.IsAny<DiscoveryRequestPayload>(),
                    It.IsAny<ITestDiscoveryEventsRegistrar>(),
                    It.IsAny<ProtocolConfig>()))
            .Throws(new Exception());

        _designModeClient.ConnectToClientAndProcessRequests(PortNumber, _mockTestRequestManager.Object);

        Assert.IsTrue(_completeEvent.WaitOne(Timeout), "Discovery not completed.");
        _mockCommunicationManager.Verify(cm => cm.SendMessage(MessageType.TestMessage, It.IsAny<TestMessagePayload>()), Times.Once());
        _mockCommunicationManager.Verify(cm => cm.SendMessage(MessageType.DiscoveryComplete, It.IsAny<DiscoveryCompletePayload>()), Times.Once());
    }

    [TestMethod]
    public void DesignModeClientConnectShouldSendTestMessageAndDiscoverCompleteOnTestPlatformExceptionInDiscovery()
    {
        var payload = new DiscoveryRequestPayload();
        var startDiscovery = new Message { MessageType = MessageType.StartDiscovery, Payload = JToken.FromObject(payload) };
        _mockCommunicationManager.Setup(cm => cm.WaitForServerConnection(It.IsAny<int>())).Returns(true);
        _mockCommunicationManager.SetupSequence(cm => cm.ReceiveMessage()).Returns(startDiscovery);
        _mockCommunicationManager
            .Setup(cm => cm.SendMessage(MessageType.DiscoveryComplete, It.IsAny<DiscoveryCompletePayload>()))
            .Callback(() => _completeEvent.Set());
        _mockTestRequestManager.Setup(
                rm => rm.DiscoverTests(
                    It.IsAny<DiscoveryRequestPayload>(),
                    It.IsAny<ITestDiscoveryEventsRegistrar>(),
                    It.IsAny<ProtocolConfig>()))
            .Throws(new TestPlatformException("Hello world"));

        _designModeClient.ConnectToClientAndProcessRequests(PortNumber, _mockTestRequestManager.Object);

        Assert.IsTrue(_completeEvent.WaitOne(Timeout), "Discovery not completed.");
        _mockCommunicationManager.Verify(cm => cm.SendMessage(MessageType.TestMessage, It.IsAny<TestMessagePayload>()), Times.Once());
        _mockCommunicationManager.Verify(cm => cm.SendMessage(MessageType.DiscoveryComplete, It.IsAny<DiscoveryCompletePayload>()), Times.Once());
    }

    [TestMethod]
    public void DesignModeClientConnectShouldSendTestMessageAndAttachmentsProcessingCompleteOnExceptionInAttachmentsProcessing()
    {
        var payload = new TestRunAttachmentsProcessingPayload();
        var startAttachmentsProcessing = new Message { MessageType = MessageType.TestRunAttachmentsProcessingStart, Payload = JToken.FromObject(payload) };
        _mockCommunicationManager.Setup(cm => cm.WaitForServerConnection(It.IsAny<int>())).Returns(true);
        _mockCommunicationManager.SetupSequence(cm => cm.ReceiveMessage()).Returns(startAttachmentsProcessing);
        _mockCommunicationManager
            .Setup(cm => cm.SendMessage(MessageType.TestRunAttachmentsProcessingComplete, It.IsAny<TestRunAttachmentsProcessingCompletePayload>()))
            .Callback(() => _completeEvent.Set());
        _mockTestRequestManager.Setup(
                rm => rm.ProcessTestRunAttachments(
                    It.IsAny<TestRunAttachmentsProcessingPayload>(),
                    It.IsAny<ITestRunAttachmentsProcessingEventsHandler>(),
                    It.IsAny<ProtocolConfig>()))
            .Throws(new Exception());

        _designModeClient.ConnectToClientAndProcessRequests(PortNumber, _mockTestRequestManager.Object);

        Assert.IsTrue(_completeEvent.WaitOne(Timeout), "AttachmentsProcessing not completed.");
        _mockCommunicationManager.Verify(cm => cm.SendMessage(MessageType.TestMessage, It.IsAny<TestMessagePayload>()), Times.Once());
        _mockCommunicationManager.Verify(cm => cm.SendMessage(MessageType.TestRunAttachmentsProcessingComplete, It.Is<TestRunAttachmentsProcessingCompletePayload>(p => p.Attachments == null)), Times.Once());
    }

    [TestMethod]
    public void DesignModeClientConnectShouldSendTestMessageAndDiscoverCompleteOnTestPlatformExceptionInAttachmentsProcessing()
    {
        var payload = new TestRunAttachmentsProcessingPayload();
        var startAttachmentsProcessing = new Message { MessageType = MessageType.TestRunAttachmentsProcessingStart, Payload = JToken.FromObject(payload) };
        _mockCommunicationManager.Setup(cm => cm.WaitForServerConnection(It.IsAny<int>())).Returns(true);
        _mockCommunicationManager.SetupSequence(cm => cm.ReceiveMessage()).Returns(startAttachmentsProcessing);
        _mockCommunicationManager
            .Setup(cm => cm.SendMessage(MessageType.TestRunAttachmentsProcessingComplete, It.IsAny<TestRunAttachmentsProcessingCompletePayload>()))
            .Callback(() => _completeEvent.Set());
        _mockTestRequestManager.Setup(
                rm => rm.ProcessTestRunAttachments(
                    It.IsAny<TestRunAttachmentsProcessingPayload>(),
                    It.IsAny<ITestRunAttachmentsProcessingEventsHandler>(),
                    It.IsAny<ProtocolConfig>()))
            .Throws(new TestPlatformException("Hello world"));

        _designModeClient.ConnectToClientAndProcessRequests(PortNumber, _mockTestRequestManager.Object);

        Assert.IsTrue(_completeEvent.WaitOne(Timeout), "AttachmentsProcessing not completed.");
        _mockCommunicationManager.Verify(cm => cm.SendMessage(MessageType.TestMessage, It.IsAny<TestMessagePayload>()), Times.Once());
        _mockCommunicationManager.Verify(cm => cm.SendMessage(MessageType.TestRunAttachmentsProcessingComplete, It.Is<TestRunAttachmentsProcessingCompletePayload>(p => p.Attachments == null)), Times.Once());
    }

    [TestMethod]
    public void DesignModeClientConnectShouldCallRequestManagerForAttachmentsProcessingStart()
    {
        var payload = new TestRunAttachmentsProcessingPayload();
        var startAttachmentsProcessing = new Message { MessageType = MessageType.TestRunAttachmentsProcessingStart, Payload = JToken.FromObject(payload) };
        _mockCommunicationManager.Setup(cm => cm.WaitForServerConnection(It.IsAny<int>())).Returns(true);
        _mockCommunicationManager.SetupSequence(cm => cm.ReceiveMessage()).Returns(startAttachmentsProcessing);

        _mockTestRequestManager
            .Setup(
                rm => rm.ProcessTestRunAttachments(
                    It.IsAny<TestRunAttachmentsProcessingPayload>(),
                    It.IsAny<ITestRunAttachmentsProcessingEventsHandler>(),
                    It.IsAny<ProtocolConfig>()))
            .Callback(() => _completeEvent.Set());

        _designModeClient.ConnectToClientAndProcessRequests(PortNumber, _mockTestRequestManager.Object);

        Assert.IsTrue(_completeEvent.WaitOne(Timeout), "AttachmentsProcessing not completed.");
        _mockCommunicationManager.Verify(cm => cm.SendMessage(MessageType.TestMessage, It.IsAny<TestMessagePayload>()), Times.Never);
        _mockCommunicationManager.Verify(cm => cm.SendMessage(MessageType.TestRunAttachmentsProcessingComplete, It.IsAny<TestRunAttachmentsProcessingCompletePayload>()), Times.Never);
        _mockTestRequestManager.Verify(rm => rm.ProcessTestRunAttachments(It.IsAny<TestRunAttachmentsProcessingPayload>(), It.IsAny<TestRunAttachmentsProcessingEventsHandler>(), It.IsAny<ProtocolConfig>()));
    }

=======

        var expectedProcessId = -1;
        Action sendMessageAction = () => testableDesignModeClient.InvokeCustomHostLaunchAckCallback(expectedProcessId, "Dummy");

        _mockCommunicationManager
            .Setup(cm => cm.SendMessage(MessageType.CustomTestHostLaunch, It.IsAny<object>()))
            .Callback(() => Task.Run(sendMessageAction));

        var info = new TestProcessStartInfo();
        testableDesignModeClient.LaunchCustomHost(info, CancellationToken.None);
    }

    [TestMethod]
    [ExpectedException(typeof(TestPlatformException))]
    public void DesignModeClientLaunchCustomHostMustThrowIfCancellationOccursBeforeHostLaunch()
    {
        var testableDesignModeClient = new TestableDesignModeClient(_mockCommunicationManager.Object, JsonDataSerializer.Instance, _mockPlatformEnvrironment.Object);

        var info = new TestProcessStartInfo();
        var cancellationTokenSource = new CancellationTokenSource();
        cancellationTokenSource.Cancel();

        testableDesignModeClient.LaunchCustomHost(info, cancellationTokenSource.Token);
    }

    [TestMethod]
    public void DesignModeClientConnectShouldSendTestMessageAndDiscoverCompleteOnExceptionInDiscovery()
    {
        var payload = new DiscoveryRequestPayload();
        var startDiscovery = new Message { MessageType = MessageType.StartDiscovery, Payload = JToken.FromObject(payload) };
        _mockCommunicationManager.Setup(cm => cm.WaitForServerConnection(It.IsAny<int>())).Returns(true);
        _mockCommunicationManager.SetupSequence(cm => cm.ReceiveMessage()).Returns(startDiscovery);
        _mockCommunicationManager
            .Setup(cm => cm.SendMessage(MessageType.DiscoveryComplete, It.IsAny<DiscoveryCompletePayload>()))
            .Callback(() => _completeEvent.Set());
        _mockTestRequestManager.Setup(
                rm => rm.DiscoverTests(
                    It.IsAny<DiscoveryRequestPayload>(),
                    It.IsAny<ITestDiscoveryEventsRegistrar>(),
                    It.IsAny<ProtocolConfig>()))
            .Throws(new Exception());

        _designModeClient.ConnectToClientAndProcessRequests(PortNumber, _mockTestRequestManager.Object);

        Assert.IsTrue(_completeEvent.WaitOne(Timeout), "Discovery not completed.");
        _mockCommunicationManager.Verify(cm => cm.SendMessage(MessageType.TestMessage, It.IsAny<TestMessagePayload>()), Times.Once());
        _mockCommunicationManager.Verify(cm => cm.SendMessage(MessageType.DiscoveryComplete, It.IsAny<DiscoveryCompletePayload>()), Times.Once());
    }

    [TestMethod]
    public void DesignModeClientConnectShouldSendTestMessageAndDiscoverCompleteOnTestPlatformExceptionInDiscovery()
    {
        var payload = new DiscoveryRequestPayload();
        var startDiscovery = new Message { MessageType = MessageType.StartDiscovery, Payload = JToken.FromObject(payload) };
        _mockCommunicationManager.Setup(cm => cm.WaitForServerConnection(It.IsAny<int>())).Returns(true);
        _mockCommunicationManager.SetupSequence(cm => cm.ReceiveMessage()).Returns(startDiscovery);
        _mockCommunicationManager
            .Setup(cm => cm.SendMessage(MessageType.DiscoveryComplete, It.IsAny<DiscoveryCompletePayload>()))
            .Callback(() => _completeEvent.Set());
        _mockTestRequestManager.Setup(
                rm => rm.DiscoverTests(
                    It.IsAny<DiscoveryRequestPayload>(),
                    It.IsAny<ITestDiscoveryEventsRegistrar>(),
                    It.IsAny<ProtocolConfig>()))
            .Throws(new TestPlatformException("Hello world"));

        _designModeClient.ConnectToClientAndProcessRequests(PortNumber, _mockTestRequestManager.Object);

        Assert.IsTrue(_completeEvent.WaitOne(Timeout), "Discovery not completed.");
        _mockCommunicationManager.Verify(cm => cm.SendMessage(MessageType.TestMessage, It.IsAny<TestMessagePayload>()), Times.Once());
        _mockCommunicationManager.Verify(cm => cm.SendMessage(MessageType.DiscoveryComplete, It.IsAny<DiscoveryCompletePayload>()), Times.Once());
    }

    [TestMethod]
    public void DesignModeClientConnectShouldSendTestMessageAndAttachmentsProcessingCompleteOnExceptionInAttachmentsProcessing()
    {
        var payload = new TestRunAttachmentsProcessingPayload();
        var startAttachmentsProcessing = new Message { MessageType = MessageType.TestRunAttachmentsProcessingStart, Payload = JToken.FromObject(payload) };
        _mockCommunicationManager.Setup(cm => cm.WaitForServerConnection(It.IsAny<int>())).Returns(true);
        _mockCommunicationManager.SetupSequence(cm => cm.ReceiveMessage()).Returns(startAttachmentsProcessing);
        _mockCommunicationManager
            .Setup(cm => cm.SendMessage(MessageType.TestRunAttachmentsProcessingComplete, It.IsAny<TestRunAttachmentsProcessingCompletePayload>()))
            .Callback(() => _completeEvent.Set());
        _mockTestRequestManager.Setup(
                rm => rm.ProcessTestRunAttachments(
                    It.IsAny<TestRunAttachmentsProcessingPayload>(),
                    It.IsAny<ITestRunAttachmentsProcessingEventsHandler>(),
                    It.IsAny<ProtocolConfig>()))
            .Throws(new Exception());

        _designModeClient.ConnectToClientAndProcessRequests(PortNumber, _mockTestRequestManager.Object);

        Assert.IsTrue(_completeEvent.WaitOne(Timeout), "AttachmentsProcessing not completed.");
        _mockCommunicationManager.Verify(cm => cm.SendMessage(MessageType.TestMessage, It.IsAny<TestMessagePayload>()), Times.Once());
        _mockCommunicationManager.Verify(cm => cm.SendMessage(MessageType.TestRunAttachmentsProcessingComplete, It.Is<TestRunAttachmentsProcessingCompletePayload>(p => p.Attachments == null)), Times.Once());
    }

    [TestMethod]
    public void DesignModeClientConnectShouldSendTestMessageAndDiscoverCompleteOnTestPlatformExceptionInAttachmentsProcessing()
    {
        var payload = new TestRunAttachmentsProcessingPayload();
        var startAttachmentsProcessing = new Message { MessageType = MessageType.TestRunAttachmentsProcessingStart, Payload = JToken.FromObject(payload) };
        _mockCommunicationManager.Setup(cm => cm.WaitForServerConnection(It.IsAny<int>())).Returns(true);
        _mockCommunicationManager.SetupSequence(cm => cm.ReceiveMessage()).Returns(startAttachmentsProcessing);
        _mockCommunicationManager
            .Setup(cm => cm.SendMessage(MessageType.TestRunAttachmentsProcessingComplete, It.IsAny<TestRunAttachmentsProcessingCompletePayload>()))
            .Callback(() => _completeEvent.Set());
        _mockTestRequestManager.Setup(
                rm => rm.ProcessTestRunAttachments(
                    It.IsAny<TestRunAttachmentsProcessingPayload>(),
                    It.IsAny<ITestRunAttachmentsProcessingEventsHandler>(),
                    It.IsAny<ProtocolConfig>()))
            .Throws(new TestPlatformException("Hello world"));

        _designModeClient.ConnectToClientAndProcessRequests(PortNumber, _mockTestRequestManager.Object);

        Assert.IsTrue(_completeEvent.WaitOne(Timeout), "AttachmentsProcessing not completed.");
        _mockCommunicationManager.Verify(cm => cm.SendMessage(MessageType.TestMessage, It.IsAny<TestMessagePayload>()), Times.Once());
        _mockCommunicationManager.Verify(cm => cm.SendMessage(MessageType.TestRunAttachmentsProcessingComplete, It.Is<TestRunAttachmentsProcessingCompletePayload>(p => p.Attachments == null)), Times.Once());
    }

    [TestMethod]
    public void DesignModeClientConnectShouldCallRequestManagerForAttachmentsProcessingStart()
    {
        var payload = new TestRunAttachmentsProcessingPayload();
        var startAttachmentsProcessing = new Message { MessageType = MessageType.TestRunAttachmentsProcessingStart, Payload = JToken.FromObject(payload) };
        _mockCommunicationManager.Setup(cm => cm.WaitForServerConnection(It.IsAny<int>())).Returns(true);
        _mockCommunicationManager.SetupSequence(cm => cm.ReceiveMessage()).Returns(startAttachmentsProcessing);

        _mockTestRequestManager
            .Setup(
                rm => rm.ProcessTestRunAttachments(
                    It.IsAny<TestRunAttachmentsProcessingPayload>(),
                    It.IsAny<ITestRunAttachmentsProcessingEventsHandler>(),
                    It.IsAny<ProtocolConfig>()))
            .Callback(() => _completeEvent.Set());

        _designModeClient.ConnectToClientAndProcessRequests(PortNumber, _mockTestRequestManager.Object);

        Assert.IsTrue(_completeEvent.WaitOne(Timeout), "AttachmentsProcessing not completed.");
        _mockCommunicationManager.Verify(cm => cm.SendMessage(MessageType.TestMessage, It.IsAny<TestMessagePayload>()), Times.Never);
        _mockCommunicationManager.Verify(cm => cm.SendMessage(MessageType.TestRunAttachmentsProcessingComplete, It.IsAny<TestRunAttachmentsProcessingCompletePayload>()), Times.Never);
        _mockTestRequestManager.Verify(rm => rm.ProcessTestRunAttachments(It.IsAny<TestRunAttachmentsProcessingPayload>(), It.IsAny<TestRunAttachmentsProcessingEventsHandler>(), It.IsAny<ProtocolConfig>()));
    }

>>>>>>> bcb43c5c
    [TestMethod]
    public void DesignModeClientConnectShouldCallRequestManagerForAttachmentsProcessingCancel()
    {
        var cancelAttachmentsProcessing = new Message { MessageType = MessageType.TestRunAttachmentsProcessingCancel };
        _mockCommunicationManager.Setup(cm => cm.WaitForServerConnection(It.IsAny<int>())).Returns(true);
        _mockCommunicationManager.SetupSequence(cm => cm.ReceiveMessage()).Returns(cancelAttachmentsProcessing);
<<<<<<< HEAD

        _designModeClient.ConnectToClientAndProcessRequests(PortNumber, _mockTestRequestManager.Object);

        _mockCommunicationManager.Verify(cm => cm.SendMessage(MessageType.TestMessage, It.IsAny<TestMessagePayload>()), Times.Never);
        _mockCommunicationManager.Verify(cm => cm.SendMessage(MessageType.TestRunAttachmentsProcessingComplete, It.IsAny<TestRunAttachmentsProcessingCompletePayload>()), Times.Never);
        _mockTestRequestManager.Verify(rm => rm.CancelTestRunAttachmentsProcessing());
    }

    [TestMethod]
    public void DesignModeClientConnectShouldSendTestMessageAndExecutionCompleteOnExceptionInTestRun()
    {
        var payload = new TestRunRequestPayload();
        var testRunAll = new Message { MessageType = MessageType.TestRunAllSourcesWithDefaultHost, Payload = JToken.FromObject(payload) };
        _mockCommunicationManager.Setup(cm => cm.WaitForServerConnection(It.IsAny<int>())).Returns(true);
        _mockCommunicationManager.SetupSequence(cm => cm.ReceiveMessage()).Returns(testRunAll);
        _mockCommunicationManager
            .Setup(cm => cm.SendMessage(MessageType.ExecutionComplete, It.IsAny<TestRunCompletePayload>()))
            .Callback(() => _completeEvent.Set());
        _mockTestRequestManager.Setup(
            rm => rm.RunTests(
                It.IsAny<TestRunRequestPayload>(),
                null,
                It.IsAny<IdentifiableDesignModeTestEventsRegistrar>(),
            It.IsAny<ProtocolConfig>())).Throws(new Exception());

        _designModeClient.ConnectToClientAndProcessRequests(PortNumber, _mockTestRequestManager.Object);

        Assert.IsTrue(_completeEvent.WaitOne(Timeout), "Execution not completed.");
        _mockCommunicationManager.Verify(cm => cm.SendMessage(MessageType.TestMessage, It.IsAny<TestMessagePayload>()), Times.Once());
        _mockCommunicationManager.Verify(cm => cm.SendMessage(MessageType.ExecutionComplete, It.IsAny<TestRunCompletePayload>()), Times.Once());
    }

    [TestMethod]
    public void DesignModeClientConnectShouldSendTestMessageAndExecutionCompleteOnTestPlatformExceptionInTestRun()
    {
        var payload = new TestRunRequestPayload();
        var testRunAll = new Message { MessageType = MessageType.TestRunAllSourcesWithDefaultHost, Payload = JToken.FromObject(payload) };
        _mockCommunicationManager.Setup(cm => cm.WaitForServerConnection(It.IsAny<int>())).Returns(true);
        _mockCommunicationManager.SetupSequence(cm => cm.ReceiveMessage()).Returns(testRunAll);
        _mockCommunicationManager
            .Setup(cm => cm.SendMessage(MessageType.ExecutionComplete, It.IsAny<TestRunCompletePayload>()))
            .Callback(() => _completeEvent.Set());
        _mockTestRequestManager.Setup(
            rm => rm.RunTests(
                It.IsAny<TestRunRequestPayload>(),
                null,
                It.IsAny<IdentifiableDesignModeTestEventsRegistrar>(),
            It.IsAny<ProtocolConfig>())).Throws(new TestPlatformException("Hello world"));

        _designModeClient.ConnectToClientAndProcessRequests(PortNumber, _mockTestRequestManager.Object);

        Assert.IsTrue(_completeEvent.WaitOne(Timeout), "Execution not completed.");
        _mockCommunicationManager.Verify(cm => cm.SendMessage(MessageType.TestMessage, It.IsAny<TestMessagePayload>()), Times.Once());
        _mockCommunicationManager.Verify(cm => cm.SendMessage(MessageType.ExecutionComplete, It.IsAny<TestRunCompletePayload>()), Times.Once());
    }

    [TestMethod]
=======

        _designModeClient.ConnectToClientAndProcessRequests(PortNumber, _mockTestRequestManager.Object);

        _mockCommunicationManager.Verify(cm => cm.SendMessage(MessageType.TestMessage, It.IsAny<TestMessagePayload>()), Times.Never);
        _mockCommunicationManager.Verify(cm => cm.SendMessage(MessageType.TestRunAttachmentsProcessingComplete, It.IsAny<TestRunAttachmentsProcessingCompletePayload>()), Times.Never);
        _mockTestRequestManager.Verify(rm => rm.CancelTestRunAttachmentsProcessing());
    }

    [TestMethod]
    public void DesignModeClientConnectShouldSendTestMessageAndExecutionCompleteOnExceptionInTestRun()
    {
        var payload = new TestRunRequestPayload();
        var testRunAll = new Message { MessageType = MessageType.TestRunAllSourcesWithDefaultHost, Payload = JToken.FromObject(payload) };
        _mockCommunicationManager.Setup(cm => cm.WaitForServerConnection(It.IsAny<int>())).Returns(true);
        _mockCommunicationManager.SetupSequence(cm => cm.ReceiveMessage()).Returns(testRunAll);
        _mockCommunicationManager
            .Setup(cm => cm.SendMessage(MessageType.ExecutionComplete, It.IsAny<TestRunCompletePayload>()))
            .Callback(() => _completeEvent.Set());
        _mockTestRequestManager.Setup(
            rm => rm.RunTests(
                It.IsAny<TestRunRequestPayload>(),
                null,
                It.IsAny<DesignModeTestEventsRegistrar>(),
                It.IsAny<ProtocolConfig>())).Throws(new Exception());

        _designModeClient.ConnectToClientAndProcessRequests(PortNumber, _mockTestRequestManager.Object);

        Assert.IsTrue(_completeEvent.WaitOne(Timeout), "Execution not completed.");
        _mockCommunicationManager.Verify(cm => cm.SendMessage(MessageType.TestMessage, It.IsAny<TestMessagePayload>()), Times.Once());
        _mockCommunicationManager.Verify(cm => cm.SendMessage(MessageType.ExecutionComplete, It.IsAny<TestRunCompletePayload>()), Times.Once());
    }

    [TestMethod]
    public void DesignModeClientConnectShouldSendTestMessageAndExecutionCompleteOnTestPlatformExceptionInTestRun()
    {
        var payload = new TestRunRequestPayload();
        var testRunAll = new Message { MessageType = MessageType.TestRunAllSourcesWithDefaultHost, Payload = JToken.FromObject(payload) };
        _mockCommunicationManager.Setup(cm => cm.WaitForServerConnection(It.IsAny<int>())).Returns(true);
        _mockCommunicationManager.SetupSequence(cm => cm.ReceiveMessage()).Returns(testRunAll);
        _mockCommunicationManager
            .Setup(cm => cm.SendMessage(MessageType.ExecutionComplete, It.IsAny<TestRunCompletePayload>()))
            .Callback(() => _completeEvent.Set());
        _mockTestRequestManager.Setup(
            rm => rm.RunTests(
                It.IsAny<TestRunRequestPayload>(),
                null,
                It.IsAny<DesignModeTestEventsRegistrar>(),
                It.IsAny<ProtocolConfig>())).Throws(new TestPlatformException("Hello world"));

        _designModeClient.ConnectToClientAndProcessRequests(PortNumber, _mockTestRequestManager.Object);

        Assert.IsTrue(_completeEvent.WaitOne(Timeout), "Execution not completed.");
        _mockCommunicationManager.Verify(cm => cm.SendMessage(MessageType.TestMessage, It.IsAny<TestMessagePayload>()), Times.Once());
        _mockCommunicationManager.Verify(cm => cm.SendMessage(MessageType.ExecutionComplete, It.IsAny<TestRunCompletePayload>()), Times.Once());
    }

    [TestMethod]
>>>>>>> bcb43c5c
    public void DesignModeClientConnectShouldReturnNullSessionWhenStartTestSessionThrows()
    {
        var payload = new StartTestSessionPayload();
        var startTestSessionMessage = new Message()
        {
            MessageType = MessageType.StartTestSession,
            Payload = JToken.FromObject(payload)
        };

        _mockCommunicationManager.Setup(cm => cm.WaitForServerConnection(It.IsAny<int>())).Returns(true);
        _mockCommunicationManager.SetupSequence(cm => cm.ReceiveMessage()).Returns(startTestSessionMessage);
        _mockCommunicationManager.Setup(cm => cm.SendMessage(
                MessageType.StartTestSessionCallback,
                It.IsAny<StartTestSessionAckPayload>()))
            .Callback((string _, object actualPayload) =>
            {
                _completeEvent.Set();
                Assert.IsNull(((StartTestSessionAckPayload)actualPayload).TestSessionInfo);
            });
        _mockCommunicationManager.Setup(
<<<<<<< HEAD
            cm => cm.DeserializePayload<StartTestSessionPayload>(
                startTestSessionMessage))
=======
                cm => cm.DeserializePayload<StartTestSessionPayload>(
                    startTestSessionMessage))
>>>>>>> bcb43c5c
            .Returns(payload);

        _mockTestRequestManager.Setup(
            rm => rm.StartTestSession(
                It.IsAny<StartTestSessionPayload>(),
                It.IsAny<ITestHostLauncher>(),
                It.IsAny<ITestSessionEventsHandler>(),
                It.IsAny<ProtocolConfig>())).Throws(new SettingsException("DummyException"));

        _designModeClient.ConnectToClientAndProcessRequests(PortNumber, _mockTestRequestManager.Object);

        Assert.IsTrue(_completeEvent.WaitOne(Timeout), "Start test session not completed.");
        _mockCommunicationManager.Verify(
            cm => cm.SendMessage(
                MessageType.StartTestSessionCallback,
                It.IsAny<StartTestSessionAckPayload>()),
            Times.Once());
    }
<<<<<<< HEAD

    [TestMethod]
    public void DesignModeClientConnectShouldReturnFalseWhenStopTestSessionThrows()
    {
        var mockTestPool = new Mock<TestSessionPool>();
        TestSessionPool.Instance = mockTestPool.Object;

=======

    [TestMethod]
    public void DesignModeClientConnectShouldReturnFalseWhenStopTestSessionThrows()
    {
        var mockTestPool = new Mock<TestSessionPool>();
        TestSessionPool.Instance = mockTestPool.Object;

>>>>>>> bcb43c5c
        var testSessionInfo = new TestSessionInfo();
        var stopTestSessionMessage = new Message()
        {
            MessageType = MessageType.StopTestSession,
            Payload = JToken.FromObject(testSessionInfo)
        };

        _mockCommunicationManager.Setup(cm => cm.WaitForServerConnection(It.IsAny<int>())).Returns(true);
        _mockCommunicationManager.SetupSequence(cm => cm.ReceiveMessage()).Returns(stopTestSessionMessage);
        _mockCommunicationManager.Setup(cm => cm.SendMessage(
                MessageType.StopTestSessionCallback,
                It.IsAny<StopTestSessionAckPayload>()))
            .Callback((string _, object actualPayload) =>
            {
                _completeEvent.Set();

                Assert.AreEqual(((StopTestSessionAckPayload)actualPayload).TestSessionInfo, testSessionInfo);
                Assert.IsFalse(((StopTestSessionAckPayload)actualPayload).IsStopped);
            });
<<<<<<< HEAD

        _mockCommunicationManager.Setup(
            cm => cm.DeserializePayload<TestSessionInfo>(
                stopTestSessionMessage))
            .Returns(testSessionInfo);

        mockTestPool.Setup(tp => tp.KillSession(testSessionInfo)).Throws(new Exception("DummyException"));

        _designModeClient.ConnectToClientAndProcessRequests(PortNumber, _mockTestRequestManager.Object);

        Assert.IsTrue(_completeEvent.WaitOne(Timeout), "Start test session not completed.");
        _mockCommunicationManager.Verify(
            cm => cm.SendMessage(
                MessageType.StopTestSessionCallback,
                It.IsAny<StopTestSessionAckPayload>()),
            Times.Once());
    }

    [TestMethod]
    public void DesignModeClientConnectShouldReturnFalseWhenStopTestSessionReturnsFalse()
    {
        var mockTestPool = new Mock<TestSessionPool>();
        TestSessionPool.Instance = mockTestPool.Object;

=======

        _mockCommunicationManager.Setup(
                cm => cm.DeserializePayload<TestSessionInfo>(
                    stopTestSessionMessage))
            .Returns(testSessionInfo);

        mockTestPool.Setup(tp => tp.KillSession(testSessionInfo)).Throws(new Exception("DummyException"));

        _designModeClient.ConnectToClientAndProcessRequests(PortNumber, _mockTestRequestManager.Object);

        Assert.IsTrue(_completeEvent.WaitOne(Timeout), "Start test session not completed.");
        _mockCommunicationManager.Verify(
            cm => cm.SendMessage(
                MessageType.StopTestSessionCallback,
                It.IsAny<StopTestSessionAckPayload>()),
            Times.Once());
    }

    [TestMethod]
    public void DesignModeClientConnectShouldReturnFalseWhenStopTestSessionReturnsFalse()
    {
        var mockTestPool = new Mock<TestSessionPool>();
        TestSessionPool.Instance = mockTestPool.Object;

>>>>>>> bcb43c5c
        var testSessionInfo = new TestSessionInfo();
        var stopTestSessionMessage = new Message()
        {
            MessageType = MessageType.StopTestSession,
            Payload = JToken.FromObject(testSessionInfo)
        };

        _mockCommunicationManager.Setup(cm => cm.WaitForServerConnection(It.IsAny<int>())).Returns(true);
        _mockCommunicationManager.SetupSequence(cm => cm.ReceiveMessage()).Returns(stopTestSessionMessage);
        _mockCommunicationManager.Setup(cm => cm.SendMessage(
                MessageType.StopTestSessionCallback,
                It.IsAny<StopTestSessionAckPayload>()))
            .Callback((string _, object actualPayload) =>
            {
                _completeEvent.Set();
<<<<<<< HEAD

                Assert.AreEqual(((StopTestSessionAckPayload)actualPayload).TestSessionInfo, testSessionInfo);
                Assert.IsFalse(((StopTestSessionAckPayload)actualPayload).IsStopped);
            });

        _mockCommunicationManager.Setup(
            cm => cm.DeserializePayload<TestSessionInfo>(
                stopTestSessionMessage))
            .Returns(testSessionInfo);

        mockTestPool.Setup(tp => tp.KillSession(testSessionInfo)).Returns(false);

        _designModeClient.ConnectToClientAndProcessRequests(PortNumber, _mockTestRequestManager.Object);

        Assert.IsTrue(_completeEvent.WaitOne(Timeout), "Start test session not completed.");
        _mockCommunicationManager.Verify(
            cm => cm.SendMessage(
                MessageType.StopTestSessionCallback,
                It.IsAny<StopTestSessionAckPayload>()),
            Times.Once());
    }

    [TestMethod]
    public void DesignModeClientConnectShouldReturnTruenWhenStopTestSessionReturnsTrue()
    {
        var mockTestPool = new Mock<TestSessionPool>();
        TestSessionPool.Instance = mockTestPool.Object;

=======

                Assert.AreEqual(((StopTestSessionAckPayload)actualPayload).TestSessionInfo, testSessionInfo);
                Assert.IsFalse(((StopTestSessionAckPayload)actualPayload).IsStopped);
            });

        _mockCommunicationManager.Setup(
                cm => cm.DeserializePayload<TestSessionInfo>(
                    stopTestSessionMessage))
            .Returns(testSessionInfo);

        mockTestPool.Setup(tp => tp.KillSession(testSessionInfo)).Returns(false);

        _designModeClient.ConnectToClientAndProcessRequests(PortNumber, _mockTestRequestManager.Object);

        Assert.IsTrue(_completeEvent.WaitOne(Timeout), "Start test session not completed.");
        _mockCommunicationManager.Verify(
            cm => cm.SendMessage(
                MessageType.StopTestSessionCallback,
                It.IsAny<StopTestSessionAckPayload>()),
            Times.Once());
    }

    [TestMethod]
    public void DesignModeClientConnectShouldReturnTruenWhenStopTestSessionReturnsTrue()
    {
        var mockTestPool = new Mock<TestSessionPool>();
        TestSessionPool.Instance = mockTestPool.Object;

>>>>>>> bcb43c5c
        var testSessionInfo = new TestSessionInfo();
        var stopTestSessionMessage = new Message()
        {
            MessageType = MessageType.StopTestSession,
            Payload = JToken.FromObject(testSessionInfo)
        };

        _mockCommunicationManager.Setup(cm => cm.WaitForServerConnection(It.IsAny<int>())).Returns(true);
        _mockCommunicationManager.SetupSequence(cm => cm.ReceiveMessage()).Returns(stopTestSessionMessage);
        _mockCommunicationManager.Setup(cm => cm.SendMessage(
                MessageType.StopTestSessionCallback,
                It.IsAny<StopTestSessionAckPayload>()))
            .Callback((string _, object actualPayload) =>
            {
                _completeEvent.Set();

                Assert.AreEqual(((StopTestSessionAckPayload)actualPayload).TestSessionInfo, testSessionInfo);
                Assert.IsTrue(((StopTestSessionAckPayload)actualPayload).IsStopped);
            });

        _mockCommunicationManager.Setup(
<<<<<<< HEAD
            cm => cm.DeserializePayload<TestSessionInfo>(
                stopTestSessionMessage))
            .Returns(testSessionInfo);

        mockTestPool.Setup(tp => tp.KillSession(testSessionInfo)).Returns(true);

        _designModeClient.ConnectToClientAndProcessRequests(PortNumber, _mockTestRequestManager.Object);

        Assert.IsTrue(_completeEvent.WaitOne(Timeout), "Start test session not completed.");
        _mockCommunicationManager.Verify(
            cm => cm.SendMessage(
                MessageType.StopTestSessionCallback,
                It.IsAny<StopTestSessionAckPayload>()),
            Times.Once());
    }

    [TestMethod]
    public void DesignModeClientSendTestMessageShouldSendTestMessage()
    {
        var testPayload = new TestMessagePayload { MessageLevel = ObjectModel.Logging.TestMessageLevel.Error, Message = "DummyMessage" };

        _designModeClient.SendTestMessage(testPayload.MessageLevel, testPayload.Message, MessageMetadata.Empty);

        _mockCommunicationManager.Verify(cm => cm.SendMessage(MessageType.TestMessage, It.IsAny<TestMessagePayload>()), Times.Once());
    }

    private class TestableDesignModeClient : DesignModeClient
    {
        internal TestableDesignModeClient(
            ICommunicationManager communicationManager,
            IDataSerializer dataSerializer,
            IEnvironment platformEnvironment)
            : base(communicationManager, dataSerializer, platformEnvironment)
        {
        }

        public void InvokeCustomHostLaunchAckCallback(int processId, string errorMessage)
        {
=======
                cm => cm.DeserializePayload<TestSessionInfo>(
                    stopTestSessionMessage))
            .Returns(testSessionInfo);

        mockTestPool.Setup(tp => tp.KillSession(testSessionInfo)).Returns(true);

        _designModeClient.ConnectToClientAndProcessRequests(PortNumber, _mockTestRequestManager.Object);

        Assert.IsTrue(_completeEvent.WaitOne(Timeout), "Start test session not completed.");
        _mockCommunicationManager.Verify(
            cm => cm.SendMessage(
                MessageType.StopTestSessionCallback,
                It.IsAny<StopTestSessionAckPayload>()),
            Times.Once());
    }

    [TestMethod]
    public void DesignModeClientSendTestMessageShouldSendTestMessage()
    {
        var testPayload = new TestMessagePayload { MessageLevel = TestMessageLevel.Error, Message = "DummyMessage" };

        _designModeClient.SendTestMessage(testPayload.MessageLevel, testPayload.Message);

        _mockCommunicationManager.Verify(cm => cm.SendMessage(MessageType.TestMessage, It.IsAny<TestMessagePayload>()), Times.Once());
    }

    private class TestableDesignModeClient : DesignModeClient
    {
        internal TestableDesignModeClient(
            ICommunicationManager communicationManager,
            IDataSerializer dataSerializer,
            IEnvironment platformEnvironment)
            : base(communicationManager, dataSerializer, platformEnvironment)
        {
        }

        public void InvokeCustomHostLaunchAckCallback(int processId, string errorMessage)
        {
>>>>>>> bcb43c5c
            var payload = new CustomHostLaunchAckPayload()
            {
                HostProcessId = processId,
                ErrorMessage = errorMessage
            };
            onCustomTestHostLaunchAckReceived?.Invoke(
                new Message() { MessageType = MessageType.CustomTestHostLaunchCallback, Payload = JToken.FromObject(payload) });
        }
    }
}<|MERGE_RESOLUTION|>--- conflicted
+++ resolved
@@ -9,22 +9,6 @@
 using System.Threading.Tasks;
 
 using Microsoft.VisualStudio.TestPlatform.Client.DesignMode;
-<<<<<<< HEAD
-using Microsoft.VisualStudio.TestPlatform.Client.TestRunAttachmentsProcessing;
-using Microsoft.VisualStudio.TestPlatform.Client.RequestHelper;
-using Microsoft.VisualStudio.TestPlatform.Common.Interfaces;
-using Microsoft.VisualStudio.TestPlatform.CommunicationUtilities;
-using Microsoft.VisualStudio.TestPlatform.CommunicationUtilities.Interfaces;
-using Microsoft.VisualStudio.TestPlatform.CommunicationUtilities.ObjectModel;
-using Microsoft.VisualStudio.TestPlatform.CrossPlatEngine;
-using Microsoft.VisualStudio.TestPlatform.ObjectModel;
-using Microsoft.VisualStudio.TestPlatform.ObjectModel.Client;
-using Microsoft.VisualStudio.TestPlatform.ObjectModel.Client.Payloads;
-using Microsoft.VisualStudio.TestPlatform.ObjectModel.Client.Interfaces;
-using Microsoft.VisualStudio.TestPlatform.ObjectModel.Logging;
-using Microsoft.VisualStudio.TestPlatform.PlatformAbstractions.Interfaces;
-using Microsoft.VisualStudio.TestTools.UnitTesting;
-=======
 using TestRunAttachmentsProcessing;
 using RequestHelper;
 using Common.Interfaces;
@@ -39,7 +23,6 @@
 using ObjectModel.Logging;
 using PlatformAbstractions.Interfaces;
 using TestTools.UnitTesting;
->>>>>>> bcb43c5c
 
 using Moq;
 
@@ -49,140 +32,6 @@
 public class DesignModeClientTests
 {
     private const int Timeout = 15 * 1000;
-<<<<<<< HEAD
-
-    private const int PortNumber = 123;
-
-    private readonly Mock<ITestRequestManager> _mockTestRequestManager;
-
-    private readonly Mock<ICommunicationManager> _mockCommunicationManager;
-
-    private readonly DesignModeClient _designModeClient;
-
-    private readonly int _protocolVersion = 5;
-
-    private readonly AutoResetEvent _completeEvent;
-
-    private readonly Mock<IEnvironment> _mockPlatformEnvrironment;
-
-    public DesignModeClientTests()
-    {
-        _mockTestRequestManager = new Mock<ITestRequestManager>();
-        _mockCommunicationManager = new Mock<ICommunicationManager>();
-        _mockPlatformEnvrironment = new Mock<IEnvironment>();
-        _designModeClient = new DesignModeClient(_mockCommunicationManager.Object, JsonDataSerializer.Instance, _mockPlatformEnvrironment.Object);
-        _completeEvent = new AutoResetEvent(false);
-    }
-
-    [TestMethod]
-    public void DesignModeClientBeforeConnectInstanceShouldReturnNull()
-    {
-        Assert.IsNull(DesignModeClient.Instance);
-    }
-
-    [TestMethod]
-    public void DesignModeClientInitializeShouldInstantiateClassAndCreateClient()
-    {
-        DesignModeClient.Initialize();
-        Assert.IsNotNull(DesignModeClient.Instance);
-    }
-
-    [TestMethod]
-    public void TestRunMessageHandlerShouldCallCommmunicationManagerIfMessageisError()
-    {
-        _mockCommunicationManager.Setup(cm => cm.SendMessage(It.IsAny<string>()));
-
-        _designModeClient.TestRunMessageHandler(new object(), new TestRunMessageEventArgs(TestMessageLevel.Error, "message"));
-
-        _mockCommunicationManager.Verify(cm => cm.SendMessage(It.IsAny<string>(),It.IsAny<TestMessagePayload>()), Times.Once());
-    }
-
-    [TestMethod]
-    public void TestRunMessageHandlerShouldCallCommmunicationManagerIfMessageisWarning()
-    {
-        _mockCommunicationManager.Setup(cm => cm.SendMessage(It.IsAny<string>()));
-
-        _designModeClient.TestRunMessageHandler(new object(), new TestRunMessageEventArgs(TestMessageLevel.Warning, "message"));
-
-        _mockCommunicationManager.Verify(cm => cm.SendMessage(It.IsAny<string>(), It.IsAny<TestMessagePayload>()), Times.Once());
-    }
-
-    [TestMethod]
-    public void TestRunMessageHandlerShouldNotCallCommmunicationManagerIfMessageisInformational()
-    {
-        _mockCommunicationManager.Setup(cm => cm.SendMessage(It.IsAny<string>()));
-
-        _designModeClient.TestRunMessageHandler(new object(), new TestRunMessageEventArgs(TestMessageLevel.Informational, "message"));
-
-        _mockCommunicationManager.Verify(cm => cm.SendMessage(It.IsAny<string>(), It.IsAny<TestMessagePayload>()), Times.Never());
-    }
-
-    [TestMethod]
-    public void DesignModeClientConnectShouldSetupChannel()
-    {
-        var verCheck = new Message { MessageType = MessageType.VersionCheck, Payload = _protocolVersion };
-        var sessionEnd = new Message { MessageType = MessageType.SessionEnd };
-        _mockCommunicationManager.Setup(cm => cm.WaitForServerConnection(It.IsAny<int>())).Returns(true);
-        _mockCommunicationManager.SetupSequence(cm => cm.ReceiveMessage()).Returns(verCheck).Returns(sessionEnd);
-
-        _designModeClient.ConnectToClientAndProcessRequests(PortNumber, _mockTestRequestManager.Object);
-
-        _mockCommunicationManager.Verify(cm => cm.SetupClientAsync(new IPEndPoint(IPAddress.Loopback, PortNumber)), Times.Once);
-        _mockCommunicationManager.Verify(cm => cm.WaitForServerConnection(It.IsAny<int>()), Times.Once);
-        _mockCommunicationManager.Verify(cm => cm.SendMessage(MessageType.SessionConnected), Times.Once());
-        _mockCommunicationManager.Verify(cm => cm.SendMessage(MessageType.VersionCheck, _protocolVersion), Times.Once());
-    }
-
-    [TestMethod]
-    public void DesignModeClientConnectShouldNotSendConnectedIfServerConnectionTimesOut()
-    {
-        var verCheck = new Message { MessageType = MessageType.VersionCheck, Payload = _protocolVersion };
-        var sessionEnd = new Message { MessageType = MessageType.SessionEnd };
-        _mockCommunicationManager.Setup(cm => cm.WaitForServerConnection(It.IsAny<int>())).Returns(false);
-        _mockCommunicationManager.SetupSequence(cm => cm.ReceiveMessage()).Returns(verCheck).Returns(sessionEnd);
-
-        Assert.ThrowsException<TimeoutException>(() => _designModeClient.ConnectToClientAndProcessRequests(PortNumber, _mockTestRequestManager.Object));
-
-        _mockCommunicationManager.Verify(cm => cm.SetupClientAsync(new IPEndPoint(IPAddress.Loopback, PortNumber)), Times.Once);
-        _mockCommunicationManager.Verify(cm => cm.WaitForServerConnection(It.IsAny<int>()), Times.Once);
-        _mockCommunicationManager.Verify(cm => cm.SendMessage(MessageType.SessionConnected), Times.Never);
-        _mockCommunicationManager.Verify(cm => cm.SendMessage(MessageType.VersionCheck, It.IsAny<int>()), Times.Never);
-    }
-
-    [TestMethod]
-    public void DesignModeClientDuringConnectShouldHighestCommonVersionWhenReceivedVersionIsGreaterThanSupportedVersion()
-    {
-        var verCheck = new Message { MessageType = MessageType.VersionCheck, Payload = 5 };
-        var sessionEnd = new Message { MessageType = MessageType.SessionEnd };
-        _mockCommunicationManager.Setup(cm => cm.WaitForServerConnection(It.IsAny<int>())).Returns(true);
-        _mockCommunicationManager.SetupSequence(cm => cm.ReceiveMessage()).Returns(verCheck).Returns(sessionEnd);
-
-        _designModeClient.ConnectToClientAndProcessRequests(PortNumber, _mockTestRequestManager.Object);
-
-        _mockCommunicationManager.Verify(cm => cm.SendMessage(MessageType.VersionCheck, _protocolVersion), Times.Once());
-    }
-
-    [TestMethod]
-    public void DesignModeClientDuringConnectShouldHighestCommonVersionWhenReceivedVersionIsSmallerThanSupportedVersion()
-    {
-        var verCheck = new Message { MessageType = MessageType.VersionCheck, Payload = 1 };
-        var sessionEnd = new Message { MessageType = MessageType.SessionEnd };
-        _mockCommunicationManager.Setup(cm => cm.WaitForServerConnection(It.IsAny<int>())).Returns(true);
-        _mockCommunicationManager.SetupSequence(cm => cm.ReceiveMessage()).Returns(verCheck).Returns(sessionEnd);
-
-        _designModeClient.ConnectToClientAndProcessRequests(PortNumber, _mockTestRequestManager.Object);
-
-        _mockCommunicationManager.Verify(cm => cm.SendMessage(MessageType.VersionCheck, 1), Times.Once());
-    }
-
-    [TestMethod]
-    public void DesignModeClientWithGetTestRunnerProcessStartInfoShouldDeserializeTestsWithTraitsCorrectly()
-    {
-        // Arrange.
-        var testCase = new TestCase("A.C.M", new Uri("d:\\executor"), "A.dll");
-        testCase.Traits.Add(new Trait("foo", "bar"));
-
-=======
 
     private const int PortNumber = 123;
 
@@ -378,22 +227,14 @@
         var testCase = new TestCase("A.C.M", new Uri("d:\\executor"), "A.dll");
         testCase.Traits.Add(new Trait("foo", "bar"));
 
->>>>>>> bcb43c5c
         var testList = new System.Collections.Generic.List<TestCase> { testCase };
         var testRunPayload = new TestRunRequestPayload { RunSettings = null, TestCases = testList };
 
         var getProcessStartInfoMessage = new Message
-<<<<<<< HEAD
-                                             {
-                                                 MessageType = MessageType.GetTestRunnerProcessStartInfoForRunSelected,
-                                                 Payload = JToken.FromObject("random")
-                                             };
-=======
         {
             MessageType = MessageType.TestRunSelectedTestCasesDefaultHost,
             Payload = JToken.FromObject("random")
         };
->>>>>>> bcb43c5c
 
         var sessionEnd = new Message { MessageType = MessageType.SessionEnd };
         TestRunRequestPayload receivedTestRunPayload = null;
@@ -403,10 +244,6 @@
         _mockCommunicationManager.Setup(cm => cm.WaitForServerConnection(It.IsAny<int>())).Returns(true);
         _mockCommunicationManager.Setup(cm => cm.DeserializePayload<TestRunRequestPayload>(getProcessStartInfoMessage))
             .Returns(testRunPayload);
-<<<<<<< HEAD
-
-=======
->>>>>>> bcb43c5c
         _mockTestRequestManager.Setup(
                 trm =>
                     trm.RunTests(
@@ -416,132 +253,6 @@
                         It.IsAny<ProtocolConfig>()))
             .Callback(
                 (TestRunRequestPayload trp,
-<<<<<<< HEAD
-                 ITestHostLauncher testHostManager,
-                 ITestRunEventsRegistrar testRunEventsRegistrar,
-                 ProtocolConfig config) =>
-                    {
-                        receivedTestRunPayload = trp;
-                        allTasksComplete.Set();
-                    });
-
-        _mockCommunicationManager.SetupSequence(cm => cm.ReceiveMessage())
-            .Returns(getProcessStartInfoMessage)
-            .Returns(sessionEnd);
-
-        // Act.
-        _designModeClient.ConnectToClientAndProcessRequests(0, _mockTestRequestManager.Object);
-
-        // wait for the internal spawned of tasks to complete.
-        Assert.IsTrue(allTasksComplete.WaitOne(1000), "Timed out waiting for mock request manager.");
-
-        // Assert.
-        Assert.IsNotNull(receivedTestRunPayload);
-        Assert.IsNotNull(receivedTestRunPayload.TestCases);
-        Assert.AreEqual(1, receivedTestRunPayload.TestCases.Count);
-
-        // Validate traits
-        var traits = receivedTestRunPayload.TestCases.ToArray()[0].Traits;
-        Assert.AreEqual("foo", traits.ToArray()[0].Name);
-        Assert.AreEqual("bar", traits.ToArray()[0].Value);
-    }
-
-    [TestMethod]
-    public void DesignModeClientWithRunSelectedTestCasesShouldDeserializeTestsWithTraitsCorrectly()
-    {
-        // Arrange.
-        var testCase = new TestCase("A.C.M", new Uri("d:\\executor"), "A.dll");
-        testCase.Traits.Add(new Trait("foo", "bar"));
-
-        var testList = new System.Collections.Generic.List<TestCase> { testCase };
-        var testRunPayload = new TestRunRequestPayload { RunSettings = null, TestCases = testList };
-
-        var getProcessStartInfoMessage = new Message
-                                             {
-                                                 MessageType = MessageType.TestRunSelectedTestCasesDefaultHost,
-                                                 Payload = JToken.FromObject("random")
-                                             };
-
-        var sessionEnd = new Message { MessageType = MessageType.SessionEnd };
-        TestRunRequestPayload receivedTestRunPayload = null;
-        var allTasksComplete = new ManualResetEvent(false);
-
-        // Setup mocks.
-        _mockCommunicationManager.Setup(cm => cm.WaitForServerConnection(It.IsAny<int>())).Returns(true);
-        _mockCommunicationManager.Setup(cm => cm.DeserializePayload<TestRunRequestPayload>(getProcessStartInfoMessage))
-            .Returns(testRunPayload);
-        _mockTestRequestManager.Setup(
-            trm =>
-            trm.RunTests(
-                It.IsAny<TestRunRequestPayload>(),
-                It.IsAny<ITestHostLauncher>(),
-                It.IsAny<ITestRunEventsRegistrar>(),
-                It.IsAny<ProtocolConfig>()))
-            .Callback(
-                (TestRunRequestPayload trp,
-                 ITestHostLauncher testHostManager,
-                 ITestRunEventsRegistrar testRunEventsRegistrar,
-                 ProtocolConfig config) =>
-                {
-                    receivedTestRunPayload = trp;
-                    allTasksComplete.Set();
-                });
-        _mockCommunicationManager.SetupSequence(cm => cm.ReceiveMessage())
-            .Returns(getProcessStartInfoMessage)
-            .Returns(sessionEnd);
-
-        // Act.
-        _designModeClient.ConnectToClientAndProcessRequests(0, _mockTestRequestManager.Object);
-
-        // wait for the internal spawned of tasks to complete.
-        allTasksComplete.WaitOne(1000);
-
-        // Assert.
-        Assert.IsNotNull(receivedTestRunPayload);
-        Assert.IsNotNull(receivedTestRunPayload.TestCases);
-        Assert.AreEqual(1, receivedTestRunPayload.TestCases.Count);
-
-        // Validate traits
-        var traits = receivedTestRunPayload.TestCases.ToArray()[0].Traits;
-        Assert.AreEqual("foo", traits.ToArray()[0].Name);
-        Assert.AreEqual("bar", traits.ToArray()[0].Value);
-    }
-
-    [TestMethod]
-    public void DesignModeClientOnBadConnectionShouldStopServerAndThrowTimeoutException()
-    {
-        _mockCommunicationManager.Setup(cm => cm.WaitForServerConnection(It.IsAny<int>())).Returns(false);
-
-        var ex = Assert.ThrowsException<TimeoutException>(() => _designModeClient.ConnectToClientAndProcessRequests(PortNumber, _mockTestRequestManager.Object));
-        Assert.AreEqual("vstest.console process failed to connect to translation layer process after 90 seconds. This may occur due to machine slowness, please set environment variable VSTEST_CONNECTION_TIMEOUT to increase timeout.", ex.Message);
-
-        _mockCommunicationManager.Verify(cm => cm.SetupClientAsync(new IPEndPoint(IPAddress.Loopback, PortNumber)), Times.Once);
-        _mockCommunicationManager.Verify(cm => cm.WaitForServerConnection(It.IsAny<int>()), Times.Once);
-        _mockCommunicationManager.Verify(cm => cm.StopClient(), Times.Once);
-    }
-
-    [TestMethod]
-    public void DesignModeClientShouldStopCommunicationOnParentProcessExit()
-    {
-        _mockPlatformEnvrironment.Setup(pe => pe.Exit(It.IsAny<int>()));
-        _designModeClient.HandleParentProcessExit();
-
-        _mockCommunicationManager.Verify(cm => cm.StopClient(), Times.Once);
-    }
-
-    [TestMethod]
-    public void DesignModeClientLaunchCustomHostMustReturnIfAckComes()
-    {
-        var testableDesignModeClient = new TestableDesignModeClient(_mockCommunicationManager.Object, JsonDataSerializer.Instance, _mockPlatformEnvrironment.Object);
-
-        _mockCommunicationManager.Setup(cm => cm.WaitForServerConnection(It.IsAny<int>())).Returns(true);
-
-        var expectedProcessId = 1234;
-        Action sendMessageAction = () =>
-        {
-            testableDesignModeClient.InvokeCustomHostLaunchAckCallback(expectedProcessId, null);
-        };
-=======
                     ITestHostLauncher testHostManager,
                     ITestRunEventsRegistrar testRunEventsRegistrar,
                     ProtocolConfig config) =>
@@ -601,7 +312,6 @@
 
         var expectedProcessId = 1234;
         Action sendMessageAction = () => testableDesignModeClient.InvokeCustomHostLaunchAckCallback(expectedProcessId, null);
->>>>>>> bcb43c5c
 
         _mockCommunicationManager.Setup(cm => cm.SendMessage(MessageType.CustomTestHostLaunch, It.IsAny<object>())).
             Callback(() => Task.Run(sendMessageAction));
@@ -619,13 +329,9 @@
         var testableDesignModeClient = new TestableDesignModeClient(_mockCommunicationManager.Object, JsonDataSerializer.Instance, _mockPlatformEnvrironment.Object);
 
         _mockCommunicationManager.Setup(cm => cm.WaitForServerConnection(It.IsAny<int>())).Returns(true);
-<<<<<<< HEAD
 
         var expectedProcessId = -1;
-        Action sendMessageAction = () =>
-        {
-            testableDesignModeClient.InvokeCustomHostLaunchAckCallback(expectedProcessId, "Dummy");
-        };
+        Action sendMessageAction = () => testableDesignModeClient.InvokeCustomHostLaunchAckCallback(expectedProcessId, "Dummy");
 
         _mockCommunicationManager
             .Setup(cm => cm.SendMessage(MessageType.CustomTestHostLaunch, It.IsAny<object>()))
@@ -768,218 +474,12 @@
         _mockTestRequestManager.Verify(rm => rm.ProcessTestRunAttachments(It.IsAny<TestRunAttachmentsProcessingPayload>(), It.IsAny<TestRunAttachmentsProcessingEventsHandler>(), It.IsAny<ProtocolConfig>()));
     }
 
-=======
-
-        var expectedProcessId = -1;
-        Action sendMessageAction = () => testableDesignModeClient.InvokeCustomHostLaunchAckCallback(expectedProcessId, "Dummy");
-
-        _mockCommunicationManager
-            .Setup(cm => cm.SendMessage(MessageType.CustomTestHostLaunch, It.IsAny<object>()))
-            .Callback(() => Task.Run(sendMessageAction));
-
-        var info = new TestProcessStartInfo();
-        testableDesignModeClient.LaunchCustomHost(info, CancellationToken.None);
-    }
-
-    [TestMethod]
-    [ExpectedException(typeof(TestPlatformException))]
-    public void DesignModeClientLaunchCustomHostMustThrowIfCancellationOccursBeforeHostLaunch()
-    {
-        var testableDesignModeClient = new TestableDesignModeClient(_mockCommunicationManager.Object, JsonDataSerializer.Instance, _mockPlatformEnvrironment.Object);
-
-        var info = new TestProcessStartInfo();
-        var cancellationTokenSource = new CancellationTokenSource();
-        cancellationTokenSource.Cancel();
-
-        testableDesignModeClient.LaunchCustomHost(info, cancellationTokenSource.Token);
-    }
-
-    [TestMethod]
-    public void DesignModeClientConnectShouldSendTestMessageAndDiscoverCompleteOnExceptionInDiscovery()
-    {
-        var payload = new DiscoveryRequestPayload();
-        var startDiscovery = new Message { MessageType = MessageType.StartDiscovery, Payload = JToken.FromObject(payload) };
-        _mockCommunicationManager.Setup(cm => cm.WaitForServerConnection(It.IsAny<int>())).Returns(true);
-        _mockCommunicationManager.SetupSequence(cm => cm.ReceiveMessage()).Returns(startDiscovery);
-        _mockCommunicationManager
-            .Setup(cm => cm.SendMessage(MessageType.DiscoveryComplete, It.IsAny<DiscoveryCompletePayload>()))
-            .Callback(() => _completeEvent.Set());
-        _mockTestRequestManager.Setup(
-                rm => rm.DiscoverTests(
-                    It.IsAny<DiscoveryRequestPayload>(),
-                    It.IsAny<ITestDiscoveryEventsRegistrar>(),
-                    It.IsAny<ProtocolConfig>()))
-            .Throws(new Exception());
-
-        _designModeClient.ConnectToClientAndProcessRequests(PortNumber, _mockTestRequestManager.Object);
-
-        Assert.IsTrue(_completeEvent.WaitOne(Timeout), "Discovery not completed.");
-        _mockCommunicationManager.Verify(cm => cm.SendMessage(MessageType.TestMessage, It.IsAny<TestMessagePayload>()), Times.Once());
-        _mockCommunicationManager.Verify(cm => cm.SendMessage(MessageType.DiscoveryComplete, It.IsAny<DiscoveryCompletePayload>()), Times.Once());
-    }
-
-    [TestMethod]
-    public void DesignModeClientConnectShouldSendTestMessageAndDiscoverCompleteOnTestPlatformExceptionInDiscovery()
-    {
-        var payload = new DiscoveryRequestPayload();
-        var startDiscovery = new Message { MessageType = MessageType.StartDiscovery, Payload = JToken.FromObject(payload) };
-        _mockCommunicationManager.Setup(cm => cm.WaitForServerConnection(It.IsAny<int>())).Returns(true);
-        _mockCommunicationManager.SetupSequence(cm => cm.ReceiveMessage()).Returns(startDiscovery);
-        _mockCommunicationManager
-            .Setup(cm => cm.SendMessage(MessageType.DiscoveryComplete, It.IsAny<DiscoveryCompletePayload>()))
-            .Callback(() => _completeEvent.Set());
-        _mockTestRequestManager.Setup(
-                rm => rm.DiscoverTests(
-                    It.IsAny<DiscoveryRequestPayload>(),
-                    It.IsAny<ITestDiscoveryEventsRegistrar>(),
-                    It.IsAny<ProtocolConfig>()))
-            .Throws(new TestPlatformException("Hello world"));
-
-        _designModeClient.ConnectToClientAndProcessRequests(PortNumber, _mockTestRequestManager.Object);
-
-        Assert.IsTrue(_completeEvent.WaitOne(Timeout), "Discovery not completed.");
-        _mockCommunicationManager.Verify(cm => cm.SendMessage(MessageType.TestMessage, It.IsAny<TestMessagePayload>()), Times.Once());
-        _mockCommunicationManager.Verify(cm => cm.SendMessage(MessageType.DiscoveryComplete, It.IsAny<DiscoveryCompletePayload>()), Times.Once());
-    }
-
-    [TestMethod]
-    public void DesignModeClientConnectShouldSendTestMessageAndAttachmentsProcessingCompleteOnExceptionInAttachmentsProcessing()
-    {
-        var payload = new TestRunAttachmentsProcessingPayload();
-        var startAttachmentsProcessing = new Message { MessageType = MessageType.TestRunAttachmentsProcessingStart, Payload = JToken.FromObject(payload) };
-        _mockCommunicationManager.Setup(cm => cm.WaitForServerConnection(It.IsAny<int>())).Returns(true);
-        _mockCommunicationManager.SetupSequence(cm => cm.ReceiveMessage()).Returns(startAttachmentsProcessing);
-        _mockCommunicationManager
-            .Setup(cm => cm.SendMessage(MessageType.TestRunAttachmentsProcessingComplete, It.IsAny<TestRunAttachmentsProcessingCompletePayload>()))
-            .Callback(() => _completeEvent.Set());
-        _mockTestRequestManager.Setup(
-                rm => rm.ProcessTestRunAttachments(
-                    It.IsAny<TestRunAttachmentsProcessingPayload>(),
-                    It.IsAny<ITestRunAttachmentsProcessingEventsHandler>(),
-                    It.IsAny<ProtocolConfig>()))
-            .Throws(new Exception());
-
-        _designModeClient.ConnectToClientAndProcessRequests(PortNumber, _mockTestRequestManager.Object);
-
-        Assert.IsTrue(_completeEvent.WaitOne(Timeout), "AttachmentsProcessing not completed.");
-        _mockCommunicationManager.Verify(cm => cm.SendMessage(MessageType.TestMessage, It.IsAny<TestMessagePayload>()), Times.Once());
-        _mockCommunicationManager.Verify(cm => cm.SendMessage(MessageType.TestRunAttachmentsProcessingComplete, It.Is<TestRunAttachmentsProcessingCompletePayload>(p => p.Attachments == null)), Times.Once());
-    }
-
-    [TestMethod]
-    public void DesignModeClientConnectShouldSendTestMessageAndDiscoverCompleteOnTestPlatformExceptionInAttachmentsProcessing()
-    {
-        var payload = new TestRunAttachmentsProcessingPayload();
-        var startAttachmentsProcessing = new Message { MessageType = MessageType.TestRunAttachmentsProcessingStart, Payload = JToken.FromObject(payload) };
-        _mockCommunicationManager.Setup(cm => cm.WaitForServerConnection(It.IsAny<int>())).Returns(true);
-        _mockCommunicationManager.SetupSequence(cm => cm.ReceiveMessage()).Returns(startAttachmentsProcessing);
-        _mockCommunicationManager
-            .Setup(cm => cm.SendMessage(MessageType.TestRunAttachmentsProcessingComplete, It.IsAny<TestRunAttachmentsProcessingCompletePayload>()))
-            .Callback(() => _completeEvent.Set());
-        _mockTestRequestManager.Setup(
-                rm => rm.ProcessTestRunAttachments(
-                    It.IsAny<TestRunAttachmentsProcessingPayload>(),
-                    It.IsAny<ITestRunAttachmentsProcessingEventsHandler>(),
-                    It.IsAny<ProtocolConfig>()))
-            .Throws(new TestPlatformException("Hello world"));
-
-        _designModeClient.ConnectToClientAndProcessRequests(PortNumber, _mockTestRequestManager.Object);
-
-        Assert.IsTrue(_completeEvent.WaitOne(Timeout), "AttachmentsProcessing not completed.");
-        _mockCommunicationManager.Verify(cm => cm.SendMessage(MessageType.TestMessage, It.IsAny<TestMessagePayload>()), Times.Once());
-        _mockCommunicationManager.Verify(cm => cm.SendMessage(MessageType.TestRunAttachmentsProcessingComplete, It.Is<TestRunAttachmentsProcessingCompletePayload>(p => p.Attachments == null)), Times.Once());
-    }
-
-    [TestMethod]
-    public void DesignModeClientConnectShouldCallRequestManagerForAttachmentsProcessingStart()
-    {
-        var payload = new TestRunAttachmentsProcessingPayload();
-        var startAttachmentsProcessing = new Message { MessageType = MessageType.TestRunAttachmentsProcessingStart, Payload = JToken.FromObject(payload) };
-        _mockCommunicationManager.Setup(cm => cm.WaitForServerConnection(It.IsAny<int>())).Returns(true);
-        _mockCommunicationManager.SetupSequence(cm => cm.ReceiveMessage()).Returns(startAttachmentsProcessing);
-
-        _mockTestRequestManager
-            .Setup(
-                rm => rm.ProcessTestRunAttachments(
-                    It.IsAny<TestRunAttachmentsProcessingPayload>(),
-                    It.IsAny<ITestRunAttachmentsProcessingEventsHandler>(),
-                    It.IsAny<ProtocolConfig>()))
-            .Callback(() => _completeEvent.Set());
-
-        _designModeClient.ConnectToClientAndProcessRequests(PortNumber, _mockTestRequestManager.Object);
-
-        Assert.IsTrue(_completeEvent.WaitOne(Timeout), "AttachmentsProcessing not completed.");
-        _mockCommunicationManager.Verify(cm => cm.SendMessage(MessageType.TestMessage, It.IsAny<TestMessagePayload>()), Times.Never);
-        _mockCommunicationManager.Verify(cm => cm.SendMessage(MessageType.TestRunAttachmentsProcessingComplete, It.IsAny<TestRunAttachmentsProcessingCompletePayload>()), Times.Never);
-        _mockTestRequestManager.Verify(rm => rm.ProcessTestRunAttachments(It.IsAny<TestRunAttachmentsProcessingPayload>(), It.IsAny<TestRunAttachmentsProcessingEventsHandler>(), It.IsAny<ProtocolConfig>()));
-    }
-
->>>>>>> bcb43c5c
     [TestMethod]
     public void DesignModeClientConnectShouldCallRequestManagerForAttachmentsProcessingCancel()
     {
         var cancelAttachmentsProcessing = new Message { MessageType = MessageType.TestRunAttachmentsProcessingCancel };
         _mockCommunicationManager.Setup(cm => cm.WaitForServerConnection(It.IsAny<int>())).Returns(true);
         _mockCommunicationManager.SetupSequence(cm => cm.ReceiveMessage()).Returns(cancelAttachmentsProcessing);
-<<<<<<< HEAD
-
-        _designModeClient.ConnectToClientAndProcessRequests(PortNumber, _mockTestRequestManager.Object);
-
-        _mockCommunicationManager.Verify(cm => cm.SendMessage(MessageType.TestMessage, It.IsAny<TestMessagePayload>()), Times.Never);
-        _mockCommunicationManager.Verify(cm => cm.SendMessage(MessageType.TestRunAttachmentsProcessingComplete, It.IsAny<TestRunAttachmentsProcessingCompletePayload>()), Times.Never);
-        _mockTestRequestManager.Verify(rm => rm.CancelTestRunAttachmentsProcessing());
-    }
-
-    [TestMethod]
-    public void DesignModeClientConnectShouldSendTestMessageAndExecutionCompleteOnExceptionInTestRun()
-    {
-        var payload = new TestRunRequestPayload();
-        var testRunAll = new Message { MessageType = MessageType.TestRunAllSourcesWithDefaultHost, Payload = JToken.FromObject(payload) };
-        _mockCommunicationManager.Setup(cm => cm.WaitForServerConnection(It.IsAny<int>())).Returns(true);
-        _mockCommunicationManager.SetupSequence(cm => cm.ReceiveMessage()).Returns(testRunAll);
-        _mockCommunicationManager
-            .Setup(cm => cm.SendMessage(MessageType.ExecutionComplete, It.IsAny<TestRunCompletePayload>()))
-            .Callback(() => _completeEvent.Set());
-        _mockTestRequestManager.Setup(
-            rm => rm.RunTests(
-                It.IsAny<TestRunRequestPayload>(),
-                null,
-                It.IsAny<IdentifiableDesignModeTestEventsRegistrar>(),
-            It.IsAny<ProtocolConfig>())).Throws(new Exception());
-
-        _designModeClient.ConnectToClientAndProcessRequests(PortNumber, _mockTestRequestManager.Object);
-
-        Assert.IsTrue(_completeEvent.WaitOne(Timeout), "Execution not completed.");
-        _mockCommunicationManager.Verify(cm => cm.SendMessage(MessageType.TestMessage, It.IsAny<TestMessagePayload>()), Times.Once());
-        _mockCommunicationManager.Verify(cm => cm.SendMessage(MessageType.ExecutionComplete, It.IsAny<TestRunCompletePayload>()), Times.Once());
-    }
-
-    [TestMethod]
-    public void DesignModeClientConnectShouldSendTestMessageAndExecutionCompleteOnTestPlatformExceptionInTestRun()
-    {
-        var payload = new TestRunRequestPayload();
-        var testRunAll = new Message { MessageType = MessageType.TestRunAllSourcesWithDefaultHost, Payload = JToken.FromObject(payload) };
-        _mockCommunicationManager.Setup(cm => cm.WaitForServerConnection(It.IsAny<int>())).Returns(true);
-        _mockCommunicationManager.SetupSequence(cm => cm.ReceiveMessage()).Returns(testRunAll);
-        _mockCommunicationManager
-            .Setup(cm => cm.SendMessage(MessageType.ExecutionComplete, It.IsAny<TestRunCompletePayload>()))
-            .Callback(() => _completeEvent.Set());
-        _mockTestRequestManager.Setup(
-            rm => rm.RunTests(
-                It.IsAny<TestRunRequestPayload>(),
-                null,
-                It.IsAny<IdentifiableDesignModeTestEventsRegistrar>(),
-            It.IsAny<ProtocolConfig>())).Throws(new TestPlatformException("Hello world"));
-
-        _designModeClient.ConnectToClientAndProcessRequests(PortNumber, _mockTestRequestManager.Object);
-
-        Assert.IsTrue(_completeEvent.WaitOne(Timeout), "Execution not completed.");
-        _mockCommunicationManager.Verify(cm => cm.SendMessage(MessageType.TestMessage, It.IsAny<TestMessagePayload>()), Times.Once());
-        _mockCommunicationManager.Verify(cm => cm.SendMessage(MessageType.ExecutionComplete, It.IsAny<TestRunCompletePayload>()), Times.Once());
-    }
-
-    [TestMethod]
-=======
 
         _designModeClient.ConnectToClientAndProcessRequests(PortNumber, _mockTestRequestManager.Object);
 
@@ -1037,7 +537,6 @@
     }
 
     [TestMethod]
->>>>>>> bcb43c5c
     public void DesignModeClientConnectShouldReturnNullSessionWhenStartTestSessionThrows()
     {
         var payload = new StartTestSessionPayload();
@@ -1058,13 +557,8 @@
                 Assert.IsNull(((StartTestSessionAckPayload)actualPayload).TestSessionInfo);
             });
         _mockCommunicationManager.Setup(
-<<<<<<< HEAD
-            cm => cm.DeserializePayload<StartTestSessionPayload>(
-                startTestSessionMessage))
-=======
                 cm => cm.DeserializePayload<StartTestSessionPayload>(
                     startTestSessionMessage))
->>>>>>> bcb43c5c
             .Returns(payload);
 
         _mockTestRequestManager.Setup(
@@ -1083,7 +577,6 @@
                 It.IsAny<StartTestSessionAckPayload>()),
             Times.Once());
     }
-<<<<<<< HEAD
 
     [TestMethod]
     public void DesignModeClientConnectShouldReturnFalseWhenStopTestSessionThrows()
@@ -1091,15 +584,6 @@
         var mockTestPool = new Mock<TestSessionPool>();
         TestSessionPool.Instance = mockTestPool.Object;
 
-=======
-
-    [TestMethod]
-    public void DesignModeClientConnectShouldReturnFalseWhenStopTestSessionThrows()
-    {
-        var mockTestPool = new Mock<TestSessionPool>();
-        TestSessionPool.Instance = mockTestPool.Object;
-
->>>>>>> bcb43c5c
         var testSessionInfo = new TestSessionInfo();
         var stopTestSessionMessage = new Message()
         {
@@ -1119,11 +603,10 @@
                 Assert.AreEqual(((StopTestSessionAckPayload)actualPayload).TestSessionInfo, testSessionInfo);
                 Assert.IsFalse(((StopTestSessionAckPayload)actualPayload).IsStopped);
             });
-<<<<<<< HEAD
 
         _mockCommunicationManager.Setup(
-            cm => cm.DeserializePayload<TestSessionInfo>(
-                stopTestSessionMessage))
+                cm => cm.DeserializePayload<TestSessionInfo>(
+                    stopTestSessionMessage))
             .Returns(testSessionInfo);
 
         mockTestPool.Setup(tp => tp.KillSession(testSessionInfo)).Throws(new Exception("DummyException"));
@@ -1144,32 +627,6 @@
         var mockTestPool = new Mock<TestSessionPool>();
         TestSessionPool.Instance = mockTestPool.Object;
 
-=======
-
-        _mockCommunicationManager.Setup(
-                cm => cm.DeserializePayload<TestSessionInfo>(
-                    stopTestSessionMessage))
-            .Returns(testSessionInfo);
-
-        mockTestPool.Setup(tp => tp.KillSession(testSessionInfo)).Throws(new Exception("DummyException"));
-
-        _designModeClient.ConnectToClientAndProcessRequests(PortNumber, _mockTestRequestManager.Object);
-
-        Assert.IsTrue(_completeEvent.WaitOne(Timeout), "Start test session not completed.");
-        _mockCommunicationManager.Verify(
-            cm => cm.SendMessage(
-                MessageType.StopTestSessionCallback,
-                It.IsAny<StopTestSessionAckPayload>()),
-            Times.Once());
-    }
-
-    [TestMethod]
-    public void DesignModeClientConnectShouldReturnFalseWhenStopTestSessionReturnsFalse()
-    {
-        var mockTestPool = new Mock<TestSessionPool>();
-        TestSessionPool.Instance = mockTestPool.Object;
-
->>>>>>> bcb43c5c
         var testSessionInfo = new TestSessionInfo();
         var stopTestSessionMessage = new Message()
         {
@@ -1185,15 +642,14 @@
             .Callback((string _, object actualPayload) =>
             {
                 _completeEvent.Set();
-<<<<<<< HEAD
 
                 Assert.AreEqual(((StopTestSessionAckPayload)actualPayload).TestSessionInfo, testSessionInfo);
                 Assert.IsFalse(((StopTestSessionAckPayload)actualPayload).IsStopped);
             });
 
         _mockCommunicationManager.Setup(
-            cm => cm.DeserializePayload<TestSessionInfo>(
-                stopTestSessionMessage))
+                cm => cm.DeserializePayload<TestSessionInfo>(
+                    stopTestSessionMessage))
             .Returns(testSessionInfo);
 
         mockTestPool.Setup(tp => tp.KillSession(testSessionInfo)).Returns(false);
@@ -1214,36 +670,6 @@
         var mockTestPool = new Mock<TestSessionPool>();
         TestSessionPool.Instance = mockTestPool.Object;
 
-=======
-
-                Assert.AreEqual(((StopTestSessionAckPayload)actualPayload).TestSessionInfo, testSessionInfo);
-                Assert.IsFalse(((StopTestSessionAckPayload)actualPayload).IsStopped);
-            });
-
-        _mockCommunicationManager.Setup(
-                cm => cm.DeserializePayload<TestSessionInfo>(
-                    stopTestSessionMessage))
-            .Returns(testSessionInfo);
-
-        mockTestPool.Setup(tp => tp.KillSession(testSessionInfo)).Returns(false);
-
-        _designModeClient.ConnectToClientAndProcessRequests(PortNumber, _mockTestRequestManager.Object);
-
-        Assert.IsTrue(_completeEvent.WaitOne(Timeout), "Start test session not completed.");
-        _mockCommunicationManager.Verify(
-            cm => cm.SendMessage(
-                MessageType.StopTestSessionCallback,
-                It.IsAny<StopTestSessionAckPayload>()),
-            Times.Once());
-    }
-
-    [TestMethod]
-    public void DesignModeClientConnectShouldReturnTruenWhenStopTestSessionReturnsTrue()
-    {
-        var mockTestPool = new Mock<TestSessionPool>();
-        TestSessionPool.Instance = mockTestPool.Object;
-
->>>>>>> bcb43c5c
         var testSessionInfo = new TestSessionInfo();
         var stopTestSessionMessage = new Message()
         {
@@ -1265,9 +691,8 @@
             });
 
         _mockCommunicationManager.Setup(
-<<<<<<< HEAD
-            cm => cm.DeserializePayload<TestSessionInfo>(
-                stopTestSessionMessage))
+                cm => cm.DeserializePayload<TestSessionInfo>(
+                    stopTestSessionMessage))
             .Returns(testSessionInfo);
 
         mockTestPool.Setup(tp => tp.KillSession(testSessionInfo)).Returns(true);
@@ -1285,7 +710,7 @@
     [TestMethod]
     public void DesignModeClientSendTestMessageShouldSendTestMessage()
     {
-        var testPayload = new TestMessagePayload { MessageLevel = ObjectModel.Logging.TestMessageLevel.Error, Message = "DummyMessage" };
+        var testPayload = new TestMessagePayload { MessageLevel = TestMessageLevel.Error, Message = "DummyMessage" };
 
         _designModeClient.SendTestMessage(testPayload.MessageLevel, testPayload.Message, MessageMetadata.Empty);
 
@@ -1304,46 +729,6 @@
 
         public void InvokeCustomHostLaunchAckCallback(int processId, string errorMessage)
         {
-=======
-                cm => cm.DeserializePayload<TestSessionInfo>(
-                    stopTestSessionMessage))
-            .Returns(testSessionInfo);
-
-        mockTestPool.Setup(tp => tp.KillSession(testSessionInfo)).Returns(true);
-
-        _designModeClient.ConnectToClientAndProcessRequests(PortNumber, _mockTestRequestManager.Object);
-
-        Assert.IsTrue(_completeEvent.WaitOne(Timeout), "Start test session not completed.");
-        _mockCommunicationManager.Verify(
-            cm => cm.SendMessage(
-                MessageType.StopTestSessionCallback,
-                It.IsAny<StopTestSessionAckPayload>()),
-            Times.Once());
-    }
-
-    [TestMethod]
-    public void DesignModeClientSendTestMessageShouldSendTestMessage()
-    {
-        var testPayload = new TestMessagePayload { MessageLevel = TestMessageLevel.Error, Message = "DummyMessage" };
-
-        _designModeClient.SendTestMessage(testPayload.MessageLevel, testPayload.Message);
-
-        _mockCommunicationManager.Verify(cm => cm.SendMessage(MessageType.TestMessage, It.IsAny<TestMessagePayload>()), Times.Once());
-    }
-
-    private class TestableDesignModeClient : DesignModeClient
-    {
-        internal TestableDesignModeClient(
-            ICommunicationManager communicationManager,
-            IDataSerializer dataSerializer,
-            IEnvironment platformEnvironment)
-            : base(communicationManager, dataSerializer, platformEnvironment)
-        {
-        }
-
-        public void InvokeCustomHostLaunchAckCallback(int processId, string errorMessage)
-        {
->>>>>>> bcb43c5c
             var payload = new CustomHostLaunchAckPayload()
             {
                 HostProcessId = processId,
