// Copyright (c) Microsoft Corporation. All rights reserved.
// Licensed under the MIT license. See LICENSE file in the project root for full license information.

namespace Microsoft.VisualStudio.TestPlatform.Client.UnitTests.Execution;

using System;
using System.Collections.Generic;
using System.Linq;
using System.Threading;

using Client.Execution;

using Common.Telemetry;
using Microsoft.VisualStudio.TestPlatform.ObjectModel.Client.Interfaces;
using ObjectModel.Logging;
using TestTools.UnitTesting;

using Moq;

using ObjectModel;
using ObjectModel.Client;
using ObjectModel.Engine;
using System.Collections.ObjectModel;

using CommunicationUtilities;
using CommunicationUtilities.Interfaces;
using Microsoft.VisualStudio.TestPlatform.CommunicationUtilities.ObjectModel;

[TestClass]
public class TestRunRequestTests
{
    TestRunRequest _testRunRequest;
    Mock<IProxyExecutionManager> _executionManager;
    private readonly Mock<ITestLoggerManager> _loggerManager;
    TestRunCriteria _testRunCriteria;
    private readonly Mock<IRequestData> _mockRequestData;

    private readonly Mock<IDataSerializer> _mockDataSerializer;

    public TestRunRequestTests()
    {
        _testRunCriteria = new TestRunCriteria(new List<string> { "foo" }, 1);
        _executionManager = new Mock<IProxyExecutionManager>();
        _loggerManager = new Mock<ITestLoggerManager>();
        _mockRequestData = new Mock<IRequestData>();
        _mockRequestData.Setup(rd => rd.MetricsCollection).Returns(new NoOpMetricsCollection());
        _mockDataSerializer = new Mock<IDataSerializer>();
        _testRunRequest = new TestRunRequest(_mockRequestData.Object, _testRunCriteria, _executionManager.Object, _loggerManager.Object, _mockDataSerializer.Object);
    }

    [TestMethod]
    public void ConstructorSetsTestRunCriteriaExecutionManagerAndState()
    {
        Assert.AreEqual(TestRunState.Pending, _testRunRequest.State);
        Assert.AreEqual(_testRunCriteria, _testRunRequest.TestRunConfiguration);
        Assert.AreEqual(_executionManager.Object, _testRunRequest.ExecutionManager);
    }

    [TestMethod]
    public void ExecuteAsycIfTestRunRequestIsDisposedThrowsObjectDisposedException()
    {
        _testRunRequest.Dispose();

        Assert.ThrowsException<ObjectDisposedException>(() => _testRunRequest.ExecuteAsync());
    }

    [TestMethod]
    public void ExecuteAsycIfStateIsNotPendingThrowsInvalidOperationException()
    {
        _testRunRequest.ExecuteAsync();
        Assert.ThrowsException<InvalidOperationException>(() => _testRunRequest.ExecuteAsync());
    }

    [TestMethod]
    public void ExecuteAsyncSetsStateToInProgressAndCallManagerToStartTestRun()
    {
        _testRunRequest.ExecuteAsync();

        Assert.AreEqual(TestRunState.InProgress, _testRunRequest.State);
        _executionManager.Verify(em => em.StartTestRun(_testRunCriteria, _testRunRequest), Times.Once);
    }

    [TestMethod]
    public void ExecuteAsyncIfStartTestRunThrowsExceptionSetsStateToPendingAndThrowsThatException()
    {
        _executionManager.Setup(em => em.StartTestRun(_testRunCriteria, _testRunRequest)).Throws(new Exception("DummyException"));
        try
        {
            _testRunRequest.ExecuteAsync();
        }
        catch (Exception ex)
        {
            Assert.IsTrue(ex is Exception);
            Assert.AreEqual("DummyException", ex.Message);
            Assert.AreEqual(TestRunState.Pending, _testRunRequest.State);
        }
    }

    [TestMethod]
    public void AbortIfTestRunRequestDisposedShouldNotThrowException()
    {
        _testRunRequest.Dispose();
        _testRunRequest.Abort();
    }

    [TestMethod]
    public void AbortIfTestRunStateIsNotInProgressShouldNotCallExecutionManagerAbort()
    {
        //ExecuteAsync has not been called, so State is not InProgress
        _testRunRequest.Abort();
        _executionManager.Verify(dm => dm.Abort(It.IsAny<ITestRunEventsHandler>()), Times.Never);
    }

    [TestMethod]
    public void AbortIfDiscoveryIsinProgressShouldCallDiscoveryManagerAbort()
    {
        // Set the State to InProgress
        _testRunRequest.ExecuteAsync();

        _testRunRequest.Abort();
        _executionManager.Verify(dm => dm.Abort(It.IsAny<ITestRunEventsHandler>()), Times.Once);
    }

    [TestMethod]
    public void WaitForCompletionIfTestRunRequestDisposedShouldThrowObjectDisposedException()
    {
        _testRunRequest.Dispose();
        Assert.ThrowsException<ObjectDisposedException>(() => _testRunRequest.WaitForCompletion());
    }

    [TestMethod]
    public void WaitForCompletionIfTestRunStatePendingShouldThrowInvalidOperationException()
    {
        Assert.ThrowsException<InvalidOperationException>(() => _testRunRequest.WaitForCompletion());
    }

    [TestMethod]
    public void CancelAsyncIfTestRunRequestDisposedShouldNotThrowException()
    {
        _testRunRequest.Dispose();
        _testRunRequest.CancelAsync();
    }

    [TestMethod]
    public void CancelAsyncIfTestRunStateNotInProgressWillNotCallExecutionManagerCancel()
    {
        _testRunRequest.CancelAsync();
        _executionManager.Verify(dm => dm.Cancel(It.IsAny<ITestRunEventsHandler>()), Times.Never);
    }

    [TestMethod]
    public void CancelAsyncIfTestRunStateInProgressCallsExecutionManagerCancel()
    {
        _testRunRequest.ExecuteAsync();
        _testRunRequest.CancelAsync();
        _executionManager.Verify(dm => dm.Cancel(It.IsAny<ITestRunEventsHandler>()), Times.Once);
    }

<<<<<<< HEAD
            this.mockDataSerializer
                .Setup(s => s.SerializePayload(It.IsAny<string>(), It.IsAny<Object>()))
                .Returns("non-empty rawMessage");

            this.testRunRequest.TestRunMessage += (object sender, TestRunMessageEventArgs e) =>
                {
                    handleLogMessageCalled = true;
                };
=======
    [TestMethod]
    public void OnTestSessionTimeoutShouldCallAbort()
    {
        _testRunRequest.ExecuteAsync();
        _testRunRequest.OnTestSessionTimeout(null);
        _executionManager.Verify(o => o.Abort(It.IsAny<ITestRunEventsHandler>()), Times.Once);
    }
>>>>>>> cd5dda0f

    [TestMethod]
    public void OnTestSessionTimeoutShouldLogMessage()
    {
        bool handleLogMessageCalled = false;
        bool handleRawMessageCalled = false;

        _testRunRequest.TestRunMessage += (object sender, TestRunMessageEventArgs e) => handleLogMessageCalled = true;

        _testRunRequest.OnRawMessageReceived += (object sender, string message) => handleRawMessageCalled = true;

        _testRunRequest.OnTestSessionTimeout(null);

        Assert.IsTrue(handleLogMessageCalled, "OnTestSessionTimeout should call HandleLogMessage");
        Assert.IsTrue(handleRawMessageCalled, "OnTestSessionTimeout should call HandleRawMessage");
    }

    [TestMethod]
    public void OnTestSessionTimeoutShouldGetCalledWhenExecutionCrossedTestSessionTimeout()
    {
        string settingsXml =
            @"<?xml version=""1.0"" encoding=""utf-8""?>
                <RunSettings>
                     <RunConfiguration>
                       <TestSessionTimeout>1000</TestSessionTimeout>
                     </RunConfiguration>
                </RunSettings>";

        var testRunCriteria = new TestRunCriteria(new List<string> { "foo" }, 1, true, settingsXml);
        var executionManager = new Mock<IProxyExecutionManager>();
        var testRunRequest = new TestRunRequest(_mockRequestData.Object, testRunCriteria, executionManager.Object, _loggerManager.Object);

        ManualResetEvent onTestSessionTimeoutCalled = new(true);
        onTestSessionTimeoutCalled.Reset();
        executionManager.Setup(o => o.Abort(It.IsAny<ITestRunEventsHandler>())).Callback(() => onTestSessionTimeoutCalled.Set());

        testRunRequest.ExecuteAsync();
        onTestSessionTimeoutCalled.WaitOne(20 * 1000);

        executionManager.Verify(o => o.Abort(It.IsAny<ITestRunEventsHandler>()), Times.Once);
    }

    /// <summary>
    /// Test session timeout should be infinity if TestSessionTimeout is 0.
    /// </summary>
    [TestMethod]
    public void OnTestSessionTimeoutShouldNotGetCalledWhenTestSessionTimeoutIsZero()
    {
        string settingsXml =
            @"<?xml version=""1.0"" encoding=""utf-8""?>
                <RunSettings>
                     <RunConfiguration>
                       <TestSessionTimeout>0</TestSessionTimeout>
                     </RunConfiguration>
                </RunSettings>";

        var testRunCriteria = new TestRunCriteria(new List<string> { "foo" }, 1, true, settingsXml);
        var executionManager = new Mock<IProxyExecutionManager>();
        var testRunRequest = new TestRunRequest(_mockRequestData.Object, testRunCriteria, executionManager.Object, _loggerManager.Object);

        executionManager.Setup(o => o.StartTestRun(It.IsAny<TestRunCriteria>(), It.IsAny<ITestRunEventsHandler>())).Callback(() => Thread.Sleep(5 * 1000));

        testRunRequest.ExecuteAsync();

        executionManager.Verify(o => o.Abort(It.IsAny<ITestRunEventsHandler>()), Times.Never);
    }

    [TestMethod]
    public void HandleTestRunStatsChangeShouldInvokeListenersWithTestRunChangedEventArgs()
    {
        var mockStats = new Mock<ITestRunStatistics>();

        var testResults = new List<ObjectModel.TestResult>
        {
            new ObjectModel.TestResult(
                new TestCase(
                    "A.C.M",
                    new Uri("executor://dummy"),
                    "A"))
        };
        var activeTestCases = new List<TestCase>
        {
            new TestCase(
                "A.C.M2",
                new Uri("executor://dummy"),
                "A")
        };
        var testRunChangedEventArgs = new TestRunChangedEventArgs(mockStats.Object, testResults, activeTestCases);
        TestRunChangedEventArgs receivedArgs = null;

        _testRunRequest.OnRunStatsChange += (object sender, TestRunChangedEventArgs e) => receivedArgs = e;

        // Act.
        _testRunRequest.HandleTestRunStatsChange(testRunChangedEventArgs);

        // Assert.
        Assert.IsNotNull(receivedArgs);
        Assert.AreEqual(testRunChangedEventArgs.TestRunStatistics, receivedArgs.TestRunStatistics);
        CollectionAssert.AreEqual(
            testRunChangedEventArgs.NewTestResults.ToList(),
            receivedArgs.NewTestResults.ToList());
        CollectionAssert.AreEqual(testRunChangedEventArgs.ActiveTests.ToList(), receivedArgs.ActiveTests.ToList());
    }

    [TestMethod]
    public void HandleRawMessageShouldCallOnRawMessageReceived()
    {
        string rawMessage = "HelloWorld";
        string messageReceived = null;

        // Call should NOT fail even if on raw message received is not registered.
        _testRunRequest.HandleRawMessage(rawMessage);

        EventHandler<string> handler = (sender, e) => messageReceived = e;
        _testRunRequest.OnRawMessageReceived += handler;

        _testRunRequest.HandleRawMessage(rawMessage);

        Assert.AreEqual(rawMessage, messageReceived, "RunRequest should just pass the message as is.");
        _testRunRequest.OnRawMessageReceived -= handler;
    }

    [TestMethod]
    public void HandleRawMessageShouldAddVsTestDataPointsIfTelemetryOptedIn()
    {
        bool onDiscoveryCompleteInvoked = true;
        _mockRequestData.Setup(x => x.IsTelemetryOptedIn).Returns(true);
        _testRunRequest.OnRawMessageReceived += (object sender, string e) => onDiscoveryCompleteInvoked = true;

        _mockDataSerializer.Setup(x => x.DeserializeMessage(It.IsAny<string>()))
            .Returns(new Message() { MessageType = MessageType.ExecutionComplete });

        _mockDataSerializer.Setup(x => x.DeserializePayload<TestRunCompletePayload>(It.IsAny<Message>()))
            .Returns(new TestRunCompletePayload()
            {
                TestRunCompleteArgs = new TestRunCompleteEventArgs(null, false, false, null, null, null, TimeSpan.MinValue)
            });

        _testRunRequest.HandleRawMessage(string.Empty);

        _mockDataSerializer.Verify(x => x.SerializePayload(It.IsAny<string>(), It.IsAny<TestRunCompletePayload>()), Times.Once);
        _mockRequestData.Verify(x => x.MetricsCollection, Times.AtLeastOnce);
        Assert.IsTrue(onDiscoveryCompleteInvoked);
    }

    [TestMethod]
    public void HandleRawMessageShouldInvokeHandleTestRunCompleteOfLoggerManager()
    {
        _loggerManager.Setup(x => x.LoggersInitialized).Returns(true);
        _mockDataSerializer.Setup(x => x.DeserializeMessage(It.IsAny<string>()))
            .Returns(new Message() { MessageType = MessageType.ExecutionComplete });

        var testRunCompleteEvent = new TestRunCompleteEventArgs(new TestRunStatistics(1, null), false, false, null, null,
            null, TimeSpan.FromSeconds(0));
        _mockDataSerializer.Setup(x => x.DeserializePayload<TestRunCompletePayload>(It.IsAny<Message>()))
            .Returns(new TestRunCompletePayload()
            {
                TestRunCompleteArgs = testRunCompleteEvent
            });

        _testRunRequest.ExecuteAsync();
        _testRunRequest.HandleRawMessage(string.Empty);

        _loggerManager.Verify(lm => lm.HandleTestRunComplete(It.IsAny<TestRunCompleteEventArgs>()), Times.Once);
    }

    [TestMethod]
    public void HandleRawMessageShouldNotInvokeHandleTestRunCompleteOfLoggerManagerWhenNoLoggersInitiailized()
    {
        _loggerManager.Setup(x => x.LoggersInitialized).Returns(false);
        _mockDataSerializer.Setup(x => x.DeserializeMessage(It.IsAny<string>()))
            .Returns(new Message() { MessageType = MessageType.ExecutionComplete });

        var testRunCompleteEvent = new TestRunCompleteEventArgs(new TestRunStatistics(1, null), false, false, null, null,
            null, TimeSpan.FromSeconds(0));
        _mockDataSerializer.Setup(x => x.DeserializePayload<TestRunCompletePayload>(It.IsAny<Message>()))
            .Returns(new TestRunCompletePayload()
            {
                TestRunCompleteArgs = testRunCompleteEvent
            });

        _testRunRequest.ExecuteAsync();
        _testRunRequest.HandleRawMessage(string.Empty);

        _loggerManager.Verify(lm => lm.HandleTestRunComplete(It.IsAny<TestRunCompleteEventArgs>()), Times.Never);
    }

    [TestMethod]
    public void HandleRawMessageShouldInvokeShouldInvokeHandleTestRunStatsChangeOfLoggerManagerWhenLastChunkAvailable()
    {
        var mockStats = new Mock<ITestRunStatistics>();

        var testResults = new List<ObjectModel.TestResult>
        {
            new ObjectModel.TestResult(
                new TestCase(
                    "A.C.M",
                    new Uri("executor://dummy"),
                    "A"))
        };
        var activeTestCases = new List<TestCase>
        {
            new TestCase(
                "A.C.M2",
                new Uri("executor://dummy"),
                "A")
        };

        _loggerManager.Setup(x => x.LoggersInitialized).Returns(true);
        _mockDataSerializer.Setup(x => x.DeserializeMessage(It.IsAny<string>()))
            .Returns(new Message() { MessageType = MessageType.ExecutionComplete });

        var testRunChangedEventArgs = new TestRunChangedEventArgs(mockStats.Object, testResults, activeTestCases);
        var testRunCompleteEvent = new TestRunCompleteEventArgs(new TestRunStatistics(1, null), false, false, null, null,
            null, TimeSpan.FromSeconds(0));

        _mockDataSerializer.Setup(x => x.DeserializePayload<TestRunCompletePayload>(It.IsAny<Message>()))
            .Returns(new TestRunCompletePayload()
            {
                TestRunCompleteArgs = testRunCompleteEvent,
                LastRunTests = testRunChangedEventArgs
            });

        _testRunRequest.ExecuteAsync();
        _testRunRequest.HandleRawMessage(string.Empty);

        _loggerManager.Verify(lm => lm.HandleTestRunStatsChange(testRunChangedEventArgs), Times.Once);
        _loggerManager.Verify(lm => lm.HandleTestRunComplete(It.IsAny<TestRunCompleteEventArgs>()), Times.Once);
    }

    [TestMethod]
    public void HandleTestRunStatsChangeShouldInvokeHandleTestRunStatsChangeOfLoggerManager()
    {
        var mockStats = new Mock<ITestRunStatistics>();

        var testResults = new List<ObjectModel.TestResult>
        {
            new ObjectModel.TestResult(
                new TestCase(
                    "A.C.M",
                    new Uri("executor://dummy"),
                    "A"))
        };
        var activeTestCases = new List<TestCase>
        {
            new TestCase(
                "A.C.M2",
                new Uri("executor://dummy"),
                "A")
        };

        var testRunChangedEventArgs = new TestRunChangedEventArgs(mockStats.Object, testResults, activeTestCases);
        _testRunRequest.HandleTestRunStatsChange(testRunChangedEventArgs);

        _loggerManager.Verify(lm => lm.HandleTestRunStatsChange(testRunChangedEventArgs), Times.Once);
    }

    [TestMethod]
    public void HandleTestRunCompleteShouldInvokeHandleTestRunStatsChangeOfLoggerManagerWhenLastChunkAvailable()
    {
        var mockStats = new Mock<ITestRunStatistics>();

        var testResults = new List<ObjectModel.TestResult>
        {
            new ObjectModel.TestResult(
                new TestCase(
                    "A.C.M",
                    new Uri("executor://dummy"),
                    "A"))
        };
        var activeTestCases = new List<TestCase>
        {
            new TestCase(
                "A.C.M2",
                new Uri("executor://dummy"),
                "A")
        };
        var testRunChangedEventArgs = new TestRunChangedEventArgs(mockStats.Object, testResults, activeTestCases);
        var testRunCompleteEvent = new TestRunCompleteEventArgs(new TestRunStatistics(1, null), false, false, null, null,
            null, TimeSpan.FromSeconds(0));

        _testRunRequest.ExecuteAsync();
        _testRunRequest.HandleTestRunComplete(testRunCompleteEvent, testRunChangedEventArgs, null, null);

        _loggerManager.Verify(lm => lm.HandleTestRunStatsChange(testRunChangedEventArgs), Times.Once);
        _loggerManager.Verify(lm => lm.HandleTestRunComplete(It.IsAny<TestRunCompleteEventArgs>()), Times.Once);
    }

    [TestMethod]
    public void HandleTestRunCompleteShouldInvokeHandleTestRunCompleteOfLoggerManager()
    {
        var testRunCompleteEvent = new TestRunCompleteEventArgs(new TestRunStatistics(1, null), false, false, null, null,
            null, TimeSpan.FromSeconds(0));

        _testRunRequest.ExecuteAsync();
        _testRunRequest.HandleTestRunComplete(testRunCompleteEvent, null, null, null);

        _loggerManager.Verify(lm => lm.HandleTestRunComplete(It.IsAny<TestRunCompleteEventArgs>()), Times.Once);
    }

    [TestMethod]
    public void HandleLogMessageShouldInvokeHandleLogMessageOfLoggerManager()
    {
        _testRunRequest.HandleLogMessage(TestMessageLevel.Error, "hello");
        _loggerManager.Verify(lm => lm.HandleTestRunMessage(It.IsAny<TestRunMessageEventArgs>()), Times.Once);
    }

    [TestMethod]
    public void HandleTestRunCompleteShouldCollectMetrics()
    {
        var mockMetricsCollector = new Mock<IMetricsCollection>();
        var dict = new Dictionary<string, object>
        {
            { "DummyMessage", "DummyValue" }
        };

        mockMetricsCollector.Setup(mc => mc.Metrics).Returns(dict);
        _mockRequestData.Setup(rd => rd.MetricsCollection).Returns(mockMetricsCollector.Object);

        _testRunRequest.ExecuteAsync();
        var testRunCompeleteEventsArgs = new TestRunCompleteEventArgs(
            new TestRunStatistics(1, null),
            false,
            false,
            null,
            null,
            null,
            TimeSpan.FromSeconds(0));
        testRunCompeleteEventsArgs.Metrics = dict;

        // Act
        _testRunRequest.HandleTestRunComplete(testRunCompeleteEventsArgs, null, null, null);

        // Verify.
        mockMetricsCollector.Verify(rd => rd.Add(TelemetryDataConstants.TimeTakenInSecForRun, It.IsAny<double>()), Times.Once);
        mockMetricsCollector.Verify(rd => rd.Add("DummyMessage", "DummyValue"), Times.Once);
    }

    [TestMethod]
    public void HandleTestRunCompleteShouldHandleListAttachments()
    {
        bool attachmentsFound = false;
        _testRunRequest.OnRunCompletion += (s, e) => attachmentsFound = e.AttachmentSets != null && e.AttachmentSets.Count == 1;

        List<AttachmentSet> attachmentSets = new() { new AttachmentSet(new Uri("datacollector://attachment"), "datacollectorAttachment") };

        _testRunRequest.ExecuteAsync();
        var testRunCompeleteEventsArgs = new TestRunCompleteEventArgs(
            new TestRunStatistics(1, null),
            false,
            false,
            null,
            null,
            null,
            TimeSpan.FromSeconds(0));

        // Act
        _testRunRequest.HandleTestRunComplete(testRunCompeleteEventsArgs, null, attachmentSets, null);

        // Verify.
        Assert.IsTrue(attachmentsFound);
    }

    [TestMethod]
    public void HandleTestRunCompleteShouldHandleCollectionAttachments()
    {
        bool attachmentsFound = false;
        _testRunRequest.OnRunCompletion += (s, e) => attachmentsFound = e.AttachmentSets != null && e.AttachmentSets.Count == 1;

        Collection<AttachmentSet> attachmentSets = new(new List<AttachmentSet> { new AttachmentSet(new Uri("datacollector://attachment"), "datacollectorAttachment") });

        _testRunRequest.ExecuteAsync();
        var testRunCompeleteEventsArgs = new TestRunCompleteEventArgs(
            new TestRunStatistics(1, null),
            false,
            false,
            null,
            null,
            null,
            TimeSpan.FromSeconds(0));

        // Act
        _testRunRequest.HandleTestRunComplete(testRunCompeleteEventsArgs, null, attachmentSets, null);

        // Verify.
        Assert.IsTrue(attachmentsFound);
    }

    [TestMethod]
    public void HandleTestRunCompleteShouldHandleEmptyAttachments()
    {
        bool attachmentsFound = false;
        _testRunRequest.OnRunCompletion += (s, e) => attachmentsFound = (e.AttachmentSets.Count == 0);

        _testRunRequest.ExecuteAsync();
        var testRunCompeleteEventsArgs = new TestRunCompleteEventArgs(
            new TestRunStatistics(1, null),
            false,
            false,
            null,
            null,
            null,
            TimeSpan.FromSeconds(0));

        // Act
        _testRunRequest.HandleTestRunComplete(testRunCompeleteEventsArgs, null, null, null);

        // Verify.
        Assert.IsTrue(attachmentsFound);
    }

    [TestMethod]
    public void HandleTestRunCompleteShouldCloseExecutionManager()
    {
        var events = new List<string>();
        _executionManager.Setup(em => em.Close()).Callback(() => events.Add("close"));
        _testRunRequest.OnRunCompletion += (s, e) => events.Add("complete");
        _testRunRequest.ExecuteAsync();

        _testRunRequest.HandleTestRunComplete(new TestRunCompleteEventArgs(new TestRunStatistics(1, null), false, false, null, null, null, TimeSpan.FromSeconds(0)), null, null, null);

        Assert.AreEqual(2, events.Count);
        Assert.AreEqual("close", events[0]);
        Assert.AreEqual("complete", events[1]);
    }

    [TestMethod]
    public void LaunchProcessWithDebuggerAttachedShouldNotCallCustomLauncherIfTestRunIsNotInProgress()
    {
        var mockCustomLauncher = new Mock<ITestHostLauncher>();
        _testRunCriteria = new TestRunCriteria(new List<string> { "foo" }, 1, false, null, TimeSpan.Zero, mockCustomLauncher.Object);
        _executionManager = new Mock<IProxyExecutionManager>();
        _testRunRequest = new TestRunRequest(_mockRequestData.Object, _testRunCriteria, _executionManager.Object, _loggerManager.Object);

        var testProcessStartInfo = new TestProcessStartInfo();
        _testRunRequest.LaunchProcessWithDebuggerAttached(testProcessStartInfo);

        mockCustomLauncher.Verify(ml => ml.LaunchTestHost(It.IsAny<TestProcessStartInfo>()), Times.Never);
    }

    [TestMethod]
    public void LaunchProcessWithDebuggerAttachedShouldNotCallCustomLauncherIfLauncherIsNotDebug()
    {
        var mockCustomLauncher = new Mock<ITestHostLauncher>();
        _testRunCriteria = new TestRunCriteria(new List<string> { "foo" }, 1, false, null, TimeSpan.Zero, mockCustomLauncher.Object);
        _executionManager = new Mock<IProxyExecutionManager>();
        _testRunRequest = new TestRunRequest(_mockRequestData.Object, _testRunCriteria, _executionManager.Object, _loggerManager.Object);

        _testRunRequest.ExecuteAsync();

        var testProcessStartInfo = new TestProcessStartInfo();
        _testRunRequest.LaunchProcessWithDebuggerAttached(testProcessStartInfo);

        mockCustomLauncher.Verify(ml => ml.LaunchTestHost(It.IsAny<TestProcessStartInfo>()), Times.Never);
    }

    [TestMethod]
    public void LaunchProcessWithDebuggerAttachedShouldCallCustomLauncherIfLauncherIsDebugAndRunInProgress()
    {
        var mockCustomLauncher = new Mock<ITestHostLauncher>();
        _testRunCriteria = new TestRunCriteria(new List<string> { "foo" }, 1, false, null, TimeSpan.Zero, mockCustomLauncher.Object);
        _executionManager = new Mock<IProxyExecutionManager>();
        _testRunRequest = new TestRunRequest(_mockRequestData.Object, _testRunCriteria, _executionManager.Object, _loggerManager.Object);

        _testRunRequest.ExecuteAsync();

        var testProcessStartInfo = new TestProcessStartInfo();
        mockCustomLauncher.Setup(ml => ml.IsDebug).Returns(true);
        _testRunRequest.LaunchProcessWithDebuggerAttached(testProcessStartInfo);

        mockCustomLauncher.Verify(ml => ml.LaunchTestHost(testProcessStartInfo), Times.Once);
    }

    /// <summary>
    /// ExecuteAsync should invoke OnRunStart event.
    /// </summary>
    [TestMethod]
    public void ExecuteAsyncShouldInvokeOnRunStart()
    {
        bool onRunStartHandlerCalled = false;
        _testRunRequest.OnRunStart += (s, e) => onRunStartHandlerCalled = true;

        // Action
        _testRunRequest.ExecuteAsync();

        // Assert
        Assert.IsTrue(onRunStartHandlerCalled, "ExecuteAsync should invoke OnRunstart event");
    }

    [TestMethod]
    public void ExecuteAsyncShouldInvokeHandleTestRunStartOfLoggerManager()
    {
        _testRunRequest.ExecuteAsync();

        _loggerManager.Verify(lm => lm.HandleTestRunStart(It.IsAny<TestRunStartEventArgs>()), Times.Once);
    }
}<|MERGE_RESOLUTION|>--- conflicted
+++ resolved
@@ -156,16 +156,6 @@
         _executionManager.Verify(dm => dm.Cancel(It.IsAny<ITestRunEventsHandler>()), Times.Once);
     }
 
-<<<<<<< HEAD
-            this.mockDataSerializer
-                .Setup(s => s.SerializePayload(It.IsAny<string>(), It.IsAny<Object>()))
-                .Returns("non-empty rawMessage");
-
-            this.testRunRequest.TestRunMessage += (object sender, TestRunMessageEventArgs e) =>
-                {
-                    handleLogMessageCalled = true;
-                };
-=======
     [TestMethod]
     public void OnTestSessionTimeoutShouldCallAbort()
     {
@@ -173,7 +163,6 @@
         _testRunRequest.OnTestSessionTimeout(null);
         _executionManager.Verify(o => o.Abort(It.IsAny<ITestRunEventsHandler>()), Times.Once);
     }
->>>>>>> cd5dda0f
 
     [TestMethod]
     public void OnTestSessionTimeoutShouldLogMessage()
@@ -181,7 +170,14 @@
         bool handleLogMessageCalled = false;
         bool handleRawMessageCalled = false;
 
-        _testRunRequest.TestRunMessage += (object sender, TestRunMessageEventArgs e) => handleLogMessageCalled = true;
+        _mockDataSerializer
+            .Setup(s => s.SerializePayload(It.IsAny<string>(), It.IsAny<Object>()))
+            .Returns("non-empty rawMessage");
+
+        _testRunRequest.TestRunMessage += (object sender, TestRunMessageEventArgs e) =>
+            {
+                handleLogMessageCalled = true;
+            };
 
         _testRunRequest.OnRawMessageReceived += (object sender, string message) => handleRawMessageCalled = true;
 
