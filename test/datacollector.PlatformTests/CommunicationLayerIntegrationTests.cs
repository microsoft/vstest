--- conflicted
+++ resolved
@@ -16,12 +16,8 @@
 
     using Moq;
 
-<<<<<<< HEAD
-    // [TestClass] Ignore to unblock PR build.
-=======
     [TestClass]
     [Ignore]    // Tests are flaky
->>>>>>> 51a74a63
     public class CommunicationLayerIntegrationTests
     {
         private string defaultRunSettings = "<?xml version=\"1.0\" encoding=\"utf-16\"?>\r\n<RunSettings>\r\n  <DataCollectionRunSettings>\r\n    <DataCollectors >{0}</DataCollectors>\r\n  </DataCollectionRunSettings>\r\n</RunSettings>";
