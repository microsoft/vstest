--- conflicted
+++ resolved
@@ -40,53 +40,21 @@
 
     public TestRunAttachmentsProcessingManagerTests()
     {
-<<<<<<< HEAD
         _mockRequestData = new Mock<IRequestData>();
         _mockMetricsCollection = new Mock<IMetricsCollection>();
         _mockRequestData.Setup(r => r.MetricsCollection).Returns(_mockMetricsCollection.Object);
 
         _mockEventSource = new Mock<ITestPlatformEventSource>();
         _mockAttachmentHandler1 = new Mock<IDataCollectorAttachmentProcessor>();
+        _mockAttachmentHandler1.Setup(x => x.SupportsIncrementalProcessing).Returns(true);
         _mockAttachmentHandler2 = new Mock<IDataCollectorAttachmentProcessor>();
+        _mockAttachmentHandler2.Setup(x => x.SupportsIncrementalProcessing).Returns(true);
         _mockEventsHandler = new Mock<ITestRunAttachmentsProcessingEventsHandler>();
         _mockDataCollectorAttachmentsProcessorsFactory = new Mock<IDataCollectorAttachmentsProcessorsFactory>();
 
         _mockAttachmentHandler1.Setup(h => h.GetExtensionUris()).Returns(new[] { new Uri(Uri1) });
         _mockAttachmentHandler2.Setup(h => h.GetExtensionUris()).Returns(new[] { new Uri(Uri2) });
         _mockDataCollectorAttachmentsProcessorsFactory.Setup(p => p.Create(It.IsAny<InvokedDataCollector[]>(), It.IsAny<IMessageLogger>()))
-=======
-        private const string uri1 = "datacollector://microsoft/some1/1.0";
-        private const string uri2 = "datacollector://microsoft/some2/2.0";
-        private const string uri3 = "datacollector://microsoft/some3/2.0";
-
-        private readonly Mock<IRequestData> mockRequestData;
-        private readonly Mock<IMetricsCollection> mockMetricsCollection;
-        private readonly Mock<ITestPlatformEventSource> mockEventSource;
-        private readonly Mock<IDataCollectorAttachmentProcessor> mockAttachmentHandler1;
-        private readonly Mock<IDataCollectorAttachmentProcessor> mockAttachmentHandler2;
-        private readonly Mock<IDataCollectorAttachmentsProcessorsFactory> mockDataCollectorAttachmentsProcessorsFactory;
-        private readonly Mock<ITestRunAttachmentsProcessingEventsHandler> mockEventsHandler;
-        private readonly TestRunAttachmentsProcessingManager manager;
-        private readonly CancellationTokenSource cancellationTokenSource;
-
-        public TestRunAttachmentsProcessingManagerTests()
-        {
-            mockRequestData = new Mock<IRequestData>();
-            mockMetricsCollection = new Mock<IMetricsCollection>();
-            mockRequestData.Setup(r => r.MetricsCollection).Returns(mockMetricsCollection.Object);
-
-            mockEventSource = new Mock<ITestPlatformEventSource>();
-            mockAttachmentHandler1 = new Mock<IDataCollectorAttachmentProcessor>();
-            mockAttachmentHandler1.Setup(x => x.SupportsIncrementalProcessing).Returns(true);
-            mockAttachmentHandler2 = new Mock<IDataCollectorAttachmentProcessor>();
-            mockAttachmentHandler2.Setup(x => x.SupportsIncrementalProcessing).Returns(true);
-            mockEventsHandler = new Mock<ITestRunAttachmentsProcessingEventsHandler>();
-            mockDataCollectorAttachmentsProcessorsFactory = new Mock<IDataCollectorAttachmentsProcessorsFactory>();
-
-            mockAttachmentHandler1.Setup(h => h.GetExtensionUris()).Returns(new[] { new Uri(uri1) });
-            mockAttachmentHandler2.Setup(h => h.GetExtensionUris()).Returns(new[] { new Uri(uri2) });
-            mockDataCollectorAttachmentsProcessorsFactory.Setup(p => p.Create(It.IsAny<InvokedDataCollector[]>(), It.IsAny<IMessageLogger>()))
->>>>>>> be0ee8db
             .Returns(new DataCollectorAttachmentProcessor[]
             {
                 new DataCollectorAttachmentProcessor( "friendlyNameA", _mockAttachmentHandler1.Object ),
@@ -260,35 +228,20 @@
             new AttachmentSet(new Uri(Uri1), "uri1_input")
         };
 
-<<<<<<< HEAD
-        _mockAttachmentHandler1.Setup(h => h.ProcessAttachmentSetsAsync(It.IsAny<XmlElement>(), It.IsAny<ICollection<AttachmentSet>>(), It.IsAny<IProgress<int>>(), It.IsAny<IMessageLogger>(), It.IsAny<CancellationToken>())).Throws(new Exception("exception message"));
-=======
-            var exceptionToThrow = new Exception("exception message");
-            mockAttachmentHandler1.Setup(h => h.ProcessAttachmentSetsAsync(It.IsAny<XmlElement>(), It.IsAny<ICollection<AttachmentSet>>(), It.IsAny<IProgress<int>>(), It.IsAny<IMessageLogger>(), It.IsAny<CancellationToken>())).Throws(exceptionToThrow);
->>>>>>> be0ee8db
+        var exceptionToThrow = new Exception("exception message");
+        _mockAttachmentHandler1.Setup(h => h.ProcessAttachmentSetsAsync(It.IsAny<XmlElement>(), It.IsAny<ICollection<AttachmentSet>>(), It.IsAny<IProgress<int>>(), It.IsAny<IMessageLogger>(), It.IsAny<CancellationToken>())).Throws(exceptionToThrow);
 
         // act
         await _manager.ProcessTestRunAttachmentsAsync(Constants.EmptyRunSettings, _mockRequestData.Object, inputAttachments, new InvokedDataCollector[0], _mockEventsHandler.Object, _cancellationTokenSource.Token);
 
-<<<<<<< HEAD
         // assert
         VerifyCompleteEvent(false, false, inputAttachments[0]);
         _mockEventsHandler.Verify(h => h.HandleTestRunAttachmentsProcessingProgress(It.IsAny<TestRunAttachmentsProcessingProgressEventArgs>()), Times.Never);
-        _mockEventsHandler.Verify(h => h.HandleLogMessage(TestMessageLevel.Error, "exception message"), Times.Once);
+        _mockEventsHandler.Verify(h => h.HandleLogMessage(TestMessageLevel.Error, exceptionToThrow.ToString()), Times.Once);
         _mockAttachmentHandler1.Verify(h => h.GetExtensionUris());
         _mockAttachmentHandler2.Verify(h => h.GetExtensionUris(), Times.Once);
-        _mockAttachmentHandler1.Verify(h => h.ProcessAttachmentSetsAsync(It.IsAny<XmlElement>(), It.Is<ICollection<AttachmentSet>>(c => c.Count == 1 && c.Contains(inputAttachments[0])), It.IsAny<IProgress<int>>(), It.IsAny<IMessageLogger>(), _cancellationTokenSource.Token));
-        _mockAttachmentHandler2.Verify(h => h.ProcessAttachmentSetsAsync(It.IsAny<XmlElement>(), It.IsAny<ICollection<AttachmentSet>>(), It.IsAny<IProgress<int>>(), It.IsAny<IMessageLogger>(), It.IsAny<CancellationToken>()), Times.Never);
-=======
-            // assert
-            VerifyCompleteEvent(false, false, inputAttachments[0]);
-            mockEventsHandler.Verify(h => h.HandleTestRunAttachmentsProcessingProgress(It.IsAny<TestRunAttachmentsProcessingProgressEventArgs>()), Times.Never);
-            mockEventsHandler.Verify(h => h.HandleLogMessage(TestMessageLevel.Error, exceptionToThrow.ToString()), Times.Once);
-            mockAttachmentHandler1.Verify(h => h.GetExtensionUris());
-            mockAttachmentHandler2.Verify(h => h.GetExtensionUris(), Times.Once);
-            mockAttachmentHandler1.Verify(h => h.ProcessAttachmentSetsAsync(It.IsAny<XmlElement>(), It.Is<ICollection<AttachmentSet>>(c => c.Count == 1 && c.Contains(inputAttachments[0])), It.IsAny<IProgress<int>>(), It.IsAny<IMessageLogger>(), cancellationTokenSource.Token));
-            mockAttachmentHandler2.Verify(h => h.ProcessAttachmentSetsAsync(It.IsAny<XmlElement>(), It.IsAny<ICollection<AttachmentSet>>(), It.IsAny<IProgress<int>>(), It.IsAny<IMessageLogger>(), It.IsAny<CancellationToken>()), Times.Never);
->>>>>>> be0ee8db
+        _mockAttachmentHandler1.Verify(h => h.ProcessAttachmentSetsAsync(It.IsAny<XmlElement>(), It.Is<ICollection<AttachmentSet>>(c => c.Count == 1 && c.Contains(inputAttachments[0])), It.IsAny<IProgress<int>>(), It.IsAny<IMessageLogger>(), cancellationTokenSource.Token));
+        _mockAttachmentHandler2.Verify(h => h.ProcessAttachmentSetsAsync(It.IsAny<XmlElement>(), It.IsAny<ICollection<AttachmentSet>>(), It.IsAny<IProgress<int>>(), It.IsAny<IMessageLogger>(), It.IsAny<CancellationToken>()), Times.Never);
 
         VerifyMetrics(inputCount: 1, outputCount: 1);
     }
@@ -712,7 +665,6 @@
 </RunSettings>
 ";
 
-<<<<<<< HEAD
         _mockAttachmentHandler1.Setup(h => h.ProcessAttachmentSetsAsync(It.IsAny<XmlElement>(), It.IsAny<ICollection<AttachmentSet>>(), It.IsAny<IProgress<int>>(), It.IsAny<IMessageLogger>(), It.IsAny<CancellationToken>()))
             .Returns((XmlElement configurationElement, ICollection<AttachmentSet> i1, IProgress<int> progress, IMessageLogger logger, CancellationToken cancellation) =>
             {
@@ -726,21 +678,6 @@
                 {
                     Assert.IsNull(configurationElement);
                 }
-=======
-            mockAttachmentHandler1.Setup(h => h.ProcessAttachmentSetsAsync(It.IsAny<XmlElement>(), It.IsAny<ICollection<AttachmentSet>>(), It.IsAny<IProgress<int>>(), It.IsAny<IMessageLogger>(), It.IsAny<CancellationToken>()))
-                .Returns((XmlElement configurationElement, ICollection<AttachmentSet> i1, IProgress<int> progress, IMessageLogger logger, CancellationToken cancellation) =>
-                {
-                    // assert
-                    if (withConfig)
-                    {
-                        Assert.IsNotNull(configurationElement);
-                        Assert.AreEqual("<ConfigSample>Value</ConfigSample>", configurationElement.InnerXml);
-                    }
-                    else
-                    {
-                        Assert.IsNull(configurationElement);
-                    }
->>>>>>> be0ee8db
 
                 ICollection<AttachmentSet> outputAttachments = new List<AttachmentSet>
                 {
@@ -824,22 +761,11 @@
         // arrange
         List<AttachmentSet> inputAttachments = new()
         {
-<<<<<<< HEAD
-            new AttachmentSet(new Uri(Uri1), "uri1_input_1")
+            new AttachmentSet(new Uri(Uri1), "uri1_input_1"),
         };
         inputAttachments[0].Attachments.Add(UriDataAttachment.CreateFrom("file1", "Sample1"));
         inputAttachments[0].Attachments.Add(UriDataAttachment.CreateFrom("file2", "Sample2"));
         inputAttachments[0].Attachments.Add(UriDataAttachment.CreateFrom("file3", "Sample3"));
-=======
-            // arrange
-            List<AttachmentSet> inputAttachments = new List<AttachmentSet>
-            {
-                new AttachmentSet(new Uri(uri1), "uri1_input_1"),
-            };
-            inputAttachments[0].Attachments.Add(UriDataAttachment.CreateFrom("file1", "Sample1"));
-            inputAttachments[0].Attachments.Add(UriDataAttachment.CreateFrom("file2", "Sample2"));
-            inputAttachments[0].Attachments.Add(UriDataAttachment.CreateFrom("file3", "Sample3"));
->>>>>>> be0ee8db
 
 
         _mockAttachmentHandler1.Setup(h => h.GetExtensionUris()).Returns(new[] { new Uri(Uri1) });
@@ -893,43 +819,36 @@
         VerifyCompleteEvent(false, false, inputAttachments.ToArray());
     }
 
-<<<<<<< HEAD
+    [TestMethod]
+    public async Task ProcessTestRunAttachmentsAsync_ShouldSkipAttachmentProcessorIfDoesNotSupportIncrementalProcessing()
+    {
+        // arrange
+        List<AttachmentSet> inputAttachments = new List<AttachmentSet>
+        {
+            new AttachmentSet(new Uri(uri1), "uri1_input"),
+            new AttachmentSet(new Uri(uri2), "uri2_input")
+        };
+        mockAttachmentHandler1.Setup(x => x.SupportsIncrementalProcessing).Returns(false);
+
+        // act
+        await manager.ProcessTestRunAttachmentsAsync(Constants.EmptyRunSettings, mockRequestData.Object, inputAttachments, new InvokedDataCollector[0], mockEventsHandler.Object, cancellationTokenSource.Token);
+
+        // assert
+        // We expect that first attachment is still returned as-is because not processed.
+        VerifyCompleteEvent(false, false, inputAttachments.First());
+        mockAttachmentHandler1.Verify(h => h.GetExtensionUris(), Times.Never);
+        mockAttachmentHandler1.Verify(h => h.ProcessAttachmentSetsAsync(It.IsAny<XmlElement>(), It.IsAny<ICollection<AttachmentSet>>(), It.IsAny<IProgress<int>>(), It.IsAny<IMessageLogger>(), It.IsAny<CancellationToken>()), Times.Never);
+
+        mockAttachmentHandler2.Verify(h => h.GetExtensionUris(), Times.Once);
+        mockAttachmentHandler2.Verify(h => h.ProcessAttachmentSetsAsync(It.IsAny<XmlElement>(), It.IsAny<ICollection<AttachmentSet>>(), It.IsAny<IProgress<int>>(), It.IsAny<IMessageLogger>(), It.IsAny<CancellationToken>()), Times.Once);
+
+        mockEventsHandler.Verify(h => h.HandleLogMessage(TestMessageLevel.Error, It.IsAny<string>()), Times.Once);
+    }
+
     private void VerifyMetrics(int inputCount, int outputCount, string status = "Completed")
     {
         _mockEventSource.Verify(s => s.TestRunAttachmentsProcessingStart(inputCount));
         _mockEventSource.Verify(s => s.TestRunAttachmentsProcessingStop(outputCount));
-=======
-        [TestMethod]
-        public async Task ProcessTestRunAttachmentsAsync_ShouldSkipAttachmentProcessorIfDoesNotSupportIncrementalProcessing()
-        {
-            // arrange
-            List<AttachmentSet> inputAttachments = new List<AttachmentSet>
-            {
-                new AttachmentSet(new Uri(uri1), "uri1_input"),
-                new AttachmentSet(new Uri(uri2), "uri2_input")
-            };
-            mockAttachmentHandler1.Setup(x => x.SupportsIncrementalProcessing).Returns(false);
-
-            // act
-            await manager.ProcessTestRunAttachmentsAsync(Constants.EmptyRunSettings, mockRequestData.Object, inputAttachments, new InvokedDataCollector[0], mockEventsHandler.Object, cancellationTokenSource.Token);
-
-            // assert
-            // We expect that first attachment is still returned as-is because not processed.
-            VerifyCompleteEvent(false, false, inputAttachments.First());
-            mockAttachmentHandler1.Verify(h => h.GetExtensionUris(), Times.Never);
-            mockAttachmentHandler1.Verify(h => h.ProcessAttachmentSetsAsync(It.IsAny<XmlElement>(), It.IsAny<ICollection<AttachmentSet>>(), It.IsAny<IProgress<int>>(), It.IsAny<IMessageLogger>(), It.IsAny<CancellationToken>()), Times.Never);
-
-            mockAttachmentHandler2.Verify(h => h.GetExtensionUris(), Times.Once);
-            mockAttachmentHandler2.Verify(h => h.ProcessAttachmentSetsAsync(It.IsAny<XmlElement>(), It.IsAny<ICollection<AttachmentSet>>(), It.IsAny<IProgress<int>>(), It.IsAny<IMessageLogger>(), It.IsAny<CancellationToken>()), Times.Once);
-
-            mockEventsHandler.Verify(h => h.HandleLogMessage(TestMessageLevel.Error, It.IsAny<string>()), Times.Once);
-        }
-
-        private void VerifyMetrics(int inputCount, int outputCount, string status = "Completed")
-        {
-            mockEventSource.Verify(s => s.TestRunAttachmentsProcessingStart(inputCount));
-            mockEventSource.Verify(s => s.TestRunAttachmentsProcessingStop(outputCount));
->>>>>>> be0ee8db
 
         _mockMetricsCollection.Verify(m => m.Add(TelemetryDataConstants.NumberOfAttachmentsSentForProcessing, inputCount));
         _mockMetricsCollection.Verify(m => m.Add(TelemetryDataConstants.NumberOfAttachmentsAfterProcessing, outputCount));
