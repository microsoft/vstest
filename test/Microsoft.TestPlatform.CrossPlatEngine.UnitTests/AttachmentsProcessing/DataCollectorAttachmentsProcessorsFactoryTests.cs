--- conflicted
+++ resolved
@@ -117,13 +117,9 @@
         // arrange
         // We cannot cleanup at the end because assembly will be copied into tmp directory and loaded
         string testAssetsPath = GetTestAssetsFolder();
-<<<<<<< HEAD
-        var dataCollectorFilePath = Directory.GetFiles(testAssetsPath, "AttachmentProcessorDataCollector.dll", SearchOption.AllDirectories).Where(x => x.Contains("bin")).First();
-=======
         var dataCollectorFilePath = Directory.GetFiles(testAssetsPath, "AttachmentProcessorDataCollector.dll", SearchOption.AllDirectories)
             .Where(x => x.Contains("bin") && x.Contains(IntegrationTestEnvironment.BuildConfiguration))
             .Single();
->>>>>>> b9995064
         string tmpDir = Path.Combine(Path.GetTempPath(), nameof(Create_ShouldLoadOrderingByFilePath));
         Directory.CreateDirectory(tmpDir);
         string version1 = Path.Combine(tmpDir, "1.0.0");
