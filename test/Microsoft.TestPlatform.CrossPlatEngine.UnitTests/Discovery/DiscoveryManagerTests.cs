// Copyright (c) Microsoft Corporation. All rights reserved.
// Licensed under the MIT license. See LICENSE file in the project root for full license information.

namespace TestPlatform.CrossPlatEngine.UnitTests.Discovery;

using System.Collections.Generic;
using System.Globalization;
using System.IO;
using System.Linq;
using System.Reflection;

using Microsoft.TestPlatform.TestUtilities;
using Microsoft.VisualStudio.TestPlatform.Common.ExtensionFramework;
using Microsoft.VisualStudio.TestPlatform.Common.Logging;
using Microsoft.VisualStudio.TestPlatform.Common.Telemetry;
using Microsoft.VisualStudio.TestPlatform.CrossPlatEngine.Discovery;
using Microsoft.VisualStudio.TestPlatform.ObjectModel;
using Microsoft.VisualStudio.TestPlatform.ObjectModel.Client;
using Microsoft.VisualStudio.TestPlatform.ObjectModel.Logging;
using Microsoft.VisualStudio.TestPlatform.Utilities.Helpers.Interfaces;
using Microsoft.VisualStudio.TestTools.UnitTesting;

using Moq;

using CrossPlatEngineResources = Microsoft.VisualStudio.TestPlatform.CrossPlatEngine.Resources.Resources;

[TestClass]
public class DiscoveryManagerTests
{
    private DiscoveryManager _discoveryManager;
    private Mock<IRequestData> _mockRequestData;
    private Mock<IMetricsCollection> _mockMetricsCollection;
    private TestSessionMessageLogger _sessionLogger;

    [TestInitialize]
    public void TestInit()
    {
        _mockRequestData = new Mock<IRequestData>();
        _mockMetricsCollection = new Mock<IMetricsCollection>();
        _sessionLogger = TestSessionMessageLogger.Instance;
        _mockRequestData.Setup(rd => rd.MetricsCollection).Returns(_mockMetricsCollection.Object);
        _discoveryManager = new DiscoveryManager(_mockRequestData.Object);
    }

    [TestCleanup]
    public void TestCleanup()
    {
        TestDiscoveryExtensionManager.Destroy();
        TestPluginCache.Instance = null;
    }

    #region Initialize tests

    [TestMethod]
    public void InitializeShouldUpdateAdditionalExtenions()
    {
        var mockFileHelper = new Mock<IFileHelper>();
        var mockLogger = new Mock<ITestDiscoveryEventsHandler2>();
        mockFileHelper.Setup(fh => fh.DirectoryExists(It.IsAny<string>())).Returns(false);
        TestPluginCache.Instance = new TestableTestPluginCache();

        _discoveryManager.Initialize(
            new string[] { typeof(DiscoveryManagerTests).GetTypeInfo().Assembly.Location }, mockLogger.Object);

        var allDiscoverers = TestDiscoveryExtensionManager.Create().Discoverers;

        Assert.IsNotNull(allDiscoverers);
        Assert.IsTrue(allDiscoverers.Any());
    }

    #endregion

    #region DiscoverTests tests

    [TestMethod]
    public void DiscoverTestsShouldLogIfTheSourceDoesNotExist()
    {
        var criteria = new DiscoveryCriteria(new List<string> { "imaginary.dll" }, 100, null);
        var mockLogger = new Mock<ITestDiscoveryEventsHandler2>();

        _discoveryManager.DiscoverTests(criteria, mockLogger.Object);

<<<<<<< HEAD
            var errorMessage = string.Format(CultureInfo.CurrentCulture, "Could not find file {0}.", Path.Combine(Directory.GetCurrentDirectory(), "imaginary.dll"));
            mockLogger.Verify(
                l =>
                l.HandleLogMessage(TestMessageLevel.Warning,errorMessage),Times.Once);
        }
=======
        var errorMessage = string.Format(CultureInfo.CurrentCulture, "Could not find file {0}.", Path.Combine(Directory.GetCurrentDirectory(), "imaginary.dll"));
        mockLogger.Verify(
            l =>
                l.HandleLogMessage(
                    TestMessageLevel.Warning,
                    errorMessage),
            Times.Once);
    }
>>>>>>> 75765f2a

    [TestMethod]
    public void DiscoverTestsShouldLogIfTheSourceDoesNotExistIfItHasAPackage()
    {
        var criteria = new DiscoveryCriteria(new List<string> { "imaginary.exe" }, 100, null);

        var packageName = "recipe.AppxRecipe";

        var fakeDirectory = Directory.GetDirectoryRoot(typeof(DiscoveryManagerTests).GetTypeInfo().Assembly.Location);

        criteria.Package = Path.Combine(fakeDirectory, Path.Combine(packageName));
        var mockLogger = new Mock<ITestDiscoveryEventsHandler2>();

        _discoveryManager.DiscoverTests(criteria, mockLogger.Object);

<<<<<<< HEAD
            var errorMessage = string.Format(CultureInfo.CurrentCulture, "Could not find file {0}.", Path.Combine(fakeDirectory, "imaginary.exe"));
            mockLogger.Verify(
                l =>
                l.HandleLogMessage(TestMessageLevel.Warning,errorMessage),Times.Once);
        }
=======
        var errorMessage = string.Format(CultureInfo.CurrentCulture, "Could not find file {0}.", Path.Combine(fakeDirectory, "imaginary.exe"));
        mockLogger.Verify(
            l =>
                l.HandleLogMessage(
                    TestMessageLevel.Warning,
                    errorMessage),
            Times.Once);
    }
>>>>>>> 75765f2a

    [TestMethod]
    public void DiscoverTestsShouldLogIfThereAreNoValidSources()
    {
        var sources = new List<string> { "imaginary.dll" };
        var criteria = new DiscoveryCriteria(sources, 100, null);
        var mockLogger = new Mock<ITestDiscoveryEventsHandler2>();

        _discoveryManager.DiscoverTests(criteria, mockLogger.Object);

<<<<<<< HEAD
            var sourcesString = string.Join(",", sources.ToArray());
            var errorMessage = string.Format(CultureInfo.CurrentCulture, CrossPlatEngineResources.NoValidSourceFoundForDiscovery, sourcesString);
            mockLogger.Verify(
                l =>
                l.HandleLogMessage(TestMessageLevel.Warning,errorMessage),Times.Once);
        }
=======
        var sourcesString = string.Join(",", sources.ToArray());
        var errorMessage = string.Format(CultureInfo.CurrentCulture, CrossPlatEngineResources.NoValidSourceFoundForDiscovery, sourcesString);
        mockLogger.Verify(
            l =>
                l.HandleLogMessage(
                    TestMessageLevel.Warning,
                    errorMessage),
            Times.Once);
    }
>>>>>>> 75765f2a

    [TestMethod]
    public void DiscoverTestsShouldLogIfTheSameSourceIsSpecifiedTwice()
    {
        TestPluginCacheHelper.SetupMockExtensions(
            new string[] { typeof(DiscovererEnumeratorTests).GetTypeInfo().Assembly.Location },
            () => { });

        var sources = new List<string>
        {
            typeof(DiscoveryManagerTests).GetTypeInfo().Assembly.Location,
            typeof(DiscoveryManagerTests).GetTypeInfo().Assembly.Location
        };

        var criteria = new DiscoveryCriteria(sources, 100, null);
        var mockLogger = new Mock<ITestDiscoveryEventsHandler2>();

        _discoveryManager.DiscoverTests(criteria, mockLogger.Object);

<<<<<<< HEAD
            var errorMessage = string.Format(CultureInfo.CurrentCulture, CrossPlatEngineResources.DuplicateSource, sources[0]);
            mockLogger.Verify(
                l =>
                l.HandleLogMessage(TestMessageLevel.Warning,errorMessage),Times.Once);
        }
=======
        var errorMessage = string.Format(CultureInfo.CurrentCulture, CrossPlatEngineResources.DuplicateSource, sources[0]);
        mockLogger.Verify(
            l =>
                l.HandleLogMessage(
                    TestMessageLevel.Warning,
                    errorMessage),
            Times.Once);
    }
>>>>>>> 75765f2a

    [TestMethod]
    public void DiscoverTestsShouldDiscoverTestsInTheSpecifiedSource()
    {
        TestPluginCacheHelper.SetupMockExtensions(
            new string[] { typeof(DiscovererEnumeratorTests).GetTypeInfo().Assembly.Location },
            () => { });

        var sources = new List<string>
        {
            typeof(DiscoveryManagerTests).GetTypeInfo().Assembly.Location
        };

        var criteria = new DiscoveryCriteria(sources, 1, null);
        var mockLogger = new Mock<ITestDiscoveryEventsHandler2>();

        _discoveryManager.DiscoverTests(criteria, mockLogger.Object);

        // Assert that the tests are passed on via the handletestruncomplete event.
        mockLogger.Verify(l => l.HandleDiscoveryComplete(It.IsAny<DiscoveryCompleteEventArgs>(), It.IsAny<IEnumerable<TestCase>>()), Times.Once);
    }

    [TestMethod]
    public void DiscoverTestsShouldSendMetricsOnDiscoveryComplete()
    {
        var metricsCollector = new MetricsCollection();
        metricsCollector.Add("DummyMessage", "DummyValue");

        _mockRequestData.Setup(rd => rd.MetricsCollection).Returns(metricsCollector);

        DiscoveryCompleteEventArgs receivedDiscoveryCompleteEventArgs = null;

        TestPluginCacheHelper.SetupMockExtensions(
            new string[] { typeof(DiscovererEnumeratorTests).GetTypeInfo().Assembly.Location },
            () => { });

        var sources = new List<string>
        {
            typeof(DiscoveryManagerTests).GetTypeInfo().Assembly.Location
        };

        var mockLogger = new Mock<ITestDiscoveryEventsHandler2>();
        var criteria = new DiscoveryCriteria(sources, 1, null);

        mockLogger.Setup(ml => ml.HandleDiscoveryComplete(It.IsAny<DiscoveryCompleteEventArgs>(), It.IsAny<IEnumerable<TestCase>>()))
            .Callback(
                (DiscoveryCompleteEventArgs complete,
                    IEnumerable<TestCase> tests) => receivedDiscoveryCompleteEventArgs = complete);

        // Act.
        _discoveryManager.DiscoverTests(criteria, mockLogger.Object);

        // Assert
        Assert.IsNotNull(receivedDiscoveryCompleteEventArgs.Metrics);
        Assert.IsTrue(receivedDiscoveryCompleteEventArgs.Metrics.Any());
        Assert.IsTrue(receivedDiscoveryCompleteEventArgs.Metrics.ContainsKey("DummyMessage"));
    }

    [TestMethod]
    public void DiscoverTestsShouldCollectMetrics()
    {
        var mockMetricsCollector = new Mock<IMetricsCollection>();
        var dict = new Dictionary<string, object>
        {
            { "DummyMessage", "DummyValue" }
        };

        mockMetricsCollector.Setup(mc => mc.Metrics).Returns(dict);
        _mockRequestData.Setup(rd => rd.MetricsCollection).Returns(mockMetricsCollector.Object);

        TestPluginCacheHelper.SetupMockExtensions(
            new string[] { typeof(DiscovererEnumeratorTests).GetTypeInfo().Assembly.Location },
            () => { });

        var sources = new List<string>
        {
            typeof(DiscoveryManagerTests).GetTypeInfo().Assembly.Location
        };

        var mockLogger = new Mock<ITestDiscoveryEventsHandler2>();
        var criteria = new DiscoveryCriteria(sources, 1, null);

        // Act.
        _discoveryManager.DiscoverTests(criteria, mockLogger.Object);

        // Verify.
        mockMetricsCollector.Verify(rd => rd.Add(TelemetryDataConstants.DiscoveryState, It.IsAny<string>()), Times.Once);
        mockMetricsCollector.Verify(rd => rd.Add(TelemetryDataConstants.TotalTestsDiscovered, It.IsAny<object>()), Times.Once);
    }

    [TestMethod]
    public void DiscoveryInitializeShouldVerifyWarningMessageIfAdapterFailedToLoad()
    {
        var assemblyLocation = typeof(DiscoveryManagerTests).GetTypeInfo().Assembly.Location;
        var mockLogger = new Mock<ITestDiscoveryEventsHandler2>();
        TestPluginCacheHelper.SetupMockExtensions(
            new string[] { assemblyLocation },
            () => { });

        //Act
        _discoveryManager.Initialize(new List<string> { assemblyLocation }, mockLogger.Object);

        //when handler instance returns warning
        _sessionLogger.SendMessage(TestMessageLevel.Warning, "verify that the HandleLogMessage method getting invoked at least once");

<<<<<<< HEAD
        [TestMethod]
        public void DiscoveryTestsShouldSendAbortValuesCorrectlyIfAbortionHappened()
        {
            // Arrange
            var sources = new List<string> { typeof(DiscoveryManagerTests).GetTypeInfo().Assembly.Location };

            var criteria = new DiscoveryCriteria(sources, 100, null);
            var mockHandler = new Mock<ITestDiscoveryEventsHandler2>();

            DiscoveryCompleteEventArgs receivedDiscoveryCompleteEventArgs = null;

            mockHandler.Setup(ml => ml.HandleDiscoveryComplete(It.IsAny<DiscoveryCompleteEventArgs>(), It.IsAny<IEnumerable<TestCase>>()))
                .Callback(
                    (DiscoveryCompleteEventArgs complete,
                        IEnumerable<TestCase> tests) =>
                    {
                        receivedDiscoveryCompleteEventArgs = complete;
                    });

            // Act
            this.discoveryManager.DiscoverTests(criteria, mockHandler.Object);
            this.discoveryManager.Abort(mockHandler.Object);

            // Assert
            Assert.AreEqual(true, receivedDiscoveryCompleteEventArgs.IsAborted);
            Assert.AreEqual(-1, receivedDiscoveryCompleteEventArgs.TotalCount);
        }

        #endregion
=======
        // Verify.
        mockLogger.Verify(rd => rd.HandleLogMessage(TestMessageLevel.Warning, "verify that the HandleLogMessage method getting invoked at least once"), Times.Once);
>>>>>>> 75765f2a
    }

    #endregion
}<|MERGE_RESOLUTION|>--- conflicted
+++ resolved
@@ -80,13 +80,6 @@
 
         _discoveryManager.DiscoverTests(criteria, mockLogger.Object);
 
-<<<<<<< HEAD
-            var errorMessage = string.Format(CultureInfo.CurrentCulture, "Could not find file {0}.", Path.Combine(Directory.GetCurrentDirectory(), "imaginary.dll"));
-            mockLogger.Verify(
-                l =>
-                l.HandleLogMessage(TestMessageLevel.Warning,errorMessage),Times.Once);
-        }
-=======
         var errorMessage = string.Format(CultureInfo.CurrentCulture, "Could not find file {0}.", Path.Combine(Directory.GetCurrentDirectory(), "imaginary.dll"));
         mockLogger.Verify(
             l =>
@@ -95,7 +88,6 @@
                     errorMessage),
             Times.Once);
     }
->>>>>>> 75765f2a
 
     [TestMethod]
     public void DiscoverTestsShouldLogIfTheSourceDoesNotExistIfItHasAPackage()
@@ -111,13 +103,6 @@
 
         _discoveryManager.DiscoverTests(criteria, mockLogger.Object);
 
-<<<<<<< HEAD
-            var errorMessage = string.Format(CultureInfo.CurrentCulture, "Could not find file {0}.", Path.Combine(fakeDirectory, "imaginary.exe"));
-            mockLogger.Verify(
-                l =>
-                l.HandleLogMessage(TestMessageLevel.Warning,errorMessage),Times.Once);
-        }
-=======
         var errorMessage = string.Format(CultureInfo.CurrentCulture, "Could not find file {0}.", Path.Combine(fakeDirectory, "imaginary.exe"));
         mockLogger.Verify(
             l =>
@@ -126,7 +111,6 @@
                     errorMessage),
             Times.Once);
     }
->>>>>>> 75765f2a
 
     [TestMethod]
     public void DiscoverTestsShouldLogIfThereAreNoValidSources()
@@ -137,14 +121,6 @@
 
         _discoveryManager.DiscoverTests(criteria, mockLogger.Object);
 
-<<<<<<< HEAD
-            var sourcesString = string.Join(",", sources.ToArray());
-            var errorMessage = string.Format(CultureInfo.CurrentCulture, CrossPlatEngineResources.NoValidSourceFoundForDiscovery, sourcesString);
-            mockLogger.Verify(
-                l =>
-                l.HandleLogMessage(TestMessageLevel.Warning,errorMessage),Times.Once);
-        }
-=======
         var sourcesString = string.Join(",", sources.ToArray());
         var errorMessage = string.Format(CultureInfo.CurrentCulture, CrossPlatEngineResources.NoValidSourceFoundForDiscovery, sourcesString);
         mockLogger.Verify(
@@ -154,7 +130,6 @@
                     errorMessage),
             Times.Once);
     }
->>>>>>> 75765f2a
 
     [TestMethod]
     public void DiscoverTestsShouldLogIfTheSameSourceIsSpecifiedTwice()
@@ -174,13 +149,6 @@
 
         _discoveryManager.DiscoverTests(criteria, mockLogger.Object);
 
-<<<<<<< HEAD
-            var errorMessage = string.Format(CultureInfo.CurrentCulture, CrossPlatEngineResources.DuplicateSource, sources[0]);
-            mockLogger.Verify(
-                l =>
-                l.HandleLogMessage(TestMessageLevel.Warning,errorMessage),Times.Once);
-        }
-=======
         var errorMessage = string.Format(CultureInfo.CurrentCulture, CrossPlatEngineResources.DuplicateSource, sources[0]);
         mockLogger.Verify(
             l =>
@@ -189,7 +157,6 @@
                     errorMessage),
             Times.Once);
     }
->>>>>>> 75765f2a
 
     [TestMethod]
     public void DiscoverTestsShouldDiscoverTestsInTheSpecifiedSource()
@@ -295,40 +262,36 @@
         //when handler instance returns warning
         _sessionLogger.SendMessage(TestMessageLevel.Warning, "verify that the HandleLogMessage method getting invoked at least once");
 
-<<<<<<< HEAD
-        [TestMethod]
-        public void DiscoveryTestsShouldSendAbortValuesCorrectlyIfAbortionHappened()
-        {
-            // Arrange
-            var sources = new List<string> { typeof(DiscoveryManagerTests).GetTypeInfo().Assembly.Location };
-
-            var criteria = new DiscoveryCriteria(sources, 100, null);
-            var mockHandler = new Mock<ITestDiscoveryEventsHandler2>();
-
-            DiscoveryCompleteEventArgs receivedDiscoveryCompleteEventArgs = null;
-
-            mockHandler.Setup(ml => ml.HandleDiscoveryComplete(It.IsAny<DiscoveryCompleteEventArgs>(), It.IsAny<IEnumerable<TestCase>>()))
-                .Callback(
-                    (DiscoveryCompleteEventArgs complete,
-                        IEnumerable<TestCase> tests) =>
-                    {
-                        receivedDiscoveryCompleteEventArgs = complete;
-                    });
-
-            // Act
-            this.discoveryManager.DiscoverTests(criteria, mockHandler.Object);
-            this.discoveryManager.Abort(mockHandler.Object);
-
-            // Assert
-            Assert.AreEqual(true, receivedDiscoveryCompleteEventArgs.IsAborted);
-            Assert.AreEqual(-1, receivedDiscoveryCompleteEventArgs.TotalCount);
-        }
-
-        #endregion
-=======
         // Verify.
         mockLogger.Verify(rd => rd.HandleLogMessage(TestMessageLevel.Warning, "verify that the HandleLogMessage method getting invoked at least once"), Times.Once);
->>>>>>> 75765f2a
+    }
+
+    [TestMethod]
+    public void DiscoveryTestsShouldSendAbortValuesCorrectlyIfAbortionHappened()
+    {
+        // Arrange
+        var sources = new List<string> { typeof(DiscoveryManagerTests).GetTypeInfo().Assembly.Location };
+
+        var criteria = new DiscoveryCriteria(sources, 100, null);
+        var mockHandler = new Mock<ITestDiscoveryEventsHandler2>();
+
+        DiscoveryCompleteEventArgs receivedDiscoveryCompleteEventArgs = null;
+
+        mockHandler.Setup(ml => ml.HandleDiscoveryComplete(It.IsAny<DiscoveryCompleteEventArgs>(), It.IsAny<IEnumerable<TestCase>>()))
+            .Callback(
+                (DiscoveryCompleteEventArgs complete,
+                    IEnumerable<TestCase> tests) =>
+                {
+                    receivedDiscoveryCompleteEventArgs = complete;
+                });
+
+        // Act
+        _discoveryManager.DiscoverTests(criteria, mockHandler.Object);
+        _discoveryManager.Abort(mockHandler.Object);
+
+        // Assert
+        Assert.AreEqual(true, receivedDiscoveryCompleteEventArgs.IsAborted);
+        Assert.AreEqual(-1, receivedDiscoveryCompleteEventArgs.TotalCount);
     }
 
     #endregion
