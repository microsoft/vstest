﻿// Copyright (c) Microsoft Corporation. All rights reserved.
// Licensed under the MIT license. See LICENSE file in the project root for full license information.

using System;
using System.Collections.Generic;
using System.Linq;

using Microsoft.VisualStudio.TestPlatform.Common.Telemetry;
using Microsoft.VisualStudio.TestPlatform.CrossPlatEngine;
using Microsoft.VisualStudio.TestPlatform.CrossPlatEngine.Client;
using Microsoft.VisualStudio.TestPlatform.ObjectModel;
using Microsoft.VisualStudio.TestPlatform.ObjectModel.Client;
using Microsoft.VisualStudio.TestPlatform.ObjectModel.Host;
using Microsoft.VisualStudio.TestTools.UnitTesting;

using Moq;

#nullable disable

namespace Microsoft.TestPlatform.CrossPlatEngine.UnitTests.Client;

[TestClass]
public class ProxyTestSessionManagerTests
{
    private readonly IList<string> _fakeTestSources = new List<string>() { @"C:\temp\FakeTestAsset.dll" };
    private Dictionary<string, TestRuntimeProviderInfo> _fakeTestSourcesToRuntimeProviderMap;
    private readonly IList<string> _fakeTestMultipleSources = new List<string>() {
        @"C:\temp\FakeTestAsset1.dll",
        @"C:\temp\FakeTestAsset2.dll",
        @"C:\temp\FakeTestAsset3.dll",
        @"C:\temp\FakeTestAsset4.dll",
        @"C:\temp\FakeTestAsset5.dll",
        @"C:\temp\FakeTestAsset6.dll",
        @"C:\temp\FakeTestAsset7.dll",
        @"C:\temp\FakeTestAsset8.dll",
    };
<<<<<<< HEAD

=======
    private readonly string _runSettingsNoEnvVars = @"<?xml version=""1.0"" encoding=""utf-8""?>
            <RunSettings>
                <RunConfiguration>
                </RunConfiguration>
            </RunSettings>";
    private readonly string _runSettingsOneEnvVar = @"<?xml version=""1.0"" encoding=""utf-8""?>
            <RunSettings>
                <RunConfiguration>
                    <EnvironmentVariables>
                        <AAA>Test1</AAA>
                    </EnvironmentVariables>
                </RunConfiguration>
            </RunSettings>";
    private readonly string _runSettingsTwoEnvVars = @"<?xml version=""1.0"" encoding=""utf-8""?>
            <RunSettings>
                <RunConfiguration>
                    <EnvironmentVariables>
                        <AAA>Test1</AAA>
                        <BBB>Test2</BBB>
                    </EnvironmentVariables>
                </RunConfiguration>
            </RunSettings>";
    private readonly string _runSettingsTwoEnvVarsAndDataCollectors = @"<?xml version=""1.0"" encoding=""utf-8""?>
            <RunSettings>
                <RunConfiguration>
                    <EnvironmentVariables>
                        <AAA>Test1</AAA>
                        <BBB>Test2</BBB>
                    </EnvironmentVariables>
                </RunConfiguration>
                <DataCollectionRunSettings>
                    <DataCollectors>
                        <DataCollector friendlyName=""blame"" enabled=""True""></DataCollector>
                    </DataCollectors>
                </DataCollectionRunSettings>
            </RunSettings>";
>>>>>>> 6066abf0
    private readonly string _fakeRunSettings = "FakeRunSettings";
    private readonly ProtocolConfig _protocolConfig = new() { Version = 1 };
    private Mock<ITestSessionEventsHandler> _mockEventsHandler;
    private Mock<IRequestData> _mockRequestData;
    private Mock<IMetricsCollection> _mockMetricsCollection;

    [TestInitialize]
    public void TestInitialize()
    {
        TestSessionPool.Instance = null;

        var metrics = new Dictionary<string, object>();

        _mockEventsHandler = new Mock<ITestSessionEventsHandler>();
        _mockRequestData = new Mock<IRequestData>();
        _mockMetricsCollection = new Mock<IMetricsCollection>();

        _mockEventsHandler.Setup(
            e => e.HandleStartTestSessionComplete(
                It.IsAny<StartTestSessionCompleteEventArgs>()))
            .Callback((StartTestSessionCompleteEventArgs eventArgs) =>
             {
                 Assert.IsNotNull(eventArgs.TestSessionInfo);
                 Assert.IsNotNull(eventArgs.Metrics);

                 Assert.IsTrue(eventArgs.Metrics.ContainsKey(TelemetryDataConstants.TestSessionId));
                 Assert.IsTrue(eventArgs.Metrics.ContainsKey(TelemetryDataConstants.TestSessionState));
                 Assert.IsTrue(
                     eventArgs.Metrics.ContainsKey(TelemetryDataConstants.TestSessionSpawnedTesthostCount)
                     && (int)eventArgs.Metrics[TelemetryDataConstants.TestSessionSpawnedTesthostCount] > 0);
                 Assert.IsTrue(eventArgs.Metrics.ContainsKey(TelemetryDataConstants.TestSessionTesthostSpawnTimeInSec));
             });

        _mockRequestData.Setup(rd => rd.MetricsCollection).Returns(_mockMetricsCollection.Object);
        _mockRequestData.Setup(rd => rd.ProtocolConfig).Returns(_protocolConfig);
        _mockMetricsCollection.Setup(mc => mc.Metrics).Returns(metrics);
        _mockMetricsCollection.Setup(mc => mc.Add(It.IsAny<string>(), It.IsAny<object>()))
            .Callback((string metric, object value) => metrics.Add(metric, value));

        _fakeTestSourcesToRuntimeProviderMap = new Dictionary<string, TestRuntimeProviderInfo>
        {
            [_fakeTestSources[0]] = new TestRuntimeProviderInfo(typeof(ITestRuntimeProvider), false, _fakeRunSettings, new List<SourceDetail>
            {
                new SourceDetail {
                    Source = _fakeTestSources[0],
                    Architecture = Architecture.X86,
                    Framework = Framework.DefaultFramework
                }
            })
        };
    }

    [TestMethod]
    public void StartSessionShouldSucceedIfCalledOnlyOnce()
    {
        var mockProxyOperationManager = new Mock<ProxyOperationManager>(null, null, null);
        mockProxyOperationManager.Setup(pom => pom.SetupChannel(It.IsAny<IEnumerable<string>>(), It.IsAny<string>()))
            .Returns(true);

        var testSessionCriteria = CreateTestSession(_fakeTestSources, _fakeRunSettings);
        var proxyManager = CreateProxy(testSessionCriteria, mockProxyOperationManager.Object);

        // First call to StartSession should succeed.
        Assert.IsTrue(proxyManager.StartSession(_mockEventsHandler.Object, _mockRequestData.Object));
        mockProxyOperationManager.Verify(pom => pom.SetupChannel(
                testSessionCriteria.Sources,
                testSessionCriteria.RunSettings),
            Times.Once);
        _mockEventsHandler.Verify(eh => eh.HandleStartTestSessionComplete(
                It.IsAny<StartTestSessionCompleteEventArgs>()),
            Times.Once);

        // Second call to StartSession should fail.
        Assert.IsFalse(proxyManager.StartSession(_mockEventsHandler.Object, _mockRequestData.Object));
        mockProxyOperationManager.Verify(pom => pom.SetupChannel(
                testSessionCriteria.Sources,
                testSessionCriteria.RunSettings),
            Times.Once);
        _mockEventsHandler.Verify(eh => eh.HandleStartTestSessionComplete(
                It.IsAny<StartTestSessionCompleteEventArgs>()),
            Times.Once);
    }

    [TestMethod]
    public void StartSessionShouldSucceedWhenCalledWithMultipleSources()
    {
        var mockProxyOperationManager = new Mock<ProxyOperationManager>(null, null, null);
        mockProxyOperationManager.Setup(pom => pom.SetupChannel(It.IsAny<IEnumerable<string>>(), It.IsAny<string>()))
            .Returns(true);

        var testSessionCriteria = CreateTestSession(_fakeTestMultipleSources, _fakeRunSettings);
        var proxyManager = CreateProxy(testSessionCriteria, mockProxyOperationManager.Object);

        // First call to StartSession should succeed.
        Assert.IsTrue(proxyManager.StartSession(_mockEventsHandler.Object, _mockRequestData.Object));
        mockProxyOperationManager.Verify(pom => pom.SetupChannel(
                It.IsAny<IEnumerable<string>>(),
                testSessionCriteria.RunSettings),
            Times.Exactly(_fakeTestMultipleSources.Count));
        _mockEventsHandler.Verify(eh => eh.HandleStartTestSessionComplete(
                It.IsAny<StartTestSessionCompleteEventArgs>()),
            Times.Once);
    }

    [TestMethod]
    public void StartSessionShouldFailIfProxyCreatorIsNull()
    {
        var testSessionCriteria = CreateTestSession(_fakeTestSources, _fakeRunSettings);
        var proxyManager = CreateProxy(testSessionCriteria, null);

        Assert.IsFalse(proxyManager.StartSession(_mockEventsHandler.Object, _mockRequestData.Object));
        _mockEventsHandler.Verify(eh => eh.HandleStartTestSessionComplete(
                It.IsAny<StartTestSessionCompleteEventArgs>()),
            Times.Never);
    }

    [TestMethod]
    public void StartSessionShouldFailIfSetupChannelReturnsFalse()
    {
        var mockProxyOperationManager = new Mock<ProxyOperationManager>(null, null, null);
        mockProxyOperationManager.Setup(pom => pom.SetupChannel(It.IsAny<IEnumerable<string>>(), It.IsAny<string>()))
            .Returns(false);
        mockProxyOperationManager.Setup(pom => pom.Close()).Callback(() => { });

        var testSessionCriteria = CreateTestSession(_fakeTestSources, _fakeRunSettings);
        var proxyManager = CreateProxy(testSessionCriteria, mockProxyOperationManager.Object);

        // Call fails because SetupChannel returns false.
        Assert.IsFalse(proxyManager.StartSession(_mockEventsHandler.Object, _mockRequestData.Object));
        mockProxyOperationManager.Verify(pom => pom.SetupChannel(
                It.IsAny<IEnumerable<string>>(),
                It.IsAny<string>()),
            Times.Once);
        mockProxyOperationManager.Verify(pom => pom.Close(), Times.Never);
        _mockEventsHandler.Verify(eh => eh.HandleStartTestSessionComplete(
                It.IsAny<StartTestSessionCompleteEventArgs>()),
            Times.Never);
    }

    [TestMethod]
    public void StartSessionShouldFailIfSetupChannelThrowsException()
    {
        var mockProxyOperationManager = new Mock<ProxyOperationManager>(null, null, null);
        mockProxyOperationManager.Setup(pom => pom.SetupChannel(It.IsAny<IEnumerable<string>>(), It.IsAny<string>()))
            .Throws(new TestPlatformException("Dummy exception."));
        mockProxyOperationManager.Setup(pom => pom.Close()).Callback(() => { });

        var testSessionCriteria = CreateTestSession(_fakeTestSources, _fakeRunSettings);
        var proxyManager = CreateProxy(testSessionCriteria, mockProxyOperationManager.Object);

        // Call fails because SetupChannel returns false.
        Assert.IsFalse(proxyManager.StartSession(_mockEventsHandler.Object, _mockRequestData.Object));
        mockProxyOperationManager.Verify(pom => pom.SetupChannel(
                It.IsAny<IEnumerable<string>>(),
                It.IsAny<string>()),
            Times.Once);
        mockProxyOperationManager.Verify(pom => pom.Close(), Times.Never);
        _mockEventsHandler.Verify(eh => eh.HandleStartTestSessionComplete(
                It.IsAny<StartTestSessionCompleteEventArgs>()),
            Times.Never);
    }

    [TestMethod]
    public void StartSessionShouldFailIfAddSessionFails()
    {
        var mockTestSessionPool = new Mock<TestSessionPool>();
        mockTestSessionPool.Setup(tsp => tsp.AddSession(It.IsAny<TestSessionInfo>(), It.IsAny<ProxyTestSessionManager>()))
            .Returns(false);
        TestSessionPool.Instance = mockTestSessionPool.Object;

        var mockProxyOperationManager = new Mock<ProxyOperationManager>(null, null, null);
        mockProxyOperationManager.Setup(pom => pom.SetupChannel(It.IsAny<IEnumerable<string>>(), It.IsAny<string>()))
            .Returns(true);
        mockProxyOperationManager.Setup(pom => pom.Close()).Callback(() => { });

        var testSessionCriteria = CreateTestSession(_fakeTestSources, _fakeRunSettings);
        var proxyManager = CreateProxy(testSessionCriteria, mockProxyOperationManager.Object);

        // Call to StartSession should fail because AddSession fails.
        Assert.IsFalse(proxyManager.StartSession(_mockEventsHandler.Object, _mockRequestData.Object));
        mockProxyOperationManager.Verify(pom => pom.SetupChannel(
                testSessionCriteria.Sources,
                testSessionCriteria.RunSettings),
            Times.Once);
        mockProxyOperationManager.Verify(pom => pom.Close(), Times.Once);
        _mockEventsHandler.Verify(eh => eh.HandleStartTestSessionComplete(
                It.IsAny<StartTestSessionCompleteEventArgs>()),
            Times.Never);
    }

    [TestMethod]
    public void StopSessionShouldSucceedIfCalledOnlyOnce()
    {
        var mockProxyOperationManager = new Mock<ProxyOperationManager>(null, null, null);
        mockProxyOperationManager.Setup(pom => pom.SetupChannel(It.IsAny<IEnumerable<string>>(), It.IsAny<string>()))
            .Returns(true);
        mockProxyOperationManager.Setup(pom => pom.Close()).Callback(() => { });

        var testSessionCriteria = CreateTestSession(_fakeTestSources, _fakeRunSettings);
        var proxyManager = CreateProxy(testSessionCriteria, mockProxyOperationManager.Object);

        // StartSession should succeed.
        Assert.IsTrue(proxyManager.StartSession(_mockEventsHandler.Object, _mockRequestData.Object));
        mockProxyOperationManager.Verify(pom => pom.SetupChannel(
                testSessionCriteria.Sources,
                testSessionCriteria.RunSettings),
            Times.Once);
        _mockEventsHandler.Verify(eh => eh.HandleStartTestSessionComplete(
                It.IsAny<StartTestSessionCompleteEventArgs>()),
            Times.Once);

        // First call to StopSession should succeed.
        _mockMetricsCollection.Object.Metrics.Clear();
        Assert.IsTrue(proxyManager.StopSession(_mockRequestData.Object));

        mockProxyOperationManager.Verify(pom => pom.Close(), Times.Once);
        CheckStopSessionTelemetry(true);

        // Second call to StopSession should fail.
        _mockMetricsCollection.Object.Metrics.Clear();
        Assert.IsFalse(proxyManager.StopSession(_mockRequestData.Object));

        mockProxyOperationManager.Verify(pom => pom.Close(), Times.Once);
        CheckStopSessionTelemetry(false);
    }

    [TestMethod]
    public void StopSessionShouldSucceedWhenCalledWithMultipleSources()
    {
        var mockProxyOperationManager = new Mock<ProxyOperationManager>(null, null, null);
        mockProxyOperationManager.Setup(pom => pom.SetupChannel(It.IsAny<IEnumerable<string>>(), It.IsAny<string>()))
            .Returns(true);
        mockProxyOperationManager.Setup(pom => pom.Close()).Callback(() => { });

        var testSessionCriteria = CreateTestSession(_fakeTestMultipleSources, _fakeRunSettings);
        var proxyManager = CreateProxy(testSessionCriteria, mockProxyOperationManager.Object);

        // StartSession should succeed.
        Assert.IsTrue(proxyManager.StartSession(_mockEventsHandler.Object, _mockRequestData.Object));
        mockProxyOperationManager.Verify(pom => pom.SetupChannel(
                It.IsAny<IEnumerable<string>>(),
                testSessionCriteria.RunSettings),
            Times.Exactly(testSessionCriteria.Sources.Count));
        _mockEventsHandler.Verify(eh => eh.HandleStartTestSessionComplete(
                It.IsAny<StartTestSessionCompleteEventArgs>()),
            Times.Once);

        // First call to StopSession should succeed.
        _mockMetricsCollection.Object.Metrics.Clear();
        Assert.IsTrue(proxyManager.StopSession(_mockRequestData.Object));

        mockProxyOperationManager.Verify(pom => pom.Close(), Times.Exactly(testSessionCriteria.Sources.Count));
        CheckStopSessionTelemetry(true);
    }

    [TestMethod]
    public void DequeueProxyShouldSucceedIfIdentificationCriteriaAreMet()
    {
        var mockProxyOperationManager = new Mock<ProxyOperationManager>(null, null, null);
        mockProxyOperationManager.Setup(pom => pom.SetupChannel(It.IsAny<IEnumerable<string>>(), It.IsAny<string>()))
            .Returns(true);

        var testSessionCriteria = CreateTestSession(_fakeTestSources, _runSettingsNoEnvVars);
        var proxyManager = CreateProxy(testSessionCriteria, mockProxyOperationManager.Object);

        // StartSession should succeed.
        Assert.IsTrue(proxyManager.StartSession(_mockEventsHandler.Object, _mockRequestData.Object));
        mockProxyOperationManager.Verify(pom => pom.SetupChannel(
                It.IsAny<IEnumerable<string>>(),
                testSessionCriteria.RunSettings),
            Times.Exactly(testSessionCriteria.Sources.Count));
        _mockEventsHandler.Verify(eh => eh.HandleStartTestSessionComplete(
                It.IsAny<StartTestSessionCompleteEventArgs>()),
            Times.Once);

        // First call to DequeueProxy fails because of source mismatch.
        Assert.ThrowsException<InvalidOperationException>(() => proxyManager.DequeueProxy(
            @"C:\temp\FakeTestAsset2.dll",
            testSessionCriteria.RunSettings));

        // Second call to DequeueProxy fails because of runsettings mismatch.
        Assert.ThrowsException<InvalidOperationException>(() => proxyManager.DequeueProxy(
            testSessionCriteria.Sources[0],
            _runSettingsOneEnvVar));

        // Third call to DequeueProxy succeeds.
        Assert.AreEqual(proxyManager.DequeueProxy(
                testSessionCriteria.Sources[0],
                testSessionCriteria.RunSettings),
            mockProxyOperationManager.Object);

        // Fourth call to DequeueProxy fails because proxy became unavailable following successful deque.
        Assert.ThrowsException<InvalidOperationException>(() => proxyManager.DequeueProxy(
            testSessionCriteria.Sources[0],
            testSessionCriteria.RunSettings));
    }

    [TestMethod]
    public void DequeueProxyTwoConsecutiveTimesWithEnqueueShouldBeSuccessful()
    {
        var mockProxyOperationManager = new Mock<ProxyOperationManager>(null, null, null);
        mockProxyOperationManager.Setup(pom => pom.SetupChannel(It.IsAny<IEnumerable<string>>(), It.IsAny<string>()))
            .Returns(true);

        var testSessionCriteria = CreateTestSession(_fakeTestSources, _runSettingsTwoEnvVars);
        var proxyManager = CreateProxy(testSessionCriteria, mockProxyOperationManager.Object);

        // StartSession should succeed.
        Assert.IsTrue(proxyManager.StartSession(_mockEventsHandler.Object, _mockRequestData.Object));
        mockProxyOperationManager.Verify(pom => pom.SetupChannel(
                It.IsAny<IEnumerable<string>>(),
                testSessionCriteria.RunSettings),
            Times.Exactly(testSessionCriteria.Sources.Count));
        _mockEventsHandler.Verify(eh => eh.HandleStartTestSessionComplete(
                It.IsAny<StartTestSessionCompleteEventArgs>()),
            Times.Once);

        // Call to DequeueProxy succeeds.
        Assert.AreEqual(proxyManager.DequeueProxy(
                testSessionCriteria.Sources[0],
                testSessionCriteria.RunSettings),
            mockProxyOperationManager.Object);

        Assert.AreEqual(proxyManager.EnqueueProxy(mockProxyOperationManager.Object.Id), true);

        // Call to DequeueProxy succeeds when called with the same runsettings as before.
        Assert.AreEqual(proxyManager.DequeueProxy(
                testSessionCriteria.Sources[0],
                testSessionCriteria.RunSettings),
            mockProxyOperationManager.Object);
    }

    [TestMethod]
    public void DequeueProxyShouldFailIfRunSettingsMatchingFails()
    {
        var mockProxyOperationManager = new Mock<ProxyOperationManager>(null, null, null);
        mockProxyOperationManager.Setup(pom => pom.SetupChannel(It.IsAny<IEnumerable<string>>(), It.IsAny<string>()))
            .Returns(true);

        var testSessionCriteria = CreateTestSession(_fakeTestSources, _runSettingsOneEnvVar);
        var proxyManager = CreateProxy(testSessionCriteria, mockProxyOperationManager.Object);

        // StartSession should succeed.
        Assert.IsTrue(proxyManager.StartSession(_mockEventsHandler.Object, _mockRequestData.Object));
        mockProxyOperationManager.Verify(pom => pom.SetupChannel(
                It.IsAny<IEnumerable<string>>(),
                testSessionCriteria.RunSettings),
            Times.Exactly(testSessionCriteria.Sources.Count));
        _mockEventsHandler.Verify(eh => eh.HandleStartTestSessionComplete(
                It.IsAny<StartTestSessionCompleteEventArgs>()),
            Times.Once);

        // This call to DequeueProxy fails because of runsettings mismatch.
        Assert.ThrowsException<InvalidOperationException>(() => proxyManager.DequeueProxy(
            testSessionCriteria.Sources[0],
            _runSettingsTwoEnvVars));
    }

    [TestMethod]
    public void DequeueProxyShouldFailIfRunSettingsMatchingFailsFor2EnvVariables()
    {
        var mockProxyOperationManager = new Mock<ProxyOperationManager>(null, null, null);
        mockProxyOperationManager.Setup(pom => pom.SetupChannel(It.IsAny<IEnumerable<string>>(), It.IsAny<string>()))
            .Returns(true);

        var testSessionCriteria = CreateTestSession(_fakeTestSources, _runSettingsTwoEnvVars);
        var proxyManager = CreateProxy(testSessionCriteria, mockProxyOperationManager.Object);

        // StartSession should succeed.
        Assert.IsTrue(proxyManager.StartSession(_mockEventsHandler.Object, _mockRequestData.Object));
        mockProxyOperationManager.Verify(pom => pom.SetupChannel(
                It.IsAny<IEnumerable<string>>(),
                testSessionCriteria.RunSettings),
            Times.Exactly(testSessionCriteria.Sources.Count));
        _mockEventsHandler.Verify(eh => eh.HandleStartTestSessionComplete(
                It.IsAny<StartTestSessionCompleteEventArgs>()),
            Times.Once);

        // This call to DequeueProxy fails because of runsettings mismatch.
        Assert.ThrowsException<InvalidOperationException>(() => proxyManager.DequeueProxy(
            testSessionCriteria.Sources[0],
            _runSettingsOneEnvVar));
    }

    [TestMethod]
    public void DequeueProxyShouldFailIfRunSettingsMatchingFailsForDataCollectors()
    {
        var mockProxyOperationManager = new Mock<ProxyOperationManager>(null, null, null);
        mockProxyOperationManager.Setup(pom => pom.SetupChannel(It.IsAny<IEnumerable<string>>(), It.IsAny<string>()))
            .Returns(true);

        var testSessionCriteria = CreateTestSession(_fakeTestSources, _runSettingsTwoEnvVars);
        var proxyManager = CreateProxy(testSessionCriteria, mockProxyOperationManager.Object);

        // StartSession should succeed.
        Assert.IsTrue(proxyManager.StartSession(_mockEventsHandler.Object, _mockRequestData.Object));
        mockProxyOperationManager.Verify(pom => pom.SetupChannel(
                It.IsAny<IEnumerable<string>>(),
                testSessionCriteria.RunSettings),
            Times.Exactly(testSessionCriteria.Sources.Count));
        _mockEventsHandler.Verify(eh => eh.HandleStartTestSessionComplete(
                It.IsAny<StartTestSessionCompleteEventArgs>()),
            Times.Once);

        // This call to DequeueProxy fails because of runsettings mismatch.
        Assert.ThrowsException<InvalidOperationException>(() => proxyManager.DequeueProxy(
            testSessionCriteria.Sources[0],
            _runSettingsTwoEnvVarsAndDataCollectors));
    }

    [TestMethod]
    public void EnqueueProxyShouldSucceedIfIdentificationCriteriaAreMet()
    {
        var mockProxyOperationManager = new Mock<ProxyOperationManager>(null, null, null);
        mockProxyOperationManager.Setup(pom => pom.SetupChannel(It.IsAny<IEnumerable<string>>(), It.IsAny<string>()))
            .Returns(true);

        var testSessionCriteria = CreateTestSession(_fakeTestSources, _runSettingsNoEnvVars);
        var proxyManager = CreateProxy(testSessionCriteria, mockProxyOperationManager.Object);

        // Validate sanity checks.
        Assert.ThrowsException<ArgumentException>(() => proxyManager.EnqueueProxy(-1));
        Assert.ThrowsException<ArgumentException>(() => proxyManager.EnqueueProxy(1));

        // StartSession should succeed.
        Assert.IsTrue(proxyManager.StartSession(_mockEventsHandler.Object, _mockRequestData.Object));
        mockProxyOperationManager.Verify(pom => pom.SetupChannel(
                It.IsAny<IEnumerable<string>>(),
                testSessionCriteria.RunSettings),
            Times.Exactly(testSessionCriteria.Sources.Count));
        _mockEventsHandler.Verify(eh => eh.HandleStartTestSessionComplete(
                It.IsAny<StartTestSessionCompleteEventArgs>()),
            Times.Once);

        // Call throws exception because proxy is already available.
        Assert.ThrowsException<InvalidOperationException>(() => proxyManager.EnqueueProxy(0));

        // Call succeeds.
        Assert.AreEqual(proxyManager.DequeueProxy(
                testSessionCriteria.Sources[0],
                testSessionCriteria.RunSettings),
            mockProxyOperationManager.Object);
        Assert.IsTrue(proxyManager.EnqueueProxy(0));
    }

    private StartTestSessionCriteria CreateTestSession(IList<string> sources, string runSettings)
    {
        return new StartTestSessionCriteria()
        {
            Sources = sources,
            RunSettings = runSettings
        };
    }

    private ProxyTestSessionManager CreateProxy(
        StartTestSessionCriteria testSessionCriteria,
        ProxyOperationManager proxyOperationManager)
    {
        var runtimeProviderInfo = new TestRuntimeProviderInfo
        (
            typeof(ITestRuntimeProvider),
            shared: false,
            _fakeRunSettings,
            testSessionCriteria.Sources.Select(s => new SourceDetail
            {
                Source = s,
                Architecture = Architecture.X86,
                Framework = Framework.DefaultFramework
            }).ToList()
        );

        var runtimeProviders = new List<TestRuntimeProviderInfo> { runtimeProviderInfo };
        return new ProxyTestSessionManager(
            testSessionCriteria,
            testSessionCriteria.Sources.Count,
            _ => proxyOperationManager,
            runtimeProviders
            );
    }

    private void CheckStopSessionTelemetry(bool exists)
    {
        Assert.AreEqual(_mockMetricsCollection.Object.Metrics.ContainsKey(TelemetryDataConstants.TestSessionId), exists);
        Assert.AreEqual(_mockMetricsCollection.Object.Metrics.ContainsKey(TelemetryDataConstants.TestSessionState), exists);
        Assert.AreEqual(_mockMetricsCollection.Object.Metrics.ContainsKey(TelemetryDataConstants.TestSessionTotalSessionTimeInSec), exists);
    }
}<|MERGE_RESOLUTION|>--- conflicted
+++ resolved
@@ -34,9 +34,6 @@
         @"C:\temp\FakeTestAsset7.dll",
         @"C:\temp\FakeTestAsset8.dll",
     };
-<<<<<<< HEAD
-
-=======
     private readonly string _runSettingsNoEnvVars = @"<?xml version=""1.0"" encoding=""utf-8""?>
             <RunSettings>
                 <RunConfiguration>
@@ -73,7 +70,6 @@
                     </DataCollectors>
                 </DataCollectionRunSettings>
             </RunSettings>";
->>>>>>> 6066abf0
     private readonly string _fakeRunSettings = "FakeRunSettings";
     private readonly ProtocolConfig _protocolConfig = new() { Version = 1 };
     private Mock<ITestSessionEventsHandler> _mockEventsHandler;
