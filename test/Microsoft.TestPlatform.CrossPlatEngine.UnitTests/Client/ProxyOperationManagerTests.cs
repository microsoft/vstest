// Copyright (c) Microsoft Corporation. All rights reserved.
// Licensed under the MIT license. See LICENSE file in the project root for full license information.

namespace TestPlatform.CrossPlatEngine.UnitTests.Client
{
    using System;
    using System.Collections.Generic;
    using System.Diagnostics;
    using System.Globalization;
    using System.Linq;
    using System.Net;
    using System.Threading;
    using System.Threading.Tasks;

    using Microsoft.VisualStudio.TestPlatform.CommunicationUtilities;
    using Microsoft.VisualStudio.TestPlatform.CommunicationUtilities.Interfaces;
    using Microsoft.VisualStudio.TestPlatform.CommunicationUtilities.ObjectModel;
    using Microsoft.VisualStudio.TestPlatform.CommunicationUtilities.Resources;
    using Microsoft.VisualStudio.TestPlatform.CoreUtilities.Helpers;
    using Microsoft.VisualStudio.TestPlatform.CrossPlatEngine.Client;
    using Microsoft.VisualStudio.TestPlatform.CrossPlatEngine.Helpers;
    using Microsoft.VisualStudio.TestPlatform.CrossPlatEngine.Hosting;
    using Microsoft.VisualStudio.TestPlatform.ObjectModel;
    using Microsoft.VisualStudio.TestPlatform.ObjectModel.Client;
    using Microsoft.VisualStudio.TestPlatform.ObjectModel.Host;
    using Microsoft.VisualStudio.TestPlatform.PlatformAbstractions.Interfaces;
    using Microsoft.VisualStudio.TestPlatform.Utilities.Helpers.Interfaces;
    using Microsoft.VisualStudio.TestTools.UnitTesting;

    using Moq;
    using Constants = Microsoft.VisualStudio.TestPlatform.CoreUtilities.Constants;

    [TestClass]
    public class ProxyOperationManagerTests : ProxyBaseManagerTests
    {
        private const int CLIENTPROCESSEXITWAIT = 10 * 1000;

        private readonly ProxyOperationManager testOperationManager;

        private readonly Mock<ITestRequestSender> mockRequestSender;

        private Mock<IProcessHelper> mockProcessHelper;

        private Mock<IFileHelper> mockFileHelper;

        private Mock<IEnvironment> mockEnvironment;

        private Mock<IRequestData> mockRequestData;

        private int connectionTimeout = EnvironmentHelper.DefaultConnectionTimeout * 1000;

        private static readonly string TimoutErrorMessage =
            "vstest.console process failed to connect to testhost process after 90 seconds. This may occur due to machine slowness, please set environment variable VSTEST_CONNECTION_TIMEOUT to increase timeout.";

        public ProxyOperationManagerTests()
        {
            this.mockRequestSender = new Mock<ITestRequestSender>();
<<<<<<< HEAD
            this.mockRequestSender.Setup(rs => rs.WaitForRequestHandlerConnection(this.connectionTimeout, It.IsAny<CancellationToken>())).Returns(true);
=======
            this.mockRequestSender.Setup(rs => rs.WaitForRequestHandlerConnection(connectionTimeout)).Returns(true);
>>>>>>> 1dc3cadb
            this.mockRequestData = new Mock<IRequestData>();
            this.mockRequestData.Setup(rd => rd.MetricsCollection).Returns(new Mock<IMetricsCollection>().Object);
            this.testOperationManager = new TestableProxyOperationManager(this.mockRequestData.Object, this.mockRequestSender.Object, this.mockTestHostManager.Object);
        }

        [TestCleanup]
        public void Cleanup()
        {
            Environment.SetEnvironmentVariable(EnvironmentHelper.VstestConnectionTimeout, string.Empty);
        }

        [TestMethod]
        public void SetupChannelShouldLaunchTestHost()
        {
            var expectedStartInfo = new TestProcessStartInfo();
            this.mockRequestSender.Setup(rs => rs.InitializeCommunication()).Returns(123);
            this.mockTestHostManager.Setup(
                    th => th.GetTestHostProcessStartInfo(Enumerable.Empty<string>(), null, It.IsAny<TestRunnerConnectionInfo>()))
                .Returns(expectedStartInfo);

            this.testOperationManager.SetupChannel(Enumerable.Empty<string>());

            this.mockTestHostManager.Verify(thl => thl.LaunchTestHostAsync(It.Is<TestProcessStartInfo>(si => si == expectedStartInfo), It.IsAny<CancellationToken>()), Times.Once);
        }

        [TestMethod]
        public void SetupChannelShouldCreateTimestampedLogFileForHost()
        {
            this.mockRequestSender.Setup(rs => rs.InitializeCommunication()).Returns(123);
            EqtTrace.InitializeVerboseTrace("log.txt");

            this.testOperationManager.SetupChannel(Enumerable.Empty<string>());

            this.mockTestHostManager.Verify(
                th =>
                    th.GetTestHostProcessStartInfo(
                        It.IsAny<IEnumerable<string>>(),
                        null,
                        It.Is<TestRunnerConnectionInfo>(
                            t => t.LogFile.Contains("log.host." + DateTime.Now.ToString("yy-MM-dd"))
                                 && t.LogFile.Contains("_" + Thread.CurrentThread.ManagedThreadId + ".txt"))));
#if NET451
            EqtTrace.TraceLevel = TraceLevel.Off;
#else
            EqtTrace.TraceLevel = PlatformTraceLevel.Off;
#endif
        }

        [TestMethod]
        public void SetupChannelShouldAddRunnerProcessIdForTestHost()
        {
            this.mockRequestSender.Setup(rs => rs.InitializeCommunication()).Returns(123);
            
            this.testOperationManager.SetupChannel(Enumerable.Empty<string>());

            this.mockTestHostManager.Verify(
                th =>
                    th.GetTestHostProcessStartInfo(
                        It.IsAny<IEnumerable<string>>(),
                        null,
                        It.Is<TestRunnerConnectionInfo>(t => t.RunnerProcessId.Equals(Process.GetCurrentProcess().Id))));
        }

        [TestMethod]
        public void SetupChannelShouldSetupServerForCommunication()
        {
            this.testOperationManager.SetupChannel(Enumerable.Empty<string>());

            this.mockRequestSender.Verify(s => s.InitializeCommunication(), Times.Once);
        }

        [TestMethod]
        public void SetupChannelShouldCallHostServerIfRunnerIsServer()
        {
            var connectionInfo = new TestHostConnectionInfo
                                      {
                                          Endpoint = IPAddress.Loopback + ":0",
                                          Role = ConnectionRole.Host,
                                          Transport = Transport.Sockets
                                      };
            ProtocolConfig protocolConfig = new ProtocolConfig { Version = 2 };
            var mockCommunicationServer = new Mock<ICommunicationEndPoint>();

            mockCommunicationServer.Setup(mc => mc.Start(connectionInfo.Endpoint)).Returns(IPAddress.Loopback + ":123").Callback(
                () => { mockCommunicationServer.Raise(s=>s.Connected += null, mockCommunicationServer.Object, new ConnectedEventArgs(this.mockChannel.Object)); });

            var testRequestSender = new TestRequestSender(mockCommunicationServer.Object, connectionInfo, mockDataSerializer.Object, protocolConfig, CLIENTPROCESSEXITWAIT);
            this.SetupChannelMessage(MessageType.VersionCheck, MessageType.VersionCheck, protocolConfig.Version);

            this.mockTestHostManager.Setup(thm => thm.GetTestHostConnectionInfo()).Returns(connectionInfo);

            var localTestOperationManager = new TestableProxyOperationManager(this.mockRequestData.Object, testRequestSender, this.mockTestHostManager.Object);

            localTestOperationManager.SetupChannel(Enumerable.Empty<string>());

            mockCommunicationServer.Verify(s => s.Start(IPAddress.Loopback.ToString()+":0"), Times.Once);
        }

        [TestMethod]
        public void SetupChannelShouldCallSetupClientIfRunnerIsClient()
        {
            var connectionInfo = new TestHostConnectionInfo
                                     {
                                         Endpoint = IPAddress.Loopback + ":124",
                                         Role = ConnectionRole.Host,
                                         Transport = Transport.Sockets
                                     };
            ProtocolConfig protocolConfig = new ProtocolConfig { Version = 2 };
            var mockCommunicationEndpoint = new Mock<ICommunicationEndPoint>();
            mockCommunicationEndpoint.Setup(mc => mc.Start(connectionInfo.Endpoint)).Returns(connectionInfo.Endpoint).Callback(() =>
            {
                mockCommunicationEndpoint.Raise(
                    s => s.Connected += null,
                    mockCommunicationEndpoint.Object,
                    new ConnectedEventArgs(this.mockChannel.Object));
            });

            this.SetupChannelMessage(MessageType.VersionCheck, MessageType.VersionCheck, protocolConfig.Version);
            var testRequestSender = new TestRequestSender(mockCommunicationEndpoint.Object, connectionInfo, mockDataSerializer.Object, new ProtocolConfig { Version = 2 }, CLIENTPROCESSEXITWAIT);

            this.mockTestHostManager.Setup(thm => thm.GetTestHostConnectionInfo()).Returns(connectionInfo);

            var localTestOperationManager = new TestableProxyOperationManager(this.mockRequestData.Object, testRequestSender, this.mockTestHostManager.Object);

            localTestOperationManager.SetupChannel(Enumerable.Empty<string>());

            mockCommunicationEndpoint.Verify(s => s.Start(It.IsAny<string>()), Times.Once);
        }

        [TestMethod]
        public void SetupChannelShouldNotInitializeIfConnectionIsAlreadyInitialized()
        {
            this.testOperationManager.SetupChannel(Enumerable.Empty<string>());
            this.testOperationManager.SetupChannel(Enumerable.Empty<string>());

            this.mockRequestSender.Verify(s => s.InitializeCommunication(), Times.Once);
        }

        [TestMethod]
        public void SetupChannelShouldWaitForTestHostConnection()
        {
            this.testOperationManager.SetupChannel(Enumerable.Empty<string>());

            this.mockRequestSender.Verify(rs => rs.WaitForRequestHandlerConnection(this.connectionTimeout, It.IsAny<CancellationToken>()), Times.Once);
        }

        [TestMethod]
        public void SetupChannelShouldNotWaitForTestHostConnectionIfConnectionIsInitialized()
        {
            this.testOperationManager.SetupChannel(Enumerable.Empty<string>());
            this.testOperationManager.SetupChannel(Enumerable.Empty<string>());

            this.mockRequestSender.Verify(rs => rs.WaitForRequestHandlerConnection(this.connectionTimeout, It.IsAny<CancellationToken>()), Times.Exactly(1));
        }

        [TestMethod]
        public void SetupChannelShouldHonorTimeOutSetByUser()
        {
            Environment.SetEnvironmentVariable(EnvironmentHelper.VstestConnectionTimeout, "100");

            this.mockRequestSender.Setup(rs => rs.WaitForRequestHandlerConnection(100000, It.IsAny<CancellationToken>())).Returns(true);
            this.testOperationManager.SetupChannel(Enumerable.Empty<string>());

<<<<<<< HEAD
            this.mockRequestSender.Verify(rs => rs.WaitForRequestHandlerConnection(100000, It.IsAny<CancellationToken>()), Times.Exactly(1));

            this.connectionTimeout = 400;
        }

        [TestMethod]
        public void SetupChannelShouldNotHonorGarbageTimeOutSetByUser()
        {
            Environment.SetEnvironmentVariable("VSTEST_CONNECTION_TIMEOUT", "garbage");

            this.testOperationManager.SetupChannel(Enumerable.Empty<string>());

            this.mockRequestSender.Verify(rs => rs.WaitForRequestHandlerConnection(this.connectionTimeout, It.IsAny<CancellationToken>()), Times.Exactly(1));
=======
            this.mockRequestSender.Verify(rs => rs.WaitForRequestHandlerConnection(100000), Times.Exactly(1));
>>>>>>> 1dc3cadb
        }

        [TestMethod]
        public void SetupChannelShouldThrowIfWaitForTestHostConnectionTimesOut()
        {
            SetupTestHostLaunched(true);
            this.mockRequestSender.Setup(rs => rs.WaitForRequestHandlerConnection(this.connectionTimeout, It.IsAny<CancellationToken>())).Returns(false);

            var operationManager = new TestableProxyOperationManager(this.mockRequestData.Object, this.mockRequestSender.Object, this.mockTestHostManager.Object);

<<<<<<< HEAD
            Assert.ThrowsException<TestPlatformException>(() => operationManager.SetupChannel(Enumerable.Empty<string>()));
        }

        [TestMethod]
        public void SetupChannelShouldThrowIfRequestCancelled()
        {
            SetupTestHostLaunched(true);
            this.mockRequestSender.Setup(rs => rs.WaitForRequestHandlerConnection(this.connectionTimeout, It.IsAny<CancellationToken>())).Returns(false);

            var cancellationTokenSource = new CancellationTokenSource();
            var operationManager = new TestableProxyOperationManager(this.mockRequestData.Object, this.mockRequestSender.Object, this.mockTestHostManager.Object, this.connectionTimeout, cancellationTokenSource);

            cancellationTokenSource.Cancel();

            Assert.ThrowsException<OperationCanceledException>(() => operationManager.SetupChannel(Enumerable.Empty<string>()));
=======
            var message = Assert.ThrowsException<TestPlatformException>(() => operationManager.SetupChannel(Enumerable.Empty<string>(), CancellationToken.None)).Message;
            Assert.AreEqual(message, ProxyOperationManagerTests.TimoutErrorMessage);
>>>>>>> 1dc3cadb
        }

        [TestMethod]
        public void SetupChannelShouldThrowIfLaunchTestHostFails()
        {
            SetupTestHostLaunched(false);
            this.mockRequestSender.Setup(rs => rs.WaitForRequestHandlerConnection(this.connectionTimeout, It.IsAny<CancellationToken>())).Returns(true);

            var operationManager = new TestableProxyOperationManager(this.mockRequestData.Object, this.mockRequestSender.Object, this.mockTestHostManager.Object);

<<<<<<< HEAD
            Assert.ThrowsException<TestPlatformException>(() => operationManager.SetupChannel(Enumerable.Empty<string>()));
=======
            var message = Assert.ThrowsException<TestPlatformException>(() => operationManager.SetupChannel(Enumerable.Empty<string>(), CancellationToken.None)).Message;
            Assert.AreEqual(message, string.Format(CultureInfo.CurrentUICulture, Microsoft.VisualStudio.TestPlatform.CrossPlatEngine.Resources.Resources.InitializationFailed));
>>>>>>> 1dc3cadb
        }

        [TestMethod]
        public void SetupChannelShouldCheckVersionWithTestHost()
        {
            this.testOperationManager.SetupChannel(Enumerable.Empty<string>());
            this.mockRequestSender.Verify(rs => rs.CheckVersionWithTestHost(), Times.Once);
        }

        [TestMethod]
        public void SetupChannelShouldThrowExceptionIfVersionCheckFails()
        {
            // Make the version check fail
            this.mockRequestSender.Setup(rs => rs.CheckVersionWithTestHost()).Throws(new TestPlatformException("Version check failed"));
            Assert.ThrowsException<TestPlatformException>(() => this.testOperationManager.SetupChannel(Enumerable.Empty<string>()));
        }

        [TestMethod]
        public void SetupChannelForDotnetHostManagerWithIsVersionCheckRequiredFalseShouldNotCheckVersionWithTestHost()
        {
            this.SetUpMocksForDotNetTestHost();
            var testHostManager = new TestableDotnetTestHostManager(false, this.mockProcessHelper.Object, this.mockFileHelper.Object, this.mockEnvironment.Object);
            var operationManager = new TestableProxyOperationManager(this.mockRequestData.Object, this.mockRequestSender.Object, testHostManager);

            operationManager.SetupChannel(Enumerable.Empty<string>());

            this.mockRequestSender.Verify(rs => rs.CheckVersionWithTestHost(), Times.Never);
        }

        [TestMethod]
        public void SetupChannelForDotnetHostManagerWithIsVersionCheckRequiredTrueShouldCheckVersionWithTestHost()
        {
            this.SetUpMocksForDotNetTestHost();
            var testHostManager = new TestableDotnetTestHostManager(true, this.mockProcessHelper.Object, this.mockFileHelper.Object, this.mockEnvironment.Object);
            var operationManager = new TestableProxyOperationManager(this.mockRequestData.Object, this.mockRequestSender.Object, testHostManager);

            operationManager.SetupChannel(Enumerable.Empty<string>());

            this.mockRequestSender.Verify(rs => rs.CheckVersionWithTestHost(), Times.Once);
        }

        [TestMethod]
        public void CloseShouldEndSessionIfHostWasLaunched()
        {
            this.mockRequestSender.Setup(rs => rs.WaitForRequestHandlerConnection(this.connectionTimeout, It.IsAny<CancellationToken>())).Returns(true);
            this.testOperationManager.SetupChannel(Enumerable.Empty<string>());

            this.testOperationManager.Close();

            this.mockRequestSender.Verify(rs => rs.EndSession(), Times.Once);
        }

        [TestMethod]
        public void CloseShouldNotEndSessionIfHostLaucnhedFailed()
        {
            this.testOperationManager.Close();

            this.mockRequestSender.Verify(rs => rs.EndSession(), Times.Never);
        }

        [TestMethod]
        public void CloseShouldAlwaysCleanTestHost()
        {
            this.testOperationManager.Close();

            this.mockTestHostManager.Verify(th => th.CleanTestHostAsync(It.IsAny<CancellationToken>()), Times.Once);
        }

        [TestMethod]
        public void CloseShouldResetChannelInitialization()
        {
            this.SetupWaitForTestHostExit();
            this.mockRequestSender.Setup(rs => rs.WaitForRequestHandlerConnection(this.connectionTimeout, It.IsAny<CancellationToken>())).Returns(true);
            this.testOperationManager.SetupChannel(Enumerable.Empty<string>());

            this.testOperationManager.Close();

            this.testOperationManager.SetupChannel(Enumerable.Empty<string>());
            this.mockTestHostManager.Verify(th => th.LaunchTestHostAsync(It.IsAny<TestProcessStartInfo>(), It.IsAny<CancellationToken>()), Times.Exactly(2));
        }

        [TestMethod]
        public void CloseShouldTerminateTesthostProcessIfWaitTimesout()
        {
            // Ensure testhost start returns a dummy process id
            this.mockRequestSender.Setup(rs => rs.WaitForRequestHandlerConnection(this.connectionTimeout, It.IsAny<CancellationToken>())).Returns(true);
            this.testOperationManager.SetupChannel(Enumerable.Empty<string>());

            this.testOperationManager.Close();

            this.mockTestHostManager.Verify(th => th.CleanTestHostAsync(It.IsAny<CancellationToken>()), Times.Once);
        }

        [TestMethod]
        public void CloseShouldNotThrowIfEndSessionFails()
        {
            this.mockRequestSender.Setup(rs => rs.EndSession()).Throws<Exception>();

            this.testOperationManager.Close();
        }

        private void SetupWaitForTestHostExit()
        {
            // Raise host exited when end session is called
            this.mockRequestSender.Setup(rs => rs.EndSession())
                .Callback(() => this.mockTestHostManager.Raise(t => t.HostExited += null, new HostProviderEventArgs(string.Empty)));
        }

        private void SetupTestHostLaunched(bool launchStatus)
        {
            // Raise host exited when end session is called
            this.mockTestHostManager.Setup(tmh => tmh.LaunchTestHostAsync(It.IsAny<TestProcessStartInfo>(), It.IsAny<CancellationToken>()))
                .Callback(() => this.mockTestHostManager.Raise(t => t.HostLaunched += null, new HostProviderEventArgs(string.Empty)))
                .Returns(Task.FromResult(launchStatus));
        }

        [TestMethod]
        public void UpdateTestProcessStartInfoShouldUpdateTelemetryOptedInArgTrueIfTelemetryOptedIn()
        {
            TestProcessStartInfo receivedTestProcessInfo = new TestProcessStartInfo();
            var mockRequestData = new Mock<IRequestData>();

            mockRequestData.Setup(rd => rd.IsTelemetryOptedIn).Returns(true);

            var testOperationManager = new TestableProxyOperationManager(mockRequestData.Object, this.mockRequestSender.Object, this.mockTestHostManager.Object);

            this.mockTestHostManager
                .Setup(tm => tm.LaunchTestHostAsync(It.IsAny<TestProcessStartInfo>(), It.IsAny<CancellationToken>()))
                .Callback<TestProcessStartInfo, CancellationToken>(
                    (testProcessStartInfo, cancellationToken) =>
                        {
                            receivedTestProcessInfo = testProcessStartInfo;
                        })
                        .Returns(Task.FromResult(true));

            // Act.
            testOperationManager.SetupChannel(Enumerable.Empty<string>());

            // Verify.
            Assert.IsTrue(receivedTestProcessInfo.Arguments.Contains("--telemetryoptedin true"));
        }

        [TestMethod]
        public void UpdateTestProcessStartInfoShouldUpdateTelemetryOptedInArgFalseIfTelemetryOptedOut()
        {
            TestProcessStartInfo receivedTestProcessInfo = new TestProcessStartInfo();
            var mockRequestData = new Mock<IRequestData>();

            mockRequestData.Setup(rd => rd.IsTelemetryOptedIn).Returns(false);

            var testOperationManager = new TestableProxyOperationManager(mockRequestData.Object, this.mockRequestSender.Object, this.mockTestHostManager.Object);

            this.mockTestHostManager
                .Setup(tm => tm.LaunchTestHostAsync(It.IsAny<TestProcessStartInfo>(), It.IsAny<CancellationToken>()))
                .Callback<TestProcessStartInfo, CancellationToken>(
                    (testProcessStartInfo, cancellationToken) =>
                        {
                            receivedTestProcessInfo = testProcessStartInfo;
                        })
                .Returns(Task.FromResult(true));

            // Act.
            testOperationManager.SetupChannel(Enumerable.Empty<string>());

            // Verify.
            Assert.IsTrue(receivedTestProcessInfo.Arguments.Contains("--telemetryoptedin false"));
        }

        private void SetUpMocksForDotNetTestHost()
        {
            this.mockProcessHelper = new Mock<IProcessHelper>();
            this.mockFileHelper = new Mock<IFileHelper>();
            this.mockEnvironment = new Mock<IEnvironment>();

            this.mockProcessHelper.Setup(
                    ph =>
                        ph.LaunchProcess(
                            It.IsAny<string>(),
                            It.IsAny<string>(),
                            It.IsAny<string>(),
                            It.IsAny<IDictionary<string, string>>(),
                            It.IsAny<Action<object, string>>(),
                            It.IsAny<Action<object>>()))
                .Callback<string, string, string, IDictionary<string, string>, Action<object, string>, Action<object>>(
                    (var1, var2, var3, dictionary, errorCallback, exitCallback) =>
                        {
                            var process = Process.GetCurrentProcess();

                            errorCallback(process, string.Empty);
                            exitCallback(process);
                        }).Returns(Process.GetCurrentProcess());
        }

        //private void SetupChannelMessage<TPayload>(string messageType, string returnMessageType, TPayload returnPayload)
        //{
        //    this.mockChannel.Setup(mc => mc.Send(It.Is<string>(s => s.Contains(messageType))))
        //                    .Callback(() => this.mockChannel.Raise(c => c.MessageReceived += null, this.mockChannel.Object, new MessageReceivedEventArgs { Data = messageType }));

        //    this.mockDataSerializer.Setup(ds => ds.SerializePayload(It.Is<string>(s => s.Equals(messageType)), It.IsAny<object>())).Returns(messageType);
        //    this.mockDataSerializer.Setup(ds => ds.SerializePayload(It.Is<string>(s => s.Equals(messageType)), It.IsAny<object>(), It.IsAny<int>())).Returns(messageType);
        //    this.mockDataSerializer.Setup(ds => ds.DeserializeMessage(It.Is<string>(s => s.Equals(messageType))))
        //        .Returns(new Message { MessageType = returnMessageType });
        //    this.mockDataSerializer.Setup(ds => ds.DeserializePayload<TPayload>(It.Is<Message>(m => m.MessageType.Equals(messageType))))
        //    .Returns(returnPayload);
        //}

        private class TestableProxyOperationManager : ProxyOperationManager
        {
            public TestableProxyOperationManager(IRequestData requestData,
                ITestRequestSender requestSender,
                ITestRuntimeProvider testHostManager) : base(requestData, requestSender, testHostManager)
            {
            }

            public TestableProxyOperationManager(
                IRequestData requestData,
                ITestRequestSender requestSender,
                ITestRuntimeProvider testHostManager,
                int clientConnectionTimeout,
                CancellationTokenSource cancellationTokenSource) : base(requestData, requestSender, testHostManager, clientConnectionTimeout)
            {
                this.CancellationTokenSource = cancellationTokenSource;
            }
        }

        private class TestableDotnetTestHostManager : DotnetTestHostManager
        {
            private bool isVersionCheckRequired;

            public TestableDotnetTestHostManager(
                bool checkRequired,
                IProcessHelper processHelper,
                IFileHelper fileHelper,
                IEnvironment environment) : base(processHelper, fileHelper, new DotnetHostHelper(fileHelper, environment))
            {
                this.isVersionCheckRequired = checkRequired;
            }

            internal override bool IsVersionCheckRequired => this.isVersionCheckRequired;

            public override TestProcessStartInfo GetTestHostProcessStartInfo(
                IEnumerable<string> sources,
                IDictionary<string, string> environmentVariables,
                TestRunnerConnectionInfo connectionInfo)
            {
                return new TestProcessStartInfo();
            }
        }
    }
}<|MERGE_RESOLUTION|>--- conflicted
+++ resolved
@@ -55,11 +55,7 @@
         public ProxyOperationManagerTests()
         {
             this.mockRequestSender = new Mock<ITestRequestSender>();
-<<<<<<< HEAD
-            this.mockRequestSender.Setup(rs => rs.WaitForRequestHandlerConnection(this.connectionTimeout, It.IsAny<CancellationToken>())).Returns(true);
-=======
-            this.mockRequestSender.Setup(rs => rs.WaitForRequestHandlerConnection(connectionTimeout)).Returns(true);
->>>>>>> 1dc3cadb
+            this.mockRequestSender.Setup(rs => rs.WaitForRequestHandlerConnection(connectionTimeout, It.IsAny<CancellationToken>())).Returns(true);
             this.mockRequestData = new Mock<IRequestData>();
             this.mockRequestData.Setup(rd => rd.MetricsCollection).Returns(new Mock<IMetricsCollection>().Object);
             this.testOperationManager = new TestableProxyOperationManager(this.mockRequestData.Object, this.mockRequestSender.Object, this.mockTestHostManager.Object);
@@ -223,23 +219,7 @@
             this.mockRequestSender.Setup(rs => rs.WaitForRequestHandlerConnection(100000, It.IsAny<CancellationToken>())).Returns(true);
             this.testOperationManager.SetupChannel(Enumerable.Empty<string>());
 
-<<<<<<< HEAD
             this.mockRequestSender.Verify(rs => rs.WaitForRequestHandlerConnection(100000, It.IsAny<CancellationToken>()), Times.Exactly(1));
-
-            this.connectionTimeout = 400;
-        }
-
-        [TestMethod]
-        public void SetupChannelShouldNotHonorGarbageTimeOutSetByUser()
-        {
-            Environment.SetEnvironmentVariable("VSTEST_CONNECTION_TIMEOUT", "garbage");
-
-            this.testOperationManager.SetupChannel(Enumerable.Empty<string>());
-
-            this.mockRequestSender.Verify(rs => rs.WaitForRequestHandlerConnection(this.connectionTimeout, It.IsAny<CancellationToken>()), Times.Exactly(1));
-=======
-            this.mockRequestSender.Verify(rs => rs.WaitForRequestHandlerConnection(100000), Times.Exactly(1));
->>>>>>> 1dc3cadb
         }
 
         [TestMethod]
@@ -250,26 +230,8 @@
 
             var operationManager = new TestableProxyOperationManager(this.mockRequestData.Object, this.mockRequestSender.Object, this.mockTestHostManager.Object);
 
-<<<<<<< HEAD
-            Assert.ThrowsException<TestPlatformException>(() => operationManager.SetupChannel(Enumerable.Empty<string>()));
-        }
-
-        [TestMethod]
-        public void SetupChannelShouldThrowIfRequestCancelled()
-        {
-            SetupTestHostLaunched(true);
-            this.mockRequestSender.Setup(rs => rs.WaitForRequestHandlerConnection(this.connectionTimeout, It.IsAny<CancellationToken>())).Returns(false);
-
-            var cancellationTokenSource = new CancellationTokenSource();
-            var operationManager = new TestableProxyOperationManager(this.mockRequestData.Object, this.mockRequestSender.Object, this.mockTestHostManager.Object, this.connectionTimeout, cancellationTokenSource);
-
-            cancellationTokenSource.Cancel();
-
-            Assert.ThrowsException<OperationCanceledException>(() => operationManager.SetupChannel(Enumerable.Empty<string>()));
-=======
-            var message = Assert.ThrowsException<TestPlatformException>(() => operationManager.SetupChannel(Enumerable.Empty<string>(), CancellationToken.None)).Message;
+            var message = Assert.ThrowsException<TestPlatformException>(() => operationManager.SetupChannel(Enumerable.Empty<string>())).Message;
             Assert.AreEqual(message, ProxyOperationManagerTests.TimoutErrorMessage);
->>>>>>> 1dc3cadb
         }
 
         [TestMethod]
@@ -279,13 +241,9 @@
             this.mockRequestSender.Setup(rs => rs.WaitForRequestHandlerConnection(this.connectionTimeout, It.IsAny<CancellationToken>())).Returns(true);
 
             var operationManager = new TestableProxyOperationManager(this.mockRequestData.Object, this.mockRequestSender.Object, this.mockTestHostManager.Object);
-
-<<<<<<< HEAD
-            Assert.ThrowsException<TestPlatformException>(() => operationManager.SetupChannel(Enumerable.Empty<string>()));
-=======
-            var message = Assert.ThrowsException<TestPlatformException>(() => operationManager.SetupChannel(Enumerable.Empty<string>(), CancellationToken.None)).Message;
+            
+            var message = Assert.ThrowsException<TestPlatformException>(() => operationManager.SetupChannel(Enumerable.Empty<string>())).Message;
             Assert.AreEqual(message, string.Format(CultureInfo.CurrentUICulture, Microsoft.VisualStudio.TestPlatform.CrossPlatEngine.Resources.Resources.InitializationFailed));
->>>>>>> 1dc3cadb
         }
 
         [TestMethod]
