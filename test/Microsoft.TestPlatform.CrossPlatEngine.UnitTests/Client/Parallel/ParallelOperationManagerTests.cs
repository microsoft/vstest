--- conflicted
+++ resolved
@@ -1,27 +1,23 @@
 // Copyright (c) Microsoft Corporation. All rights reserved.
 // Licensed under the MIT license. See LICENSE file in the project root for full license information.
 
-<<<<<<< HEAD
 //using System;
 //using System.Collections.Generic;
 //using System.Linq;
 
 //using Microsoft.VisualStudio.TestTools.UnitTesting;
 
-//#nullable disable
-
-//namespace TestPlatform.CrossPlatEngine.UnitTests.Client;
+namespace TestPlatform.CrossPlatEngine.UnitTests.Client;
 
 //[TestClass]
 //public class ParallelOperationManagerTests
 //{
 //    private MockParallelOperationManager _proxyParallelManager;
 
-//    [TestInitialize]
-//    public void InitializeTests()
-//    {
-//        Func<SampleConcurrentClass> sampleCreator =
-//            () => new SampleConcurrentClass();
+    public ParallelOperationManagerTests()
+    {
+        Func<SampleConcurrentClass> sampleCreator =
+            () => new SampleConcurrentClass();
 
 //        _proxyParallelManager = new MockParallelOperationManager(sampleCreator, 2, true);
 //    }
@@ -181,184 +177,4 @@
 //        }
 
 //    }
-//}
-=======
-using System;
-using System.Collections.Generic;
-using System.Linq;
-
-using Microsoft.VisualStudio.TestPlatform.CrossPlatEngine.Client;
-using Microsoft.VisualStudio.TestTools.UnitTesting;
-
-namespace TestPlatform.CrossPlatEngine.UnitTests.Client;
-
-[TestClass]
-public class ParallelOperationManagerTests
-{
-    private MockParallelOperationManager _proxyParallelManager;
-
-    public ParallelOperationManagerTests()
-    {
-        Func<SampleConcurrentClass> sampleCreator =
-            () => new SampleConcurrentClass();
-
-        _proxyParallelManager = new MockParallelOperationManager(sampleCreator, 2, true);
-    }
-
-    [TestMethod]
-    public void AbstractProxyParallelManagerShouldCreateCorrectNumberOfConcurrentObjects()
-    {
-        var createdSampleClasses = new List<SampleConcurrentClass>();
-        Func<SampleConcurrentClass> sampleCreator =
-            () =>
-            {
-                var sample = new SampleConcurrentClass();
-                createdSampleClasses.Add(sample);
-                return sample;
-            };
-
-        _proxyParallelManager = new MockParallelOperationManager(sampleCreator, 3, true);
-
-        Assert.AreEqual(3, createdSampleClasses.Count, "Number of Concurrent Objects created should be 3");
-    }
-
-    [TestMethod]
-    public void AbstractProxyParallelManagerShouldUpdateToCorrectNumberOfConcurrentObjects()
-    {
-        var createdSampleClasses = new List<SampleConcurrentClass>();
-        Func<SampleConcurrentClass> sampleCreator =
-            () =>
-            {
-                var sample = new SampleConcurrentClass();
-                createdSampleClasses.Add(sample);
-                return sample;
-            };
-
-        _proxyParallelManager = new MockParallelOperationManager(sampleCreator, 1, true);
-
-        Assert.AreEqual(1, createdSampleClasses.Count, "Number of Concurrent Objects created should be 1");
-
-        _proxyParallelManager.UpdateParallelLevel(4);
-
-        Assert.AreEqual(4, createdSampleClasses.Count, "Number of Concurrent Objects created should be 4");
-    }
-
-    [TestMethod]
-    public void DoActionOnConcurrentObjectsShouldCallAllObjects()
-    {
-        var createdSampleClasses = new List<SampleConcurrentClass>();
-        Func<SampleConcurrentClass> sampleCreator =
-            () =>
-            {
-                var sample = new SampleConcurrentClass();
-                createdSampleClasses.Add(sample);
-                return sample;
-            };
-
-        _proxyParallelManager = new MockParallelOperationManager(sampleCreator, 4, true);
-
-        Assert.AreEqual(4, createdSampleClasses.Count, "Number of Concurrent Objects created should be 4");
-
-        int count = 0;
-        _proxyParallelManager.DoActionOnAllConcurrentObjects(
-            (sample) =>
-            {
-                count++;
-                Assert.IsTrue(createdSampleClasses.Contains(sample), "Called object must be in the created list.");
-                // Make sure action is not called on same object multiple times
-                createdSampleClasses.Remove(sample);
-            });
-
-        Assert.AreEqual(4, count, "Number of Concurrent Objects called should be 4");
-
-        Assert.AreEqual(0, createdSampleClasses.Count, "All concurrent objects must be called.");
-    }
-
-    [TestMethod]
-    public void AddManagerShouldAddAManagerWithHandlerInConcurrentManagerList()
-    {
-        // At the beginning it should be equal to parallel level
-        Assert.AreEqual(2, _proxyParallelManager.GetConcurrentManagersCount());
-
-        _proxyParallelManager.AddManager(new SampleConcurrentClass(true), new SampleHandlerClass());
-
-        Assert.AreEqual(3, _proxyParallelManager.GetConcurrentManagersCount());
-        Assert.AreEqual(1, _proxyParallelManager.GetConcurrentManagerInstances().Count(m => m.CheckValue));
-    }
-
-    [TestMethod]
-    public void RemoveManagerShouldRemoveAManagerFromConcurrentManagerList()
-    {
-        var manager = new SampleConcurrentClass(true);
-        _proxyParallelManager.AddManager(manager, new SampleHandlerClass());
-
-        Assert.AreEqual(3, _proxyParallelManager.GetConcurrentManagersCount());
-
-        _proxyParallelManager.RemoveManager(manager);
-
-        Assert.AreEqual(2, _proxyParallelManager.GetConcurrentManagersCount());
-        Assert.AreEqual(0, _proxyParallelManager.GetConcurrentManagerInstances().Count(m => m.CheckValue));
-    }
-
-    [TestMethod]
-    public void UpdateHandlerForManagerShouldAddNewHandlerIfNotexist()
-    {
-        var manager = new SampleConcurrentClass(true);
-        _proxyParallelManager.UpdateHandlerForManager(manager, new SampleHandlerClass());
-
-        Assert.AreEqual(3, _proxyParallelManager.GetConcurrentManagersCount());
-        Assert.AreEqual(1, _proxyParallelManager.GetConcurrentManagerInstances().Count(m => m.CheckValue));
-    }
-
-    [TestMethod]
-    public void UpdateHandlerForManagerShouldUpdateHandlerForGivenManager()
-    {
-        var manager = new SampleConcurrentClass(true);
-        _proxyParallelManager.AddManager(manager, new SampleHandlerClass());
-
-        // For current handler the value of variable CheckValue should be false;
-        Assert.IsFalse(_proxyParallelManager.GetHandlerForGivenManager(manager).CheckValue);
-
-        var newHandler = new SampleHandlerClass(true);
-
-        // Update manager with new handler
-        _proxyParallelManager.UpdateHandlerForManager(manager, newHandler);
-
-        // It should not add new manager but update the current one
-        Assert.AreEqual(3, _proxyParallelManager.GetConcurrentManagersCount());
-        Assert.IsTrue(_proxyParallelManager.GetHandlerForGivenManager(manager).CheckValue);
-    }
-
-    private class MockParallelOperationManager : ParallelOperationManager<SampleConcurrentClass, SampleHandlerClass>
-    {
-        public MockParallelOperationManager(Func<SampleConcurrentClass> createNewClient, int parallelLevel, bool sharedHosts) :
-            base(createNewClient, parallelLevel, sharedHosts)
-        {
-        }
-
-        public void DoActionOnAllConcurrentObjects(Action<SampleConcurrentClass> action)
-        {
-            DoActionOnAllManagers(action, false);
-        }
-    }
-
-    private class SampleConcurrentClass
-    {
-        public readonly bool CheckValue;
-        public SampleConcurrentClass(bool value = false)
-        {
-            CheckValue = value;
-        }
-    }
-
-    private class SampleHandlerClass
-    {
-        public readonly bool CheckValue;
-        public SampleHandlerClass(bool value = false)
-        {
-            CheckValue = value;
-        }
-
-    }
-}
->>>>>>> 6066abf0
+//}