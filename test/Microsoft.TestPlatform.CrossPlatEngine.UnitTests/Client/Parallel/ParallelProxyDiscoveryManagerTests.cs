﻿// Copyright (c) Microsoft Corporation. All rights reserved.
// Licensed under the MIT license. See LICENSE file in the project root for full license information.

namespace TestPlatform.CrossPlatEngine.UnitTests.Client;

using System;
using System.Collections.Generic;
using System.Threading;
using System.Threading.Tasks;

using Microsoft.VisualStudio.TestPlatform.Common.Telemetry;
using Microsoft.VisualStudio.TestPlatform.CommunicationUtilities.Interfaces;
using Microsoft.VisualStudio.TestPlatform.CommunicationUtilities.ObjectModel;
using Microsoft.VisualStudio.TestPlatform.CrossPlatEngine.Client;
using Microsoft.VisualStudio.TestPlatform.CrossPlatEngine.Client.Parallel;
using Microsoft.VisualStudio.TestPlatform.ObjectModel;
using Microsoft.VisualStudio.TestPlatform.ObjectModel.Client;
using Microsoft.VisualStudio.TestPlatform.ObjectModel.Engine;
using Microsoft.VisualStudio.TestPlatform.ObjectModel.Host;
using Microsoft.VisualStudio.TestPlatform.ObjectModel.Logging;
using Microsoft.VisualStudio.TestTools.UnitTesting;

using Moq;

[TestClass]
public class ParallelProxyDiscoveryManagerTests
{
<<<<<<< HEAD
    using Microsoft.VisualStudio.TestPlatform.Common.Telemetry;
    using Microsoft.VisualStudio.TestPlatform.CommunicationUtilities.Interfaces;
    using Microsoft.VisualStudio.TestPlatform.CommunicationUtilities.ObjectModel;
    using Microsoft.VisualStudio.TestPlatform.CrossPlatEngine.Client;
    using Microsoft.VisualStudio.TestPlatform.CrossPlatEngine.Client.Parallel;
    using Microsoft.VisualStudio.TestPlatform.ObjectModel;
    using Microsoft.VisualStudio.TestPlatform.ObjectModel.Client;
    using Microsoft.VisualStudio.TestPlatform.ObjectModel.Engine;
    using Microsoft.VisualStudio.TestPlatform.ObjectModel.Host;
    using Microsoft.VisualStudio.TestPlatform.ObjectModel.Logging;
    using Microsoft.VisualStudio.TestTools.UnitTesting;
    using Moq;
    using System;
    using System.Collections.Generic;
    using System.Threading;
    using System.Threading.Tasks;

    [TestClass]
    public class ParallelProxyDiscoveryManagerTests
=======
    private const int TaskTimeout = 15 * 1000; // In milliseconds.
    private readonly List<Mock<IProxyDiscoveryManager>> _createdMockManagers;
    private readonly Func<IProxyDiscoveryManager> _proxyManagerFunc;
    private readonly Mock<ITestDiscoveryEventsHandler2> _mockHandler;
    private readonly List<string> _sources = new() { "1.dll", "2.dll" };
    private readonly DiscoveryCriteria _testDiscoveryCriteria;
    private bool _proxyManagerFuncCalled;
    private readonly List<string> _processedSources;
    private readonly ManualResetEventSlim _discoveryCompleted;
    private readonly Mock<IRequestData> _mockRequestData;

    public ParallelProxyDiscoveryManagerTests()
>>>>>>> 75765f2a
    {
        _processedSources = new List<string>();
        _createdMockManagers = new List<Mock<IProxyDiscoveryManager>>();
        _proxyManagerFunc = () =>
        {
            _proxyManagerFuncCalled = true;
            var manager = new Mock<IProxyDiscoveryManager>();
            _createdMockManagers.Add(manager);
            return manager.Object;
        };
        _mockHandler = new Mock<ITestDiscoveryEventsHandler2>();
        _testDiscoveryCriteria = new DiscoveryCriteria(_sources, 100, null);
        _discoveryCompleted = new ManualResetEventSlim(false);
        _mockRequestData = new Mock<IRequestData>();
        _mockRequestData.Setup(rd => rd.MetricsCollection).Returns(new NoOpMetricsCollection());
    }

    [TestMethod]
    public void InitializeShouldCallAllConcurrentManagersOnce()
    {
        InvokeAndVerifyInitialize(3);
    }

    [TestMethod]
    public void InitializeShouldCallAllConcurrentManagersWithFalseFlagIfSkipDefaultAdaptersIsFalse()
    {
        InvokeAndVerifyInitialize(3, false);
    }


    [TestMethod]
    public void InitializeShouldCallAllConcurrentManagersWithTrueFlagIfSkipDefaultAdaptersIsTrue()
    {
        InvokeAndVerifyInitialize(3, true);
    }

    [TestMethod]
    public void AbortShouldCallAllConcurrentManagersOnce()
    {
        var parallelDiscoveryManager = new ParallelProxyDiscoveryManager(_mockRequestData.Object, _proxyManagerFunc, 4, false);

        parallelDiscoveryManager.Abort();

        Assert.AreEqual(4, _createdMockManagers.Count, "Number of Concurrent Managers created should be 4");
        _createdMockManagers.ForEach(dm => dm.Verify(m => m.Abort(), Times.Once));
    }

    [TestMethod]
    public void DiscoverTestsShouldProcessAllSources()
    {
        // Testcase filter should be passed to all parallel discovery criteria.
        _testDiscoveryCriteria.TestCaseFilter = "Name~Test";
        var parallelDiscoveryManager = SetupDiscoveryManager(_proxyManagerFunc, 2, false);

<<<<<<< HEAD
        [TestMethod]
        public void HandlePartialDiscoveryCompleteShouldReturnTrueIfDiscoveryWasAbortedWithEventHandler()
        {
            var parallelDiscoveryManager = new ParallelProxyDiscoveryManager(this.mockRequestData.Object, this.proxyManagerFunc, 1, false);
            var proxyDiscovermanager = new ProxyDiscoveryManager(this.mockRequestData.Object, new Mock<ITestRequestSender>().Object, new Mock<ITestRuntimeProvider>().Object);

            parallelDiscoveryManager.Abort(this.mockHandler.Object);
            bool isPartialDiscoveryComplete = parallelDiscoveryManager.HandlePartialDiscoveryComplete(proxyDiscovermanager, 20, new List<TestCase>(), isAborted: false);

            Assert.IsTrue(isPartialDiscoveryComplete);
        }

        [TestMethod]
        public void HandlePartialDiscoveryCompleteShouldReturnTrueIfDiscoveryWasAborted()
        {
            var parallelDiscoveryManager = new ParallelProxyDiscoveryManager(this.mockRequestData.Object, this.proxyManagerFunc, 1, false);
            var proxyDiscovermanager = new ProxyDiscoveryManager(this.mockRequestData.Object, new Mock<ITestRequestSender>().Object, new Mock<ITestRuntimeProvider>().Object);

            parallelDiscoveryManager.Abort();
            bool isPartialDiscoveryComplete = parallelDiscoveryManager.HandlePartialDiscoveryComplete(proxyDiscovermanager, 20, new List<TestCase>(), isAborted: false);

            Assert.IsTrue(isPartialDiscoveryComplete);
        }

        [TestMethod]
        public void DiscoveryTestsShouldStopDiscoveryIfAbortionWasRequested()
        {
            // Since the hosts are aborted, total aggregated tests sent across will be -1
            var discoveryManagerMock = new Mock<IProxyDiscoveryManager>();
            this.createdMockManagers.Add(discoveryManagerMock);
            var parallelDiscoveryManager = this.SetupDiscoveryManager(() => discoveryManagerMock.Object, 1, true, totalTests: -1);

            Task.Run(() =>
            {
                parallelDiscoveryManager.DiscoverTests(this.testDiscoveryCriteria, this.mockHandler.Object);
                parallelDiscoveryManager.Abort();
            });

            Assert.IsTrue(this.discoveryCompleted.Wait(taskTimeout), "Test discovery not completed.");
            Assert.AreEqual(1, processedSources.Count, "One source should be processed.");
        }

        [TestMethod]
        public void DiscoveryTestsShouldStopDiscoveryIfAbortionWithEventHandlerWasRequested()
        {
            // Since the hosts are aborted, total aggregated tests sent across will be -1
            var discoveryManagerMock = new Mock<IProxyDiscoveryManager>();
            this.createdMockManagers.Add(discoveryManagerMock);
            var parallelDiscoveryManager = this.SetupDiscoveryManager(() => discoveryManagerMock.Object, 1, true, totalTests: -1);

            Task.Run(() =>
            {
                parallelDiscoveryManager.DiscoverTests(this.testDiscoveryCriteria, this.mockHandler.Object);
                parallelDiscoveryManager.Abort(mockHandler.Object);
            });
=======
        Task.Run(() => parallelDiscoveryManager.DiscoverTests(_testDiscoveryCriteria, _mockHandler.Object));

        Assert.IsTrue(_discoveryCompleted.Wait(TaskTimeout), "Test discovery not completed.");
        Assert.AreEqual(_sources.Count, _processedSources.Count, "All Sources must be processed.");
        AssertMissingAndDuplicateSources(_processedSources);
    }

    /// <summary>
    ///  Create ParallelProxyDiscoveryManager with parallel level 1 and two source,
    ///  Abort in any source should not stop discovery for other sources.
    /// </summary>
    [TestMethod]
    public void DiscoveryTestsShouldProcessAllSourcesOnDiscoveryAbortsForAnySource()
    {
        // Since the hosts are aborted, total aggregated tests sent across will be -1
        var discoveryManagerMock = new Mock<IProxyDiscoveryManager>();
        _createdMockManagers.Add(discoveryManagerMock);
        var parallelDiscoveryManager = SetupDiscoveryManager(() => discoveryManagerMock.Object, 1, true, totalTests: -1);

        Task.Run(() => parallelDiscoveryManager.DiscoverTests(_testDiscoveryCriteria, _mockHandler.Object));

        Assert.IsTrue(_discoveryCompleted.Wait(TaskTimeout), "Test discovery not completed.");
        Assert.AreEqual(2, _processedSources.Count, "All Sources must be processed.");
    }
>>>>>>> 75765f2a

    /// <summary>
    ///  Create ParallelProxyDiscoveryManager with parallel level 1 and two sources,
    ///  Overall discovery should stop, if aborting was requested
    /// </summary>
    [TestMethod]
    public void DiscoveryTestsShouldStopDiscoveryIfAbortionWasRequested()
    {
        // Since the hosts are aborted, total aggregated tests sent across will be -1
        var discoveryManagerMock = new Mock<IProxyDiscoveryManager>();
        _createdMockManagers.Add(discoveryManagerMock);
        var parallelDiscoveryManager = SetupDiscoveryManager(() => discoveryManagerMock.Object, 1, true, totalTests: -1);

        Task.Run(() =>
        {
            parallelDiscoveryManager.DiscoverTests(_testDiscoveryCriteria, _mockHandler.Object);
            parallelDiscoveryManager.Abort();
        });

        Assert.IsTrue(_discoveryCompleted.Wait(TaskTimeout), "Test discovery not completed.");
        Assert.AreEqual(1, _processedSources.Count, "One source should be processed.");
    }

    [TestMethod]
    public void DiscoveryTestsShouldProcessAllSourceIfOneDiscoveryManagerIsStarved()
    {
        // Ensure that second discovery manager never starts. Expect 10 total tests.
        // Override DiscoveryComplete since overall aborted should be true
        var parallelDiscoveryManager = SetupDiscoveryManager(_proxyManagerFunc, 2, false, totalTests: 10);
        _createdMockManagers[1].Reset();
        _createdMockManagers[1].Setup(dm => dm.DiscoverTests(It.IsAny<DiscoveryCriteria>(), It.IsAny<ITestDiscoveryEventsHandler2>()))
            .Throws<NotImplementedException>();
        _mockHandler.Setup(mh => mh.HandleDiscoveryComplete(It.IsAny<DiscoveryCompleteEventArgs>(), null))
            .Callback<DiscoveryCompleteEventArgs, IEnumerable<TestCase>>((t, l) => _discoveryCompleted.Set());

        Task.Run(() => parallelDiscoveryManager.DiscoverTests(_testDiscoveryCriteria, _mockHandler.Object));

        // Processed sources should be 1 since the 2nd source is never discovered
        Assert.IsTrue(_discoveryCompleted.Wait(TaskTimeout), "Test discovery not completed.");
        Assert.AreEqual(1, _processedSources.Count, "All Sources must be processed.");
    }

    [TestMethod]
    public void DiscoveryTestsShouldCatchExceptionAndHandleLogMessageOfError()
    {
        // Ensure that second discovery manager never starts. Expect 10 total tests.
        // Override DiscoveryComplete since overall aborted should be true
        var parallelDiscoveryManager = SetupDiscoveryManager(_proxyManagerFunc, 2, false, totalTests: 10);
        _createdMockManagers[1].Reset();
        _createdMockManagers[1].Setup(dm => dm.DiscoverTests(It.IsAny<DiscoveryCriteria>(), It.IsAny<ITestDiscoveryEventsHandler2>()))
            .Throws<NotImplementedException>();
        _mockHandler.Setup(mh => mh.HandleDiscoveryComplete(It.IsAny<DiscoveryCompleteEventArgs>(), null))
            .Callback<DiscoveryCompleteEventArgs, IEnumerable<TestCase>>((t, l) => _discoveryCompleted.Set());

        Task.Run(() => parallelDiscoveryManager.DiscoverTests(_testDiscoveryCriteria, _mockHandler.Object));

        // Processed sources should be 1 since the 2nd source is never discovered
        Assert.IsTrue(_discoveryCompleted.Wait(TaskTimeout), "Test discovery not completed.");
        _mockHandler.Verify(s => s.HandleLogMessage(TestMessageLevel.Error, It.IsAny<string>()), Times.Once);
    }

    [TestMethod]
    public void DiscoveryTestsShouldCatchExceptionAndHandleRawMessageOfTestMessage()
    {
        // Ensure that second discovery manager never starts. Expect 10 total tests.
        // Override DiscoveryComplete since overall aborted should be true
        var parallelDiscoveryManager = SetupDiscoveryManager(_proxyManagerFunc, 2, false, totalTests: 10);
        _createdMockManagers[1].Reset();
        _createdMockManagers[1].Setup(dm => dm.DiscoverTests(It.IsAny<DiscoveryCriteria>(), It.IsAny<ITestDiscoveryEventsHandler2>()))
            .Throws<NotImplementedException>();
        _mockHandler.Setup(mh => mh.HandleDiscoveryComplete(It.IsAny<DiscoveryCompleteEventArgs>(), null))
            .Callback<DiscoveryCompleteEventArgs, IEnumerable<TestCase>>((t, l) => _discoveryCompleted.Set());

        Task.Run(() => parallelDiscoveryManager.DiscoverTests(_testDiscoveryCriteria, _mockHandler.Object));

        // Processed sources should be 1 since the 2nd source is never discovered
        Assert.IsTrue(_discoveryCompleted.Wait(TaskTimeout), "Test discovery not completed.");
        _mockHandler.Verify(s => s.HandleRawMessage(It.Is<string>(str => str.Contains(MessageType.TestMessage))));
    }

    [TestMethod]
    public void HandlePartialDiscoveryCompleteShouldCreateANewProxyDiscoveryManagerIfIsAbortedIsTrue()
    {
        _proxyManagerFuncCalled = false;
        var parallelDiscoveryManager = new ParallelProxyDiscoveryManager(_mockRequestData.Object, _proxyManagerFunc, 1, false);
        var proxyDiscovermanager = new ProxyDiscoveryManager(_mockRequestData.Object, new Mock<ITestRequestSender>().Object, new Mock<ITestRuntimeProvider>().Object);

        parallelDiscoveryManager.HandlePartialDiscoveryComplete(proxyDiscovermanager, 20, new List<TestCase>(), isAborted: true);

        Assert.IsTrue(_proxyManagerFuncCalled);
    }

    private IParallelProxyDiscoveryManager SetupDiscoveryManager(Func<IProxyDiscoveryManager> getProxyManager, int parallelLevel, bool abortDiscovery, int totalTests = 20)
    {
        var parallelDiscoveryManager = new ParallelProxyDiscoveryManager(_mockRequestData.Object, getProxyManager, parallelLevel, false);
        SetupDiscoveryTests(_processedSources, abortDiscovery);

        // Setup a complete handler for parallel discovery manager
        _mockHandler.Setup(mh => mh.HandleDiscoveryComplete(It.IsAny<DiscoveryCompleteEventArgs>(), null))
            .Callback<DiscoveryCompleteEventArgs, IEnumerable<TestCase>>(
                (discoveryCompleteEventArgs, lastChunk) => _discoveryCompleted.Set());

        return parallelDiscoveryManager;
    }

    private void SetupDiscoveryTests(List<string> processedSources, bool isAbort)
    {
        var syncObject = new object();
        foreach (var manager in _createdMockManagers)
        {
            manager.Setup(m => m.DiscoverTests(It.IsAny<DiscoveryCriteria>(), It.IsAny<ITestDiscoveryEventsHandler2>())).
                Callback<DiscoveryCriteria, ITestDiscoveryEventsHandler2>(
                    (criteria, handler) =>
                    {
                        lock (syncObject)
                        {
                            processedSources.AddRange(criteria.Sources);
                        }

                        Task.Delay(100).Wait();

                        Assert.AreEqual(_testDiscoveryCriteria.TestCaseFilter, criteria.TestCaseFilter);
                        handler.HandleDiscoveryComplete(isAbort ? new DiscoveryCompleteEventArgs(-1, isAbort) : new DiscoveryCompleteEventArgs(10, isAbort), null);
                    });
        }
    }

    private void AssertMissingAndDuplicateSources(List<string> processedSources)
    {
        foreach (var source in _sources)
        {
            bool matchFound = false;

            foreach (var processedSrc in processedSources)
            {
                if (processedSrc.Equals(source))
                {
                    if (matchFound)
                    {
                        Assert.Fail("Concurrency issue detected: Source['{0}'] got processed twice", processedSrc);
                    }

                    matchFound = true;
                }
            }

            Assert.IsTrue(matchFound, "Concurrency issue detected: Source['{0}'] did NOT get processed at all", source);
        }
    }

    private void InvokeAndVerifyInitialize(int concurrentManagersCount, bool skipDefaultAdapters = false)
    {
        var parallelDiscoveryManager = new ParallelProxyDiscoveryManager(_mockRequestData.Object, _proxyManagerFunc, concurrentManagersCount, false);

        // Action
        parallelDiscoveryManager.Initialize(skipDefaultAdapters);

        // Verify
        Assert.AreEqual(concurrentManagersCount, _createdMockManagers.Count, $"Number of Concurrent Managers created should be {concurrentManagersCount}");
        _createdMockManagers.ForEach(dm => dm.Verify(m => m.Initialize(skipDefaultAdapters), Times.Once));
    }
}<|MERGE_RESOLUTION|>--- conflicted
+++ resolved
@@ -25,27 +25,6 @@
 [TestClass]
 public class ParallelProxyDiscoveryManagerTests
 {
-<<<<<<< HEAD
-    using Microsoft.VisualStudio.TestPlatform.Common.Telemetry;
-    using Microsoft.VisualStudio.TestPlatform.CommunicationUtilities.Interfaces;
-    using Microsoft.VisualStudio.TestPlatform.CommunicationUtilities.ObjectModel;
-    using Microsoft.VisualStudio.TestPlatform.CrossPlatEngine.Client;
-    using Microsoft.VisualStudio.TestPlatform.CrossPlatEngine.Client.Parallel;
-    using Microsoft.VisualStudio.TestPlatform.ObjectModel;
-    using Microsoft.VisualStudio.TestPlatform.ObjectModel.Client;
-    using Microsoft.VisualStudio.TestPlatform.ObjectModel.Engine;
-    using Microsoft.VisualStudio.TestPlatform.ObjectModel.Host;
-    using Microsoft.VisualStudio.TestPlatform.ObjectModel.Logging;
-    using Microsoft.VisualStudio.TestTools.UnitTesting;
-    using Moq;
-    using System;
-    using System.Collections.Generic;
-    using System.Threading;
-    using System.Threading.Tasks;
-
-    [TestClass]
-    public class ParallelProxyDiscoveryManagerTests
-=======
     private const int TaskTimeout = 15 * 1000; // In milliseconds.
     private readonly List<Mock<IProxyDiscoveryManager>> _createdMockManagers;
     private readonly Func<IProxyDiscoveryManager> _proxyManagerFunc;
@@ -58,7 +37,6 @@
     private readonly Mock<IRequestData> _mockRequestData;
 
     public ParallelProxyDiscoveryManagerTests()
->>>>>>> 75765f2a
     {
         _processedSources = new List<string>();
         _createdMockManagers = new List<Mock<IProxyDiscoveryManager>>();
@@ -113,63 +91,6 @@
         _testDiscoveryCriteria.TestCaseFilter = "Name~Test";
         var parallelDiscoveryManager = SetupDiscoveryManager(_proxyManagerFunc, 2, false);
 
-<<<<<<< HEAD
-        [TestMethod]
-        public void HandlePartialDiscoveryCompleteShouldReturnTrueIfDiscoveryWasAbortedWithEventHandler()
-        {
-            var parallelDiscoveryManager = new ParallelProxyDiscoveryManager(this.mockRequestData.Object, this.proxyManagerFunc, 1, false);
-            var proxyDiscovermanager = new ProxyDiscoveryManager(this.mockRequestData.Object, new Mock<ITestRequestSender>().Object, new Mock<ITestRuntimeProvider>().Object);
-
-            parallelDiscoveryManager.Abort(this.mockHandler.Object);
-            bool isPartialDiscoveryComplete = parallelDiscoveryManager.HandlePartialDiscoveryComplete(proxyDiscovermanager, 20, new List<TestCase>(), isAborted: false);
-
-            Assert.IsTrue(isPartialDiscoveryComplete);
-        }
-
-        [TestMethod]
-        public void HandlePartialDiscoveryCompleteShouldReturnTrueIfDiscoveryWasAborted()
-        {
-            var parallelDiscoveryManager = new ParallelProxyDiscoveryManager(this.mockRequestData.Object, this.proxyManagerFunc, 1, false);
-            var proxyDiscovermanager = new ProxyDiscoveryManager(this.mockRequestData.Object, new Mock<ITestRequestSender>().Object, new Mock<ITestRuntimeProvider>().Object);
-
-            parallelDiscoveryManager.Abort();
-            bool isPartialDiscoveryComplete = parallelDiscoveryManager.HandlePartialDiscoveryComplete(proxyDiscovermanager, 20, new List<TestCase>(), isAborted: false);
-
-            Assert.IsTrue(isPartialDiscoveryComplete);
-        }
-
-        [TestMethod]
-        public void DiscoveryTestsShouldStopDiscoveryIfAbortionWasRequested()
-        {
-            // Since the hosts are aborted, total aggregated tests sent across will be -1
-            var discoveryManagerMock = new Mock<IProxyDiscoveryManager>();
-            this.createdMockManagers.Add(discoveryManagerMock);
-            var parallelDiscoveryManager = this.SetupDiscoveryManager(() => discoveryManagerMock.Object, 1, true, totalTests: -1);
-
-            Task.Run(() =>
-            {
-                parallelDiscoveryManager.DiscoverTests(this.testDiscoveryCriteria, this.mockHandler.Object);
-                parallelDiscoveryManager.Abort();
-            });
-
-            Assert.IsTrue(this.discoveryCompleted.Wait(taskTimeout), "Test discovery not completed.");
-            Assert.AreEqual(1, processedSources.Count, "One source should be processed.");
-        }
-
-        [TestMethod]
-        public void DiscoveryTestsShouldStopDiscoveryIfAbortionWithEventHandlerWasRequested()
-        {
-            // Since the hosts are aborted, total aggregated tests sent across will be -1
-            var discoveryManagerMock = new Mock<IProxyDiscoveryManager>();
-            this.createdMockManagers.Add(discoveryManagerMock);
-            var parallelDiscoveryManager = this.SetupDiscoveryManager(() => discoveryManagerMock.Object, 1, true, totalTests: -1);
-
-            Task.Run(() =>
-            {
-                parallelDiscoveryManager.DiscoverTests(this.testDiscoveryCriteria, this.mockHandler.Object);
-                parallelDiscoveryManager.Abort(mockHandler.Object);
-            });
-=======
         Task.Run(() => parallelDiscoveryManager.DiscoverTests(_testDiscoveryCriteria, _mockHandler.Object));
 
         Assert.IsTrue(_discoveryCompleted.Wait(TaskTimeout), "Test discovery not completed.");
@@ -177,31 +98,50 @@
         AssertMissingAndDuplicateSources(_processedSources);
     }
 
-    /// <summary>
-    ///  Create ParallelProxyDiscoveryManager with parallel level 1 and two source,
-    ///  Abort in any source should not stop discovery for other sources.
-    /// </summary>
-    [TestMethod]
-    public void DiscoveryTestsShouldProcessAllSourcesOnDiscoveryAbortsForAnySource()
+    [TestMethod]
+    public void HandlePartialDiscoveryCompleteShouldReturnTrueIfDiscoveryWasAbortedWithEventHandler()
+    {
+        var parallelDiscoveryManager = new ParallelProxyDiscoveryManager(_mockRequestData.Object, _proxyManagerFunc, 1, false);
+        var proxyDiscovermanager = new ProxyDiscoveryManager(_mockRequestData.Object, new Mock<ITestRequestSender>().Object, new Mock<ITestRuntimeProvider>().Object);
+
+        parallelDiscoveryManager.Abort(_mockHandler.Object);
+        bool isPartialDiscoveryComplete = parallelDiscoveryManager.HandlePartialDiscoveryComplete(proxyDiscovermanager, 20, new List<TestCase>(), isAborted: false);
+
+        Assert.IsTrue(isPartialDiscoveryComplete);
+    }
+
+    [TestMethod]
+    public void HandlePartialDiscoveryCompleteShouldReturnTrueIfDiscoveryWasAborted()
+    {
+        var parallelDiscoveryManager = new ParallelProxyDiscoveryManager(_mockRequestData.Object, _proxyManagerFunc, 1, false);
+        var proxyDiscovermanager = new ProxyDiscoveryManager(_mockRequestData.Object, new Mock<ITestRequestSender>().Object, new Mock<ITestRuntimeProvider>().Object);
+
+        parallelDiscoveryManager.Abort();
+        bool isPartialDiscoveryComplete = parallelDiscoveryManager.HandlePartialDiscoveryComplete(proxyDiscovermanager, 20, new List<TestCase>(), isAborted: false);
+
+        Assert.IsTrue(isPartialDiscoveryComplete);
+    }
+
+    [TestMethod]
+    public void DiscoveryTestsShouldStopDiscoveryIfAbortionWasRequested()
     {
         // Since the hosts are aborted, total aggregated tests sent across will be -1
         var discoveryManagerMock = new Mock<IProxyDiscoveryManager>();
         _createdMockManagers.Add(discoveryManagerMock);
         var parallelDiscoveryManager = SetupDiscoveryManager(() => discoveryManagerMock.Object, 1, true, totalTests: -1);
 
-        Task.Run(() => parallelDiscoveryManager.DiscoverTests(_testDiscoveryCriteria, _mockHandler.Object));
-
-        Assert.IsTrue(_discoveryCompleted.Wait(TaskTimeout), "Test discovery not completed.");
-        Assert.AreEqual(2, _processedSources.Count, "All Sources must be processed.");
-    }
->>>>>>> 75765f2a
-
-    /// <summary>
-    ///  Create ParallelProxyDiscoveryManager with parallel level 1 and two sources,
-    ///  Overall discovery should stop, if aborting was requested
-    /// </summary>
-    [TestMethod]
-    public void DiscoveryTestsShouldStopDiscoveryIfAbortionWasRequested()
+        Task.Run(() =>
+        {
+            parallelDiscoveryManager.DiscoverTests(_testDiscoveryCriteria, _mockHandler.Object);
+            parallelDiscoveryManager.Abort();
+        });
+
+        Assert.IsTrue(_discoveryCompleted.Wait(TaskTimeout), "Test discovery not completed.");
+        Assert.AreEqual(1, _processedSources.Count, "One source should be processed.");
+    }
+
+    [TestMethod]
+    public void DiscoveryTestsShouldStopDiscoveryIfAbortionWithEventHandlerWasRequested()
     {
         // Since the hosts are aborted, total aggregated tests sent across will be -1
         var discoveryManagerMock = new Mock<IProxyDiscoveryManager>();
@@ -211,7 +151,7 @@
         Task.Run(() =>
         {
             parallelDiscoveryManager.DiscoverTests(_testDiscoveryCriteria, _mockHandler.Object);
-            parallelDiscoveryManager.Abort();
+            parallelDiscoveryManager.Abort(_mockHandler.Object);
         });
 
         Assert.IsTrue(_discoveryCompleted.Wait(TaskTimeout), "Test discovery not completed.");
