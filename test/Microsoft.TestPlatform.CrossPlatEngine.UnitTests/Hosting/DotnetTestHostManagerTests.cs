// Copyright (c) Microsoft. All rights reserved.
namespace TestPlatform.CrossPlatEngine.UnitTests.Hosting
{
    using System;
    using System.Collections.Generic;
    using System.Diagnostics;
    using System.IO;
    using System.Linq;
<<<<<<< HEAD
    using System.Reflection;
    using System.Runtime.InteropServices;
    using System.Security.Cryptography;
=======
>>>>>>> 573df881

    using Microsoft.VisualStudio.TestPlatform.CrossPlatEngine.Helpers.Interfaces;
    using Microsoft.VisualStudio.TestPlatform.CrossPlatEngine.Hosting;
    using Microsoft.VisualStudio.TestPlatform.ObjectModel;
    using Microsoft.VisualStudio.TestPlatform.ObjectModel.Client.Interfaces;
    using Microsoft.VisualStudio.TestPlatform.ObjectModel.Engine;
    using Microsoft.VisualStudio.TestPlatform.Utilities.Helpers.Interfaces;
    using Microsoft.VisualStudio.TestTools.UnitTesting;

    using Moq;
<<<<<<< HEAD
=======
    using System.Runtime.InteropServices;
    using System.Text;
>>>>>>> 573df881

    [TestClass]
    public class DotnetTestHostManagerTests
    {
        private const string DefaultDotnetPath = "c:\\tmp\\dotnet.exe";

        private readonly Mock<ITestHostLauncher> mockTestHostLauncher;

        private readonly TestableDotnetTestHostManager dotnetHostManager;

        private readonly Mock<IProcessHelper> mockProcessHelper;

        private readonly Mock<IFileHelper> mockFileHelper;

        private readonly TestRunnerConnectionInfo defaultConnectionInfo;

        private readonly string[] testSource = { "test.dll" };

        public DotnetTestHostManagerTests()
        {
            this.mockTestHostLauncher = new Mock<ITestHostLauncher>();
            this.mockProcessHelper = new Mock<IProcessHelper>();
            this.mockFileHelper = new Mock<IFileHelper>();
            this.defaultConnectionInfo = default(TestRunnerConnectionInfo);
            this.dotnetHostManager = new TestableDotnetTestHostManager(
                                         this.mockTestHostLauncher.Object,
                                         this.mockProcessHelper.Object,
                                         this.mockFileHelper.Object);

            // Setup a dummy current process for tests
            this.mockProcessHelper.Setup(ph => ph.GetCurrentProcessFileName()).Returns(DefaultDotnetPath);
            this.mockProcessHelper.Setup(ph => ph.GetTestEngineDirectory()).Returns(DefaultDotnetPath);
        }

        [TestMethod]
        public void GetTestHostProcessStartInfoShouldThrowIfSourceIsNull()
        {
            Action action = () => this.dotnetHostManager.GetTestHostProcessStartInfo(null, null, this.defaultConnectionInfo);

            Assert.ThrowsException<ArgumentNullException>(action);
        }

        [TestMethod]
        public void GetTestHostProcessStartInfoShouldThrowIfMultipleSourcesAreProvided()
        {
            var sources = new[] { "test1.dll", "test2.dll" };
            Action action = () => this.dotnetHostManager.GetTestHostProcessStartInfo(sources, null, this.defaultConnectionInfo);

            Assert.ThrowsException<InvalidOperationException>(action);
        }

        [TestMethod]
        public void GetTestHostProcessStartInfoShouldInvokeDotnetCommandline()
        {
            this.mockProcessHelper.Setup(ph => ph.GetCurrentProcessFileName()).Returns(DefaultDotnetPath);

            var startInfo = this.GetDefaultStartInfo();

            Assert.AreEqual(DefaultDotnetPath, startInfo.FileName);
        }

        [TestMethod]
        public void GetTestHostProcessStartInfoShouldInvokeDotnetXPlatOnLinux()
        {
            this.mockProcessHelper.Setup(ph => ph.GetCurrentProcessFileName()).Returns("/tmp/dotnet");

            var startInfo = this.GetDefaultStartInfo();

            Assert.AreEqual("/tmp/dotnet", startInfo.FileName);
        }

        [TestMethod]
        public void GetTestHostProcessStartInfoShouldInvokeDotnetOnWindows()
        {
            this.mockProcessHelper.Setup(ph => ph.GetCurrentProcessFileName()).Returns("c:\\tmp\\vstest.console.exe");

            var startInfo = this.GetDefaultStartInfo();

            Assert.AreEqual("dotnet.exe", startInfo.FileName);
        }

        [TestMethod]
        public void GetTestHostProcessStartInfoShouldInvokeDotnetExec()
        {
            var startInfo = this.GetDefaultStartInfo();

            StringAssert.StartsWith(startInfo.Arguments, "exec");
        }

        [TestMethod]
        public void GetTestHostProcessStartInfoShouldAddRuntimeConfigJsonIfExists()
        {
            this.mockFileHelper.Setup(fh => fh.Exists("test.runtimeconfig.json")).Returns(true);

            var startInfo = this.GetDefaultStartInfo();

            StringAssert.Contains(startInfo.Arguments, "--runtimeconfig \"test.runtimeconfig.json\"");
        }

        [TestMethod]
        public void GetTestHostProcessStartInfoShouldNotAddRuntimeConfigJsonIfNotExists()
        {
            this.mockFileHelper.Setup(fh => fh.Exists("test.runtimeconfig.json")).Returns(false);

            var startInfo = this.GetDefaultStartInfo();

            Assert.IsFalse(startInfo.Arguments.Contains("--runtimeconfig \"test.runtimeconfig.json\""));
        }

        [TestMethod]
        public void GetTestHostProcessStartInfoShouldAddDepsFileJsonIfExists()
        {
            this.mockFileHelper.Setup(fh => fh.Exists("test.deps.json")).Returns(true);

            var startInfo = this.GetDefaultStartInfo();

            StringAssert.Contains(startInfo.Arguments, "--depsfile \"test.deps.json\"");
        }

        [TestMethod]
        public void GetTestHostProcessStartInfoShouldNotAddDepsFileJsonIfNotExists()
        {
            this.mockFileHelper.Setup(fh => fh.Exists("test.deps.json")).Returns(false);

            var startInfo = this.GetDefaultStartInfo();

            Assert.IsFalse(startInfo.Arguments.Contains("--depsfile \"test.deps.json\""));
        }

        [TestMethod]
        public void GetTestHostProcessStartInfoShouldProvidePathToTestHostForDesktopTarget()
        {
            this.mockProcessHelper.Setup(ph => ph.GetCurrentProcessFileName()).Returns("c:\\tmp\\vstest.console.exe");

            var startInfo = this.GetDefaultStartInfo();

            StringAssert.Contains(startInfo.Arguments, "c:\\tmp\\NetCore\\testhost.dll");
        }

        [TestMethod]
        public void GetTestHostProcessStartInfoShouldProvidePathToTestHostForNetCoreTarget()
        {
            this.mockProcessHelper.Setup(ph => ph.GetCurrentProcessFileName()).Returns("/tmp/dotnet");
            this.mockProcessHelper.Setup(ph => ph.GetTestEngineDirectory()).Returns("/tmp/vstest");

            var startInfo = this.GetDefaultStartInfo();

            // Path.GetDirectoryName returns platform specific path separator char
            StringAssert.Contains(startInfo.Arguments, this.GetTesthostPath("/tmp/vstest"));
        }

        [TestMethod]
        public void GetTestHostProcessStartInfoShouldIncludeConnectionInfo()
        {
            var connectionInfo = new TestRunnerConnectionInfo { Port = 123 };
            var parentProcessId = 101;
            this.mockProcessHelper.Setup(ph => ph.GetCurrentProcessId()).Returns(parentProcessId);

            var startInfo = this.dotnetHostManager.GetTestHostProcessStartInfo(this.testSource, null, connectionInfo);

            StringAssert.Contains(startInfo.Arguments, "--port " + connectionInfo.Port);
            StringAssert.Contains(startInfo.Arguments, string.Format("{0} {1}",  Microsoft.VisualStudio.TestPlatform.CrossPlatEngine.Constants.ParentProcessIdOption, parentProcessId));
        }

        [TestMethod]
        public void GetTestHostProcessStartInfoShouldIncludeEnvironmentVariables()
        {
            var environmentVariables = new Dictionary<string, string> { { "k1", "v1" }, { "k2", "v2" } };

            var startInfo = this.dotnetHostManager.GetTestHostProcessStartInfo(this.testSource, environmentVariables, this.defaultConnectionInfo);

            Assert.AreEqual(environmentVariables, startInfo.EnvironmentVariables);
        }

        [TestMethod]
        public void LaunchTestHostShouldLaunchProcessWithNullEnvironmentVariablesOrArgs()
        {
            this.mockTestHostLauncher.Setup(thl => thl.LaunchTestHost(It.IsAny<TestProcessStartInfo>())).Returns(111);
            var startInfo = this.GetDefaultStartInfo();

            var processId = this.dotnetHostManager.LaunchTestHost(startInfo);

            Assert.AreEqual(111, processId);
        }

        [TestMethod]
        public void LaunchTestHostShouldLaunchProcessWithConnectionInfo()
        {
            this.mockProcessHelper.Setup(ph => ph.GetTestEngineDirectory()).Returns("/tmp/vstest");
            var startInfo = this.GetDefaultStartInfo();
            var expectedArgs = "exec \"" + this.GetTesthostPath("/tmp/vstest") + "\" --port 0 --parentprocessid 0";

            this.dotnetHostManager.LaunchTestHost(startInfo);

            this.mockTestHostLauncher.Verify(thl => thl.LaunchTestHost(It.Is<TestProcessStartInfo>(x => x.Arguments.Equals(expectedArgs))), Times.Once);
        }

        [TestMethod]
        public void LaunchTestHostShouldLaunchProcessWithEnvironmentVariables()
        {
            var variables = new Dictionary<string, string> { { "k1", "v1" }, { "k2", "v2" } };
            var startInfo = new TestProcessStartInfo { EnvironmentVariables = variables };

            this.dotnetHostManager.LaunchTestHost(startInfo);

            this.mockTestHostLauncher.Verify(thl => thl.LaunchTestHost(It.Is<TestProcessStartInfo>(x => x.EnvironmentVariables.Equals(variables))), Times.Once);
        }

        [TestMethod]
        public void DotnetTestHostManagedShouldNotBeShared()
        {
            Assert.IsFalse(this.dotnetHostManager.Shared);
        }

        [TestMethod]
        public void GetTestHostProcessStartInfoOnWindowsForValidPathReturnsFullPathOfDotnetHost()
        {
            // To validate the else part, set current process to exe other than dotnet
            this.mockProcessHelper.Setup(ph => ph.GetCurrentProcessFileName()).Returns("vstest.console.exe");

            char separator = ';';
            var dotnetExeName = "dotnet.exe";
            if (!RuntimeInformation.IsOSPlatform(OSPlatform.Windows))
            {
                separator = ':';
                dotnetExeName = "dotnet";
            }

            var paths = Environment.GetEnvironmentVariable("PATH").Split(separator);
            var acceptablePath = Path.Combine(paths[0], dotnetExeName);

            this.mockFileHelper.Setup(fh => fh.Exists(acceptablePath)).Returns(true);
            var startInfo = this.GetDefaultStartInfo();
            
            Assert.AreEqual(acceptablePath, startInfo.FileName);
        }

        [TestMethod]
        public void GetTestHostProcessStartInfoOnWindowsForInvalidPathReturnsDotnet()
        {
            // To validate the else part, set current process to exe other than dotnet
            this.mockProcessHelper.Setup(ph => ph.GetCurrentProcessFileName()).Returns("vstest.console.exe");
            var dotnetExeName = RuntimeInformation.IsOSPlatform(OSPlatform.Windows) ? "dotnet.exe" : "dotnet";

            var startInfo = this.GetDefaultStartInfo();

            Assert.AreEqual(dotnetExeName, startInfo.FileName);
        }

        [TestMethod]
        public void GetTestHostProcessStartInfoShouldIncludeCurrentDirectoryAsWorkingDirectory()
        {
            // Absolute path to the source directory
            var sourcePath = Path.Combine($"{Path.DirectorySeparatorChar}tmp", "test.dll");
            var startInfo = this.dotnetHostManager.GetTestHostProcessStartInfo(new[] { sourcePath }, null, this.defaultConnectionInfo);

            Assert.AreEqual(Directory.GetCurrentDirectory(), startInfo.WorkingDirectory);
        }

        [TestMethod]
        public void GetTestPlatformExtensionsShouldReturnEmptySetIfSourceDirectoryDoesNotExist()
        {
            this.mockFileHelper.Setup(fh => fh.DirectoryExists(It.IsAny<string>())).Returns(false);
            var extensions = this.dotnetHostManager.GetTestPlatformExtensions(new[] { $".{Path.DirectorySeparatorChar}foo.dll" });

            Assert.AreEqual(0, extensions.Count());
        }

        [TestMethod]
        public void GetTestPlatformExtensionsShouldReturnLibariesFromSourceDirectory()
        {
            this.mockFileHelper.Setup(fh => fh.DirectoryExists(It.IsAny<string>())).Returns(true);
            this.mockFileHelper.Setup(fh => fh.EnumerateFiles(It.IsAny<string>(), It.IsAny<string>(), SearchOption.TopDirectoryOnly)).Returns(new[] { "foo.TestAdapter.dll" });
            var extensions = this.dotnetHostManager.GetTestPlatformExtensions(new[] { $".{Path.DirectorySeparatorChar}foo.dll" });

            CollectionAssert.AreEqual(new[] { "foo.TestAdapter.dll" }, extensions.ToArray());
        }

        [TestMethod]
        public void GetTestPlatformExtensionsShouldReturnEmptySetIfSourceDirectoryIsEmpty()
        {
            // Parent directory is empty since the input source is file "test.dll"
            this.mockFileHelper.Setup(fh => fh.DirectoryExists(It.IsAny<string>())).Returns(true);
            this.mockFileHelper.Setup(fh => fh.EnumerateFiles(It.IsAny<string>(), It.IsAny<string>(), SearchOption.TopDirectoryOnly)).Returns(new[] { "foo.dll" });
            var extensions = this.dotnetHostManager.GetTestPlatformExtensions(this.testSource);

            Assert.AreEqual(0, extensions.Count());
        }

        private string GetTesthostPath(string engineDirectory)
        {
            // testhost.dll will be picked up from the same path as vstest.console.dll. In the test, we are setting up
            // the path to current assembly location.
            return Path.Combine(engineDirectory, "testhost.dll");
        }

        private TestProcessStartInfo GetDefaultStartInfo()
        {
            var startInfo = this.dotnetHostManager.GetTestHostProcessStartInfo(
                this.testSource,
                null,
                this.defaultConnectionInfo);
            return startInfo;
        }
    }

    internal class TestableDotnetTestHostManager : DotnetTestHostManager
    {
        public TestableDotnetTestHostManager(ITestHostLauncher testHostLauncher, IProcessHelper processHelper, IFileHelper fileHelper)
            : base(testHostLauncher, processHelper, fileHelper)
        { }
    }
    
    [TestClass]
    public class DefaultTestHostLauncherTests
    {
        [TestMethod]
        public void DefaultTestHostLauncherIsDebugShouldBeFalse()
        {
            var hostLauncher = new DefaultTestHostLauncher();

            Assert.IsFalse(hostLauncher.IsDebug);
        }

        [TestMethod]
        public void DefaultTestHostLauncherShouldStartTestProcess()
        {
            var startInfo = new TestProcessStartInfo { FileName = "testhost.exe", Arguments = "a1", WorkingDirectory = "w" };
            var currentProcess = Process.GetCurrentProcess();
            var mockProcessHelper = new Mock<IProcessHelper>();
            mockProcessHelper.Setup(ph => ph.LaunchProcess(It.IsAny<string>(), It.IsAny<string>(), It.IsAny<string>()))
                .Returns(currentProcess);
            var hostLauncher = new DefaultTestHostLauncher(mockProcessHelper.Object);

            var processId = hostLauncher.LaunchTestHost(startInfo);

            Assert.AreEqual(currentProcess.Id, processId);
            mockProcessHelper.Verify(ph => ph.LaunchProcess("testhost.exe", "a1", "w"), Times.Once);
        }
    }
}<|MERGE_RESOLUTION|>--- conflicted
+++ resolved
@@ -1,4 +1,5 @@
 // Copyright (c) Microsoft. All rights reserved.
+
 namespace TestPlatform.CrossPlatEngine.UnitTests.Hosting
 {
     using System;
@@ -6,12 +7,7 @@
     using System.Diagnostics;
     using System.IO;
     using System.Linq;
-<<<<<<< HEAD
-    using System.Reflection;
     using System.Runtime.InteropServices;
-    using System.Security.Cryptography;
-=======
->>>>>>> 573df881
 
     using Microsoft.VisualStudio.TestPlatform.CrossPlatEngine.Helpers.Interfaces;
     using Microsoft.VisualStudio.TestPlatform.CrossPlatEngine.Hosting;
@@ -22,11 +18,6 @@
     using Microsoft.VisualStudio.TestTools.UnitTesting;
 
     using Moq;
-<<<<<<< HEAD
-=======
-    using System.Runtime.InteropServices;
-    using System.Text;
->>>>>>> 573df881
 
     [TestClass]
     public class DotnetTestHostManagerTests
