--- conflicted
+++ resolved
@@ -26,11 +26,7 @@
 [TestClass]
 public class TestEngineTests
 {
-<<<<<<< HEAD
     private TestableTestEngine _testEngine;
-=======
-    private readonly ITestEngine _testEngine;
->>>>>>> 6066abf0
     private readonly Mock<IProcessHelper> _mockProcessHelper;
     private readonly ProtocolConfig _protocolConfig = new() { Version = 1 };
     private readonly Mock<IRequestData> _mockRequestData;
@@ -557,8 +553,6 @@
         _mockMetricsCollection.Verify(mc => mc.Add(TelemetryDataConstants.ParallelEnabledDuringExecution, It.IsAny<object>()), Times.Once);
     }
 
-<<<<<<< HEAD
-=======
     [TestMethod]
     public void ProxyDataCollectionManagerShouldBeInitialzedWithCorrectTestSourcesWhenTestRunCriteriaContainsSourceList()
     {
@@ -584,7 +578,6 @@
         Assert.IsTrue(((ProxyExecutionManagerWithDataCollection)executionManager).ProxyDataCollectionManager.Sources.Contains("x.dll"));
     }
 
->>>>>>> 6066abf0
     /// <summary>
     /// GetLoggerManager should return a non null instance.
     /// </summary>
