--- conflicted
+++ resolved
@@ -29,26 +29,14 @@
         {
             TestPluginCacheTests.SetupMockExtensions(new[] { typeof(TestEngineTests).GetTypeInfo().Assembly.Location }, () => { });
             this.mockProcessHelper = new Mock<IProcessHelper>();
-<<<<<<< HEAD
+            this.testableTestRuntimeProvider = new TestableRuntimeProvider(true);
+        }
+
+        [TestInitialize]
+        public void Init()
+        {
             this.mockProcessHelper.Setup(o => o.GetCurrentProcessFileName()).Returns("vstest.console");
             this.testEngine = new TestableTestEngine(this.mockProcessHelper.Object);
-            this.testableTestRuntimeProvider = new TestableRuntimeProvider(true);
-        }
-
-        [TestCleanup]
-        public void TestCleanup()
-        {
-            this.mockProcessHelper.Setup(o => o.GetCurrentProcessFileName()).Returns("vstest.console");
-=======
-            this.testableTestRuntimeProvider = new TestableRuntimeProvider(true);
-        }
-
-        [TestInitialize]
-        public void Init()
-        {
-            this.mockProcessHelper.Setup(o => o.GetCurrentProcessFileName()).Returns("vstest.console");
-            this.testEngine = new TestableTestEngine(this.mockProcessHelper.Object);
->>>>>>> 3983a3c9
         }
 
         [TestMethod]
@@ -107,15 +95,9 @@
             string settingXml =
                 @"<RunSettings>
                     <RunConfiguration>
-<<<<<<< HEAD
-                        <InProcess>true</InProcess>
-                        <DisableAppDomain>true</DisableAppDomain>
-                        <DesignMode>true</DesignMode>
-=======
                         <TargetPlatform>x86</TargetPlatform>
                         <DisableAppDomain>true</DisableAppDomain>
                         <DesignMode>false</DesignMode>
->>>>>>> 3983a3c9
                         <TargetFrameworkVersion>.NETFramework, Version=v4.5</TargetFrameworkVersion>
                     </RunConfiguration >
                  </RunSettings>";
@@ -133,11 +115,7 @@
             string settingXml =
                 @"<RunSettings>
                     <RunConfiguration>
-<<<<<<< HEAD
-                        <InProcess>true</InProcess>
-=======
                         <TargetPlatform>x86</TargetPlatform>
->>>>>>> 3983a3c9
                         <DisableAppDomain>false</DisableAppDomain>
                         <DesignMode>true</DesignMode>
                         <TargetFrameworkVersion>.NETFramework, Version=v4.5</TargetFrameworkVersion>
@@ -157,11 +135,7 @@
             string settingXml =
                 @"<RunSettings>
                     <RunConfiguration>
-<<<<<<< HEAD
-                        <InProcess>true</InProcess>
-=======
                         <TargetPlatform>x86</TargetPlatform>
->>>>>>> 3983a3c9
                         <DisableAppDomain>false</DisableAppDomain>
                         <DesignMode>false</DesignMode>
                         <TargetFrameworkVersion>.NETCoreApp, Version=v1.1</TargetFrameworkVersion>
@@ -181,9 +155,6 @@
             string settingXml =
                 @"<RunSettings>
                     <RunConfiguration>
-<<<<<<< HEAD
-                        <InProcess>true</InProcess>
-=======
                         <TargetPlatform>x86</TargetPlatform>
                         <DisableAppDomain>false</DisableAppDomain>
                         <DesignMode>false</DesignMode>
@@ -205,7 +176,6 @@
                 @"<RunSettings>
                     <RunConfiguration>
                         <TargetPlatform>x64</TargetPlatform>
->>>>>>> 3983a3c9
                         <DisableAppDomain>false</DisableAppDomain>
                         <DesignMode>false</DesignMode>
                         <TargetFrameworkVersion>.NETStandard, Version=v1.4</TargetFrameworkVersion>
@@ -225,11 +195,7 @@
             string settingXml =
                 @"<RunSettings>
                     <RunConfiguration>
-<<<<<<< HEAD
-                        <InProcess>true</InProcess>
-=======
                         <TargetPlatform>x86</TargetPlatform>
->>>>>>> 3983a3c9
                         <DisableAppDomain>false</DisableAppDomain>
                         <DesignMode>false</DesignMode>
                         <TargetFrameworkVersion>.NETFramework, Version=v4.5</TargetFrameworkVersion>
@@ -324,8 +290,6 @@
         }
 
         [TestMethod]
-<<<<<<< HEAD
-=======
         public void GetExecutionManagerShouldNotReturnInProcessProxyexecutionManagerIfInIsolationIsTrue()
         {
             string settingXml =
@@ -347,16 +311,11 @@
         }
 
         [TestMethod]
->>>>>>> 3983a3c9
         public void GetExecutionManagerShouldNotReturnInProcessProxyexecutionManagerIfParallelEnabled()
         {
             string settingXml =
                @"<RunSettings>
                     <RunConfiguration>
-<<<<<<< HEAD
-                        <InProcess>true</InProcess>
-=======
->>>>>>> 3983a3c9
                         <DisableAppDomain>false</DisableAppDomain>
                         <DesignMode>false</DesignMode>
                         <TargetFrameworkVersion>.NETFramework, Version=v4.5</TargetFrameworkVersion>
@@ -378,10 +337,6 @@
             string settingXml =
                 @"<RunSettings>
                     <RunConfiguration>
-<<<<<<< HEAD
-                        <InProcess>true</InProcess>
-=======
->>>>>>> 3983a3c9
                         <DisableAppDomain>false</DisableAppDomain>
                         <DesignMode>false</DesignMode>
                         <TargetFrameworkVersion>.NETFramework, Version=v4.5</TargetFrameworkVersion>
@@ -404,8 +359,6 @@
         }
 
         [TestMethod]
-<<<<<<< HEAD
-=======
         public void GetExecutionManagerShouldNotReturnInProcessProxyexecutionManagerIfInProcDataCollectorIsEnabled()
         {
             string settingXml =
@@ -437,16 +390,11 @@
 
 
         [TestMethod]
->>>>>>> 3983a3c9
         public void GetExecutionManagerShouldReturnInProcessProxyexecutionManager()
         {
             string settingXml =
                 @"<RunSettings>
                     <RunConfiguration>
-<<<<<<< HEAD
-                        <InProcess>true</InProcess>
-=======
->>>>>>> 3983a3c9
                         <DisableAppDomain>false</DisableAppDomain>
                         <DesignMode>false</DesignMode>
                         <TargetFrameworkVersion>.NETFramework, Version=v4.5</TargetFrameworkVersion>
