--- conflicted
+++ resolved
@@ -2,10 +2,7 @@
 // Licensed under the MIT license. See LICENSE file in the project root for full license information.
 
 namespace Microsoft.TestPlatform.ObjectModel.UnitTests;
-<<<<<<< HEAD
-=======
 
->>>>>>> 7b655c07
 using System.Xml;
 using System.Xml.Serialization;
 
