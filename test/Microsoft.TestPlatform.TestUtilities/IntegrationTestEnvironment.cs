--- conflicted
+++ resolved
@@ -4,7 +4,6 @@
 using System;
 using System.Collections.Generic;
 using System.IO;
-using System.Linq.Expressions;
 using System.Xml;
 
 using Microsoft.VisualStudio.TestTools.UnitTesting;
@@ -196,11 +195,7 @@
     public static bool IsCI { get; } = Environment.GetEnvironmentVariable("TF_BUILD") == "True";
     public DebugInfo DebugInfo { get; set; }
     public VSTestConsoleInfo VSTestConsoleInfo { get; set; }
-<<<<<<< HEAD
-    public List<DllInfo> DllInfos { get; set; }
-=======
     public List<DllInfo> DllInfos { get; set; } = new();
->>>>>>> 02c7d419
 
     /// <summary>
     /// Gets the full path to a test asset.
@@ -243,8 +238,6 @@
             targetFramework,
             assetName);
 
-<<<<<<< HEAD
-=======
         // Update the path to be taken from the compatibility matrix instead of from the root folder.
         if (DllInfos.Count > 0)
         {
@@ -254,7 +247,6 @@
             }
         }
 
->>>>>>> 02c7d419
         Assert.IsTrue(File.Exists(assetPath), "GetTestAsset: Path not found: \"{0}\". Most likely you need to build using build.cmd -s PrepareAcceptanceTests.", assetPath);
 
         // If you are thinking about wrapping the path in double quotes here,
