// Copyright (c) Microsoft Corporation. All rights reserved.
// Licensed under the MIT license. See LICENSE file in the project root for full license information.

namespace Microsoft.TestPlatform.TestUtilities;

using VsTestConsole.TranslationLayer;
using VsTestConsole.TranslationLayer.Interfaces;
using Microsoft.VisualStudio.TestPlatform.CoreUtilities.Extensions;
using Microsoft.VisualStudio.TestPlatform.ObjectModel;
using Microsoft.VisualStudio.TestPlatform.Utilities.Helpers;
using VisualStudio.TestTools.UnitTesting;

using System;
using System.Collections.Generic;
using System.Diagnostics;
using System.IO;
using System.Linq;
using System.Text;
using System.Text.RegularExpressions;
using System.Xml;

/// <summary>
/// Base class for integration tests.
/// </summary>
public class IntegrationTestBase
{
    public const string DesktopRunnerFramework = "net451";
    public const string CoreRunnerFramework = "netcoreapp2.1";

    private const string TotalTestsMessage = "Total tests: {0}";
    private const string PassedTestsMessage = " Passed: {0}";
    private const string FailedTestsMessage = " Failed: {0}";
    private const string SkippedTestsMessage = " Skipped: {0}";
    private const string TestSummaryStatusMessageFormat = "Total tests: {0} Passed: {1} Failed: {2} Skipped: {3}";
    private string _standardTestOutput = string.Empty;
    private string _standardTestError = string.Empty;
    private int _runnerExitCode = -1;

    private string _arguments = string.Empty;

    protected readonly IntegrationTestEnvironment _testEnvironment;

    private readonly string _testAdapterRelativePath = @"mstest.testadapter\{0}\build\_common".Replace('\\', Path.DirectorySeparatorChar);
    private readonly string _nUnitTestAdapterRelativePath = @"nunit3testadapter\{0}\build".Replace('\\', Path.DirectorySeparatorChar);
    private readonly string _xUnitTestAdapterRelativePath = @"xunit.runner.visualstudio\{0}\build\_common".Replace('\\', Path.DirectorySeparatorChar);
    private readonly string _chutzpahTestAdapterRelativePath = @"chutzpah\{0}\tools".Replace('\\', Path.DirectorySeparatorChar);

    protected static readonly bool IsWindows = Environment.OSVersion.Platform.ToString().StartsWith("Win");

    public enum UnitTestFramework
    {
        NUnit, XUnit, MsTest, Cpp, Chutzpah
    }

    public IntegrationTestBase()
    {
        _testEnvironment = new IntegrationTestEnvironment();
    }

    public string StdOut => _standardTestOutput;
    public string StdOutWithWhiteSpace { get; private set; } = string.Empty;

    public string StdErr => _standardTestError;
    public string StdErrWithWhiteSpace { get; private set; } = string.Empty;

    /// <summary>
    /// Prepare arguments for <c>vstest.console.exe</c>.
    /// </summary>
    /// <param name="testAssemblies">List of test assemblies.</param>
    /// <param name="testAdapterPath">Path to test adapter.</param>
    /// <param name="runSettings">Text of run settings.</param>
    /// <param name="framework"></param>
    /// <param name="inIsolation"></param>
    /// <returns>Command line arguments string.</returns>
    public static string PrepareArguments(string[] testAssemblies, string testAdapterPath, string runSettings,
        string framework, string inIsolation = "", string resultsDirectory = null)
    {
        var arguments = "";
        foreach (var path in testAssemblies)
        {
            arguments += path.AddDoubleQuote() + " ";
        }

        arguments = arguments.Trim();

        if (!string.IsNullOrWhiteSpace(testAdapterPath))
        {
            // Append adapter path
            arguments = string.Concat(arguments, " /testadapterpath:", testAdapterPath.AddDoubleQuote());
        }

        if (!string.IsNullOrWhiteSpace(runSettings))
        {
            // Append run settings
            arguments = string.Concat(arguments, " /settings:", runSettings.AddDoubleQuote());
        }

        if (!string.IsNullOrWhiteSpace(framework))
        {
            // Append run settings
            arguments = string.Concat(arguments, " /framework:", framework.AddDoubleQuote());
        }

        arguments = string.Concat(arguments, " /logger:", "console;verbosity=normal".AddDoubleQuote());

        if (!string.IsNullOrWhiteSpace(inIsolation))
        {
            arguments = string.Concat(arguments, " ", inIsolation);
        }

        if (!string.IsNullOrWhiteSpace(resultsDirectory))
        {
            // Append results directory
            arguments = string.Concat(arguments, " /ResultsDirectory:", resultsDirectory.AddDoubleQuote());
        }

        return arguments;
    }

    /// <summary>
    /// Prepare arguments for <c>vstest.console.exe</c>.
    /// </summary>
    /// <param name="testAssembly">Name of the test assembly.</param>
    /// <param name="testAdapterPath">Path to test adapter.</param>
    /// <param name="runSettings">Text of run settings.</param>
    /// <param name="framework"></param>
    /// <param name="inIsolation"></param>
    /// <returns>Command line arguments string.</returns>
    public static string PrepareArguments(string testAssembly, string testAdapterPath, string runSettings,
        string framework, string inIsolation = "", string resultsDirectory = null)
        => PrepareArguments(new string[] { testAssembly }, testAdapterPath, runSettings, framework, inIsolation, resultsDirectory);


    /// <summary>
    /// Invokes <c>vstest.console</c> with specified arguments.
    /// </summary>
    /// <param name="arguments">Arguments provided to <c>vstest.console</c>.exe</param>
    public void InvokeVsTest(string arguments)
    {
        ExecuteVsTestConsole(arguments, out _standardTestOutput, out _standardTestError, out _runnerExitCode);
        FormatStandardOutCome();
    }

    /// <summary>
    /// Invokes our local copy of dotnet that is patched with artifacts from the build with specified arguments.
    /// </summary>
    /// <param name="arguments">Arguments provided to <c>vstest.console</c>.exe</param>
    public void InvokeDotnetTest(string arguments)
    {
        var vstestConsolePath = Path.Combine(IntegrationTestEnvironment.TestPlatformRootDirectory, "artifacts", IntegrationTestEnvironment.BuildConfiguration, "netcoreapp2.1", "vstest.console.dll");
        var env = "VSTEST_CONSOLE_PATH";
        var originalVstestConsolePath = Environment.GetEnvironmentVariable(env);

        try
        {
            Environment.SetEnvironmentVariable(env, vstestConsolePath);
            if (arguments.Contains(".csproj"))
            {
                arguments = $@"-p:VsTestConsolePath=""{vstestConsolePath}"" " + arguments;
            }

            ExecutePatchedDotnet("test", arguments, out _standardTestOutput, out _standardTestError, out _runnerExitCode);
            FormatStandardOutCome();
        }
        finally
        {
            Environment.SetEnvironmentVariable(env, originalVstestConsolePath);
        }
    }

    /// <summary>
    /// Invokes <c>vstest.console</c> to execute tests in a test assembly.
    /// </summary>
    /// <param name="testAssembly">A test assembly.</param>
    /// <param name="testAdapterPath">Path to test adapters.</param>
    /// <param name="framework">Dotnet Framework of test assembly.</param>
    /// <param name="runSettings">Run settings for execution.</param>
    public void InvokeVsTestForExecution(string testAssembly,
        string testAdapterPath,
        string framework,
        string runSettings = "")
    {
        var resultsDir = GetResultsDirectory();

        var arguments = PrepareArguments(testAssembly, testAdapterPath, runSettings, framework, _testEnvironment.InIsolationValue, resultsDirectory: resultsDir);
        InvokeVsTest(arguments);
        TryRemoveDirectory(resultsDir);
    }

<<<<<<< HEAD
    /// <summary>
    /// Invokes <c>vstest.console</c> to discover tests in a test assembly. "/listTests" is appended to the arguments.
    /// </summary>
    /// <param name="testAssembly">A test assembly.</param>
    /// <param name="testAdapterPath">Path to test adapters.</param>
    /// <param name="runSettings">Run settings for execution.</param>
    public void InvokeVsTestForDiscovery(string testAssembly, string testAdapterPath, string runSettings = "", string targetFramework = "")
    {
        var resultsDir = GetResultsDirectory();
        var arguments = PrepareArguments(testAssembly, testAdapterPath, runSettings, targetFramework, _testEnvironment.InIsolationValue, resultsDirectory: resultsDir);
        arguments = string.Concat(arguments, " /listtests");
        InvokeVsTest(arguments);
        TryRemoveDirectory(resultsDir);
    }

    /// <summary>
    /// Execute Tests that are not supported with given Runner framework.
    /// </summary>
    /// <param name="runnerFramework">Runner Framework</param>
    /// <param name="framework">Framework for which Tests are not supported</param>
    /// <param name="message">Message to be shown</param>
    public void ExecuteNotSupportedRunnerFrameworkTests(string runnerFramework, string framework, string message)
    {
        if (runnerFramework.StartsWith(framework))
        {
            Assert.Inconclusive(message);
=======
        /// <summary>
        /// Invokes <c>vstest.console</c> with specified arguments.
        /// </summary>
        /// <param name="arguments">Arguments provided to <c>vstest.console</c>.exe</param>
        public void InvokeVsTest(string arguments, Dictionary<string, string> environmentVariables = null)
        {
            this.ExecuteVsTestConsole(arguments, out this.standardTestOutput, out this.standardTestError, out this.runnerExitCode, environmentVariables);
            this.FormatStandardOutCome();
>>>>>>> be0ee8db
        }
    }

    /// <summary>
    /// Validate if the overall test count and results are matching.
    /// </summary>
    /// <param name="passedTestsCount">Passed test count</param>
    /// <param name="failedTestsCount">Failed test count</param>
    /// <param name="skippedTestsCount">Skipped test count</param>
    public void ValidateSummaryStatus(int passedTestsCount, int failedTestsCount, int skippedTestsCount)
    {
        var totalTestCount = passedTestsCount + failedTestsCount + skippedTestsCount;
        if (totalTestCount == 0)
        {
            // No test should be found/run
            var summaryStatus = string.Format(
                TestSummaryStatusMessageFormat,
                @"\d+",
                @"\d+",
                @"\d+",
                @"\d+");
            StringAssert.DoesNotMatch(
                _standardTestOutput,
                new Regex(summaryStatus),
                "Excepted: There should not be test summary{2}Actual: {0}{2}Standard Error: {1}{2}Arguments: {3}{2}",
                _standardTestOutput,
                _standardTestError,
                Environment.NewLine,
                _arguments);
        }
        else
        {
            var summaryStatus = string.Format(TotalTestsMessage, totalTestCount);
            if (passedTestsCount != 0)
            {
                summaryStatus += string.Format(PassedTestsMessage, passedTestsCount);
            }

            if (failedTestsCount != 0)
            {
                summaryStatus += string.Format(FailedTestsMessage, failedTestsCount);
            }

<<<<<<< HEAD
            if (skippedTestsCount != 0)
=======
        /// <summary>
        /// Invokes <c>vstest.console</c> to execute tests in a test assembly.
        /// </summary>
        /// <param name="testAssembly">A test assembly.</param>
        /// <param name="testAdapterPath">Path to test adapters.</param>
        /// <param name="framework">Dotnet Framework of test assembly.</param>
        /// <param name="runSettings">Run settings for execution.</param>
        public void InvokeVsTestForExecution(string testAssembly,
            string testAdapterPath,
            string framework,
            string runSettings = "",
            Dictionary<string, string> environmentVariables = null)
        {
            using var workspace = new TempDirectory();

            var arguments = PrepareArguments(testAssembly, testAdapterPath, runSettings, framework, this.testEnvironment.InIsolationValue, resultsDirectory: workspace.Path);
            this.InvokeVsTest(arguments, environmentVariables);
        }

        /// <summary>
        /// Invokes <c>vstest.console</c> to discover tests in a test assembly. "/listTests" is appended to the arguments.
        /// </summary>
        /// <param name="testAssembly">A test assembly.</param>
        /// <param name="testAdapterPath">Path to test adapters.</param>
        /// <param name="runSettings">Run settings for execution.</param>
        public void InvokeVsTestForDiscovery(string testAssembly, string testAdapterPath, string runSettings = "", string targetFramework = "", Dictionary<string, string> environmentVariables = null)
        {
            using var workspace = new TempDirectory();

            var arguments = PrepareArguments(testAssembly, testAdapterPath, runSettings, targetFramework, this.testEnvironment.InIsolationValue, resultsDirectory: workspace.Path);
            arguments = string.Concat(arguments, " /listtests");
            this.InvokeVsTest(arguments, environmentVariables);
        }

        /// <summary>
        /// Execute Tests that are not supported with given Runner framework.
        /// </summary>
        /// <param name="runnerFramework">Runner Framework</param>
        /// <param name="framework">Framework for which Tests are not supported</param>
        /// <param name="message">Message to be shown</param>
        public void ExecuteNotSupportedRunnerFrameworkTests(string runnerFramework, string framework, string message)
        {
            if (runnerFramework.StartsWith(framework))
>>>>>>> be0ee8db
            {
                summaryStatus += string.Format(SkippedTestsMessage, skippedTestsCount);
            }

            Assert.IsTrue(
                _standardTestOutput.Contains(summaryStatus),
                "The Test summary does not match.{3}Expected summary: {1}{3}Test Output: {0}{3}Standard Error: {2}{3}Arguments: {4}{3}",
                _standardTestOutput,
                summaryStatus,
                _standardTestError,
                Environment.NewLine,
                _arguments);
        }
    }

    public void StdErrorContains(string substring)
    {
        Assert.IsTrue(_standardTestError.Contains(substring), "StdErrorOutput - [{0}] did not contain expected string '{1}'", _standardTestError, substring);
    }

    public void StdErrorDoesNotContains(string substring)
    {
        Assert.IsFalse(_standardTestError.Contains(substring), "StdErrorOutput - [{0}] did not contain expected string '{1}'", _standardTestError, substring);
    }

    public void StdOutputContains(string substring)
    {
        Assert.IsTrue(_standardTestOutput.Contains(substring), $"StdOutout:{Environment.NewLine} Expected substring: {substring}{Environment.NewLine}Actual string: {_standardTestOutput}");
    }

    public void StdOutputDoesNotContains(string substring)
    {
        Assert.IsFalse(_standardTestOutput.Contains(substring), $"StdOutout:{Environment.NewLine} Not expected substring: {substring}{Environment.NewLine}Actual string: {_standardTestOutput}");
    }

    public void ExitCodeEquals(int exitCode)
    {
        Assert.AreEqual(exitCode, _runnerExitCode, $"ExitCode - [{_runnerExitCode}] doesn't match expected '{exitCode}'.");
    }

    /// <summary>
    /// Validates if the test results have the specified set of passed tests.
    /// </summary>
    /// <param name="passedTests">Set of passed tests.</param>
    /// <remarks>Provide the full test name similar to this format SampleTest.TestCode.TestMethodPass.</remarks>
    public void ValidatePassedTests(params string[] passedTests)
    {
        // Convert the unicode character to its unicode value for assertion
        _standardTestOutput = Regex.Replace(_standardTestOutput, @"[^\x00-\x7F]", c => string.Format(@"\u{0:x4}", (int)c.Value[0]));
        foreach (var test in passedTests)
        {
            // Check for tick or ? both, in some cases as unicode character for tick is not available
            // in std out and gets replaced by ?
            var flag = _standardTestOutput.Contains("Passed " + test)
                       || _standardTestOutput.Contains("Passed " + GetTestMethodName(test))
                       || _standardTestOutput.Contains("\\ufffd " + test)
                       || _standardTestOutput.Contains("\\ufffd " + GetTestMethodName(test));
            Assert.IsTrue(flag, "Test {0} does not appear in passed tests list.", test);
        }
    }

    /// <summary>
    /// Validates if the test results have the specified set of failed tests.
    /// </summary>
    /// <param name="failedTests">Set of failed tests.</param>
    /// <remarks>
    /// Provide the full test name similar to this format SampleTest.TestCode.TestMethodFailed.
    /// Also validates whether these tests have stack trace info.
    /// </remarks>
    public void ValidateFailedTests(params string[] failedTests)
    {
        foreach (var test in failedTests)
        {
            var flag = _standardTestOutput.Contains("Failed " + test)
                       || _standardTestOutput.Contains("Failed " + GetTestMethodName(test));
            Assert.IsTrue(flag, "Test {0} does not appear in failed tests list.", test);

            // Verify stack information as well.
            Assert.IsTrue(_standardTestOutput.Contains(GetTestMethodName(test)), "No stack trace for failed test: {0}", test);
        }
    }

    /// <summary>
    /// Validates if the test results have the specified set of skipped tests.
    /// </summary>
    /// <param name="skippedTests">The set of skipped tests.</param>
    /// <remarks>Provide the full test name similar to this format SampleTest.TestCode.TestMethodSkipped.</remarks>
    public void ValidateSkippedTests(params string[] skippedTests)
    {
        foreach (var test in skippedTests)
        {
            var flag = _standardTestOutput.Contains("Skipped " + test)
                       || _standardTestOutput.Contains("Skipped " + GetTestMethodName(test));
            Assert.IsTrue(flag, "Test {0} does not appear in skipped tests list.", test);
        }
    }

    /// <summary>
    /// Validate if the discovered tests list contains provided tests.
    /// </summary>
    /// <param name="discoveredTestsList">List of tests expected to be discovered.</param>
    public void ValidateDiscoveredTests(params string[] discoveredTestsList)
    {
        foreach (var test in discoveredTestsList)
        {
            var flag = _standardTestOutput.Contains(test)
                       || _standardTestOutput.Contains(GetTestMethodName(test));
            Assert.IsTrue(flag, $"Test {test} does not appear in discovered tests list." +
                                $"{Environment.NewLine}Std Output: {_standardTestOutput}" +
                                $"{Environment.NewLine}Std Error: { _standardTestError}");
        }
    }

    /// <summary>
    /// Validate that the discovered tests list doesn't contain specified tests.
    /// </summary>
    /// <param name="testsList">List of tests expected not to be discovered.</param>
    public void ValidateTestsNotDiscovered(params string[] testsList)
    {
        foreach (var test in testsList)
        {
            var flag = _standardTestOutput.Contains(test)
                       || _standardTestOutput.Contains(GetTestMethodName(test));
            Assert.IsFalse(flag, $"Test {test} should not appear in discovered tests list." +
                                 $"{Environment.NewLine}Std Output: {_standardTestOutput}" +
                                 $"{Environment.NewLine}Std Error: { _standardTestError}");
        }
    }

    public void ValidateFullyQualifiedDiscoveredTests(string filePath, params string[] discoveredTestsList)
    {
        var fileOutput = File.ReadAllLines(filePath);
        Assert.IsTrue(fileOutput.Length == 3);

        foreach (var test in discoveredTestsList)
        {
            var flag = fileOutput.Contains(test)
                       || fileOutput.Contains(GetTestMethodName(test));
            Assert.IsTrue(flag, $"Test {test} does not appear in discovered tests list." +
                                $"{Environment.NewLine}Std Output: {_standardTestOutput}" +
                                $"{Environment.NewLine}Std Error: { _standardTestError}");
        }
    }

    protected string GetSampleTestAssembly()
    {
        return GetAssetFullPath("SimpleTestProject.dll");
    }

    protected string GetAssetFullPath(string assetName)
    {
        return _testEnvironment.GetTestAsset(assetName);
    }

    protected string GetAssetFullPath(string assetName, string targetFramework)
    {
        return _testEnvironment.GetTestAsset(assetName, targetFramework);
    }

    protected string GetProjectFullPath(string projectName)
    {
        return _testEnvironment.GetTestProject(projectName);
    }

    protected string GetProjectAssetFullPath(string projectName, string assetName)
    {
        var projectPath = _testEnvironment.GetTestProject(projectName);
        return Path.Combine(Path.GetDirectoryName(projectPath), assetName);
    }

    protected string GetTestAdapterPath(UnitTestFramework testFramework = UnitTestFramework.MsTest)
    {
        string adapterRelativePath = string.Empty;

        if (testFramework == UnitTestFramework.MsTest)
        {
            adapterRelativePath = string.Format(_testAdapterRelativePath, _testEnvironment.DependencyVersions["MSTestAdapterVersion"]);
        }
        else if (testFramework == UnitTestFramework.NUnit)
        {
            adapterRelativePath = string.Format(_nUnitTestAdapterRelativePath, _testEnvironment.DependencyVersions["NUnit3AdapterVersion"]);
        }
        else if (testFramework == UnitTestFramework.XUnit)
        {
            adapterRelativePath = string.Format(_xUnitTestAdapterRelativePath, _testEnvironment.DependencyVersions["XUnitAdapterVersion"]);
        }
        else if (testFramework == UnitTestFramework.Chutzpah)
        {
            adapterRelativePath = string.Format(_chutzpahTestAdapterRelativePath, _testEnvironment.DependencyVersions["ChutzpahAdapterVersion"]);
        }

        return _testEnvironment.GetNugetPackage(adapterRelativePath);
    }

    protected bool IsDesktopRunner()
    {
        return _testEnvironment.RunnerFramework == DesktopRunnerFramework;
    }

    protected bool IsNetCoreRunner()
    {
        return _testEnvironment.RunnerFramework == CoreRunnerFramework;
    }

    /// <summary>
    /// Gets the path to <c>vstest.console.exe</c>.
    /// </summary>
    /// <returns>
    /// Full path to test runner
    /// </returns>
    public virtual string GetConsoleRunnerPath()
    {
        string consoleRunnerPath = string.Empty;

        if (IsDesktopRunner())
        {
            consoleRunnerPath = Path.Combine(_testEnvironment.PublishDirectory, "vstest.console.exe");
        }
        else if (IsNetCoreRunner())
        {
            var executablePath = IsWindows ? @"dotnet\dotnet.exe" : @"dotnet-linux/dotnet";
            consoleRunnerPath = Path.Combine(_testEnvironment.ToolsDirectory, executablePath);
        }
        else
        {
            Assert.Fail("Unknown Runner framework - [{0}]", _testEnvironment.RunnerFramework);
        }

        Assert.IsTrue(File.Exists(consoleRunnerPath), "GetConsoleRunnerPath: Path not found: {0}", consoleRunnerPath);
        return consoleRunnerPath;
    }

    protected virtual string SetVsTestConsoleDllPathInArgs(string args)
    {
        var vstestConsoleDll = Path.Combine(_testEnvironment.PublishDirectory, "vstest.console.dll");
        vstestConsoleDll = vstestConsoleDll.AddDoubleQuote();
        args = string.Concat(
            vstestConsoleDll,
            " ",
            args);
        return args;
    }

    /// <summary>
    /// Returns the VsTestConsole Wrapper.
    /// </summary>
    /// <returns></returns>
    public IVsTestConsoleWrapper GetVsTestConsoleWrapper()
    {
        var logFileName = Path.GetFileName(Path.GetTempFileName());
        var logFileDir = Path.Combine(Path.GetTempPath(), "VSTestConsoleWrapperLogs");

        if (!Directory.Exists(logFileDir))
        {
            Directory.CreateDirectory(logFileDir);
        }

<<<<<<< HEAD
        var logFilePath = Path.Combine(logFileDir, logFileName);

        Console.WriteLine($"Logging diagnostics in {logFilePath}");

        string consoleRunnerPath = IsNetCoreRunner() ? Path.Combine(_testEnvironment.PublishDirectory, "vstest.console.dll") : GetConsoleRunnerPath();
        var executablePath = IsWindows ? @"dotnet\dotnet.exe" : @"dotnet-linux/dotnet";
        var dotnetPath = Path.Combine(_testEnvironment.ToolsDirectory, executablePath);
=======
        /// <summary>
        /// Returns the VsTestConsole Wrapper.
        /// </summary>
        /// <returns></returns>
        public IVsTestConsoleWrapper GetVsTestConsoleWrapper(out TempDirectory logFileDir)
        {
            logFileDir = new TempDirectory();

            if (!Directory.Exists(logFileDir.Path))
            {
                Directory.CreateDirectory(logFileDir.Path);
            }

            // Directory is already unique so there is no need to have a unique file name.
            var logFilePath = Path.Combine(logFileDir.Path, "log.txt");
            if (!File.Exists(logFilePath))
            {
                File.Create(logFilePath).Close();
            }
>>>>>>> be0ee8db

        if (!File.Exists(dotnetPath))
        {
            throw new FileNotFoundException($"File '{dotnetPath}' was not found.");
        }

        var vstestConsoleWrapper = new VsTestConsoleWrapper(consoleRunnerPath, dotnetPath, new ConsoleParameters() { LogFilePath = logFilePath });
        vstestConsoleWrapper.StartSession();

        return vstestConsoleWrapper;
    }

    /// <summary>
    /// Gets the test method name from full name.
    /// </summary>
    /// <param name="testFullName">Fully qualified name of the test.</param>
    /// <returns>Simple name of the test.</returns>
    private static string GetTestMethodName(string testFullName)
    {
        string testMethodName = string.Empty;

        var splits = testFullName.Split('.');
        if (splits.Length >= 3)
        {
            testMethodName = testFullName.Split('.')[2];
        }

        return testMethodName;
    }

    private void ExecuteVsTestConsole(string args, out string stdOut, out string stdError, out int exitCode)
    {
        if (IsNetCoreRunner())
        {
            args = SetVsTestConsoleDllPathInArgs(args);
        }

        _arguments = args;

        ExecuteApplication(GetConsoleRunnerPath(), args, out stdOut, out stdError, out exitCode);
    }

<<<<<<< HEAD
    /// <summary>
    /// Executes a local copy of dotnet that has VSTest task installed and possibly other modifications. Do not use this to
    /// do your builds or to run general tests, unless you want your changes to be reflected.
    /// </summary>
    /// <param name="command"></param>
    /// <param name="args"></param>
    /// <param name="stdOut"></param>
    /// <param name="stdError"></param>
    /// <param name="exitCode"></param>
    private void ExecutePatchedDotnet(string command, string args, out string stdOut, out string stdError, out int exitCode)
    {
        var environmentVariables = new Dictionary<string, string>
=======
        private void ExecuteVsTestConsole(string args, out string stdOut, out string stdError, out int exitCode, Dictionary<string, string> environmentVariables = null)
>>>>>>> be0ee8db
        {
            ["DOTNET_MULTILEVEL_LOOKUP"] = "0"
        };

        var executablePath = IsWindows ? @"dotnet\dotnet.exe" : @"dotnet-linux/dotnet";
        var patchedDotnetPath = Path.Combine(_testEnvironment.TestArtifactsDirectory, executablePath);
        ExecuteApplication(patchedDotnetPath, string.Join(" ", command, args), out stdOut, out stdError, out exitCode, environmentVariables);
    }

<<<<<<< HEAD
    protected void ExecuteApplication(string path, string args, out string stdOut, out string stdError, out int exitCode, Dictionary<string, string> environmentVariables = null, string workingDirectory = null)
    {
        if (string.IsNullOrWhiteSpace(path))
        {
            throw new ArgumentException("Executable path must not be null or whitespace.", nameof(path));
=======
            this.ExecuteApplication(this.GetConsoleRunnerPath(), args, out stdOut, out stdError, out exitCode, environmentVariables);
>>>>>>> be0ee8db
        }

        var executableName = Path.GetFileName(path);

        using Process process = new();
        Console.WriteLine($"IntegrationTestBase.Execute: Starting {executableName}");
        process.StartInfo.FileName = path;
        process.StartInfo.Arguments = args;
        process.StartInfo.UseShellExecute = false;
        process.StartInfo.RedirectStandardError = true;
        process.StartInfo.RedirectStandardOutput = true;
        process.StartInfo.CreateNoWindow = true;
        process.StartInfo.StandardOutputEncoding = Encoding.UTF8;
        process.StartInfo.StandardErrorEncoding = Encoding.UTF8;

        if (workingDirectory != null)
        {
            process.StartInfo.WorkingDirectory = workingDirectory;
        }

        if (environmentVariables != null)
        {
            foreach (var variable in environmentVariables)
            {
                if (process.StartInfo.EnvironmentVariables.ContainsKey(variable.Key))
                {
                    process.StartInfo.EnvironmentVariables[variable.Key] = variable.Value;
                }
                else
                {
                    process.StartInfo.EnvironmentVariables.Add(variable.Key, variable.Value);
                }
            }
        }

        var stdoutBuffer = new StringBuilder();
        var stderrBuffer = new StringBuilder();
        process.OutputDataReceived += (sender, eventArgs) => stdoutBuffer.AppendLine(eventArgs.Data);

        process.ErrorDataReceived += (sender, eventArgs) => stderrBuffer.AppendLine(eventArgs.Data);

        Console.WriteLine("IntegrationTestBase.Execute: Path = {0}", process.StartInfo.FileName);
        Console.WriteLine("IntegrationTestBase.Execute: Arguments = {0}", process.StartInfo.Arguments);

        Stopwatch stopwatch = new();
        stopwatch.Start();

        process.Start();
        process.BeginOutputReadLine();
        process.BeginErrorReadLine();
        if (!process.WaitForExit(5 * 60 * 1000)) // 5 minutes
        {
            Console.WriteLine($"IntegrationTestBase.Execute: Timed out waiting for {executableName}. Terminating the process.");
            process.Kill();
        }
        else
        {
            // Ensure async buffers are flushed
            process.WaitForExit();
        }

        stopwatch.Stop();

        Console.WriteLine($"IntegrationTestBase.Execute: Total execution time: {stopwatch.Elapsed.Duration()}");

        stdError = stderrBuffer.ToString();
        stdOut = stdoutBuffer.ToString();
        exitCode = process.ExitCode;

        Console.WriteLine("IntegrationTestBase.Execute: stdError = {0}", stdError);
        Console.WriteLine("IntegrationTestBase.Execute: stdOut = {0}", stdOut);
        Console.WriteLine($"IntegrationTestBase.Execute: Stopped {executableName}. Exit code = {0}", exitCode);
    }

    private void FormatStandardOutCome()
    {
        StdErrWithWhiteSpace = _standardTestError;
        _standardTestError = Regex.Replace(_standardTestError, @"\s+", " ");

        StdOutWithWhiteSpace = _standardTestOutput;
        _standardTestOutput = Regex.Replace(_standardTestOutput, @"\s+", " ");
    }

    /// <summary>
    /// Create runsettings file from runConfigurationDictionary at destinationRunsettingsPath
    /// </summary>
    /// <param name="destinationRunsettingsPath">
    /// Destination runsettings path where resulted file saves
    /// </param>
    /// <param name="runConfigurationDictionary">
    /// Contains run configuration settings
    /// </param>
    public static void CreateRunSettingsFile(string destinationRunsettingsPath, IDictionary<string, string> runConfigurationDictionary)
    {
        var doc = new XmlDocument();
        var xmlDeclaration = doc.CreateNode(XmlNodeType.XmlDeclaration, string.Empty, string.Empty);

        doc.AppendChild(xmlDeclaration);
        var runSettingsNode = doc.CreateElement(Constants.RunSettingsName);
        doc.AppendChild(runSettingsNode);
        var runConfigNode = doc.CreateElement(Constants.RunConfigurationSettingsName);
        runSettingsNode.AppendChild(runConfigNode);

        foreach (var settingsEntry in runConfigurationDictionary)
        {
            var childNode = doc.CreateElement(settingsEntry.Key);
            childNode.InnerText = settingsEntry.Value;
            runConfigNode.AppendChild(childNode);
        }

        Stream stream = new FileHelper().GetStream(destinationRunsettingsPath, FileMode.Create);
        doc.Save(stream);
        stream.Dispose();
    }

    /// <summary>
    /// Create runsettings file at destinationRunsettingsPath with the content from xmlString
    /// </summary>
    /// <param name="destinationRunsettingsPath">
    /// Destination runsettings path where resulted file is saved
    /// </param>
    /// <param name="runSettingsXml">
    /// Run settings xml string
    /// </param>
    public static void CreateRunSettingsFile(string destinationRunsettingsPath, string runSettingsXml)
    {
        var doc = new XmlDocument();
        doc.LoadXml(runSettingsXml);
        var stream = new FileHelper().GetStream(destinationRunsettingsPath, FileMode.Create);
        doc.Save(stream);
        stream.Dispose();
    }

<<<<<<< HEAD
    protected string BuildMultipleAssemblyPath(params string[] assetNames)
    {
        var assertFullPaths = new string[assetNames.Length];
        for (var i = 0; i < assetNames.Length; i++)
        {
            assertFullPaths[i] = GetAssetFullPath(assetNames[i]).AddDoubleQuote();
        }

        return string.Join(" ", assertFullPaths);
    }
=======
        protected static string GetDiagArg(string rootDir)
            => " --diag:" + Path.Combine(rootDir, "log.txt");

        /// <summary>
        /// Counts the number of logs following the '*.host.*' pattern in the given folder.
        /// </summary>
        protected static int CountTestHostLogs(string diagLogsDir, IEnumerable<string> testHostProcessNames)
            => Directory.GetFiles(diagLogsDir, "*.host.*")
                .Count(filePath =>
                {
                    var firstLine = File.ReadLines(filePath).FirstOrDefault();
                    return testHostProcessNames.Any(processName =>
                    {
                        var parts = processName.Split('.');
                        if (parts.Length > 2)
                        {
                            throw new InvalidOperationException("");
                        }

                        var hostName = parts[0];
                        var platformName = parts.Length > 1 ? @$"\.{parts[1]}" : string.Empty;

                        var isMatch = Regex.IsMatch(firstLine, @$",\s{hostName}(?:\.net\d+)?{platformName}\.(?:exe|dll),");
                        return isMatch;
                    });
                });

        protected static void AssertExpectedNumberOfHostProcesses(int expectedNumOfProcessCreated, string diagLogsDir, IEnumerable<string> testHostProcessNames, string arguments = null, string runnerPath = null)
        {
            var processCreatedCount = CountTestHostLogs(diagLogsDir, testHostProcessNames);
            Assert.AreEqual(
                expectedNumOfProcessCreated,
                processCreatedCount,
                $"Number of {string.Join(", ", testHostProcessNames)} process created, expected: {expectedNumOfProcessCreated} actual: {processCreatedCount} {(arguments == null ? "" : "args: " + arguments)} {(runnerPath == null ? "" : "runner path: " + runnerPath)}");
        }
>>>>>>> be0ee8db

    /// <summary>
    /// Creates an unique temporary directory for storing test results.
    /// </summary>
    /// <returns>
    /// Path of the created directory.
    /// </returns>
    protected static string GetResultsDirectory()
    {
        // AGENT_TEMPDIRECTORY is AzureDevops variable, which is set to path 
        // that is cleaned up after every job. This is preferable to use over 
        // just the normal temp. 
        var temp = GetTempPath();
        var directoryPath = Path.Combine(temp, Guid.NewGuid().ToString("n"));
        Directory.CreateDirectory(directoryPath);

        return directoryPath;
    }

    protected static string GetTempPath() => Environment.GetEnvironmentVariable("AGENT_TEMPDIRECTORY") ?? Path.GetTempPath();

    protected static string GetDownloadedDotnetMuxerFromTools(string architecture)
    {
        if (architecture != "X86" && architecture != "X64")
        {
            throw new NotSupportedException(nameof(architecture));
        }

        string path = Path.Combine(IntegrationTestEnvironment.TestPlatformRootDirectory, "tools",
            architecture == "X86" ?
                "dotnet_x86" :
                $"dotnet",
            $"dotnet{(IsWindows ? ".exe" : "")}");

        Assert.IsTrue(File.Exists(path));

        return path;
    }

<<<<<<< HEAD
    protected static string GetDotnetRunnerPath() => Path.Combine(IntegrationTestEnvironment.TestPlatformRootDirectory, "artifacts", IntegrationTestEnvironment.BuildConfiguration, "netcoreapp2.1", "vstest.console.dll");

    protected static void TryRemoveDirectory(string directory)
    {
        if (Directory.Exists(directory))
        {
            try
            {
                Directory.Delete(directory, true);
            }
            catch { }
        }
=======
        protected static string GetDotnetRunnerPath() => Path.Combine(IntegrationTestEnvironment.TestPlatformRootDirectory, "artifacts", IntegrationTestEnvironment.BuildConfiguration, "netcoreapp2.1", "vstest.console.dll");
>>>>>>> be0ee8db
    }
}<|MERGE_RESOLUTION|>--- conflicted
+++ resolved
@@ -3,12 +3,12 @@
 
 namespace Microsoft.TestPlatform.TestUtilities;
 
-using VsTestConsole.TranslationLayer;
-using VsTestConsole.TranslationLayer.Interfaces;
+using Microsoft.TestPlatform.VsTestConsole.TranslationLayer;
+using Microsoft.TestPlatform.VsTestConsole.TranslationLayer.Interfaces;
 using Microsoft.VisualStudio.TestPlatform.CoreUtilities.Extensions;
 using Microsoft.VisualStudio.TestPlatform.ObjectModel;
 using Microsoft.VisualStudio.TestPlatform.Utilities.Helpers;
-using VisualStudio.TestTools.UnitTesting;
+using Microsoft.VisualStudio.TestTools.UnitTesting;
 
 using System;
 using System.Collections.Generic;
@@ -32,36 +32,38 @@
     private const string FailedTestsMessage = " Failed: {0}";
     private const string SkippedTestsMessage = " Skipped: {0}";
     private const string TestSummaryStatusMessageFormat = "Total tests: {0} Passed: {1} Failed: {2} Skipped: {3}";
-    private string _standardTestOutput = string.Empty;
-    private string _standardTestError = string.Empty;
-    private int _runnerExitCode = -1;
-
-    private string _arguments = string.Empty;
-
-    protected readonly IntegrationTestEnvironment _testEnvironment;
-
-    private readonly string _testAdapterRelativePath = @"mstest.testadapter\{0}\build\_common".Replace('\\', Path.DirectorySeparatorChar);
-    private readonly string _nUnitTestAdapterRelativePath = @"nunit3testadapter\{0}\build".Replace('\\', Path.DirectorySeparatorChar);
-    private readonly string _xUnitTestAdapterRelativePath = @"xunit.runner.visualstudio\{0}\build\_common".Replace('\\', Path.DirectorySeparatorChar);
-    private readonly string _chutzpahTestAdapterRelativePath = @"chutzpah\{0}\tools".Replace('\\', Path.DirectorySeparatorChar);
-
-    protected static readonly bool IsWindows = Environment.OSVersion.Platform.ToString().StartsWith("Win");
+    private string standardTestOutput = string.Empty;
+    private string standardTestError = string.Empty;
+    private string standardTestOutputWithWhiteSpace = string.Empty;
+    private string standardTestErrorWithWhiteSpace = string.Empty;
+    private int runnerExitCode = -1;
+
+    private string arguments = string.Empty;
+
+    protected readonly IntegrationTestEnvironment testEnvironment;
+
+    private readonly string TestAdapterRelativePath = @"mstest.testadapter\{0}\build\_common".Replace('\\', Path.DirectorySeparatorChar);
+    private readonly string NUnitTestAdapterRelativePath = @"nunit3testadapter\{0}\build".Replace('\\', Path.DirectorySeparatorChar);
+    private readonly string XUnitTestAdapterRelativePath = @"xunit.runner.visualstudio\{0}\build\_common".Replace('\\', Path.DirectorySeparatorChar);
+    private readonly string ChutzpahTestAdapterRelativePath = @"chutzpah\{0}\tools".Replace('\\', Path.DirectorySeparatorChar);
+
+    protected static readonly bool IsWindows = System.Environment.OSVersion.Platform.ToString().StartsWith("Win");
 
     public enum UnitTestFramework
     {
-        NUnit, XUnit, MsTest, Cpp, Chutzpah
+        NUnit, XUnit, MSTest, CPP, Chutzpah
     }
 
     public IntegrationTestBase()
     {
-        _testEnvironment = new IntegrationTestEnvironment();
-    }
-
-    public string StdOut => _standardTestOutput;
-    public string StdOutWithWhiteSpace { get; private set; } = string.Empty;
-
-    public string StdErr => _standardTestError;
-    public string StdErrWithWhiteSpace { get; private set; } = string.Empty;
+        this.testEnvironment = new IntegrationTestEnvironment();
+    }
+
+    public string StdOut => this.standardTestOutput;
+    public string StdOutWithWhiteSpace => this.standardTestOutputWithWhiteSpace;
+
+    public string StdErr => this.standardTestError;
+    public string StdErrWithWhiteSpace => this.standardTestErrorWithWhiteSpace;
 
     /// <summary>
     /// Prepare arguments for <c>vstest.console.exe</c>.
@@ -135,10 +137,10 @@
     /// Invokes <c>vstest.console</c> with specified arguments.
     /// </summary>
     /// <param name="arguments">Arguments provided to <c>vstest.console</c>.exe</param>
-    public void InvokeVsTest(string arguments)
-    {
-        ExecuteVsTestConsole(arguments, out _standardTestOutput, out _standardTestError, out _runnerExitCode);
-        FormatStandardOutCome();
+    public void InvokeVsTest(string arguments, Dictionary<string, string> environmentVariables = null)
+    {
+        this.ExecuteVsTestConsole(arguments, out this.standardTestOutput, out this.standardTestError, out this.runnerExitCode, environmentVariables);
+        this.FormatStandardOutCome();
     }
 
     /// <summary>
@@ -159,8 +161,8 @@
                 arguments = $@"-p:VsTestConsolePath=""{vstestConsolePath}"" " + arguments;
             }
 
-            ExecutePatchedDotnet("test", arguments, out _standardTestOutput, out _standardTestError, out _runnerExitCode);
-            FormatStandardOutCome();
+            this.ExecutePatchedDotnet("test", arguments, out this.standardTestOutput, out this.standardTestError, out this.runnerExitCode);
+            this.FormatStandardOutCome();
         }
         finally
         {
@@ -178,29 +180,28 @@
     public void InvokeVsTestForExecution(string testAssembly,
         string testAdapterPath,
         string framework,
-        string runSettings = "")
-    {
-        var resultsDir = GetResultsDirectory();
-
-        var arguments = PrepareArguments(testAssembly, testAdapterPath, runSettings, framework, _testEnvironment.InIsolationValue, resultsDirectory: resultsDir);
-        InvokeVsTest(arguments);
-        TryRemoveDirectory(resultsDir);
-    }
-
-<<<<<<< HEAD
+        string runSettings = "",
+        Dictionary<string, string> environmentVariables = null)
+    {
+        using var workspace = new TempDirectory();
+
+        var arguments = PrepareArguments(testAssembly, testAdapterPath, runSettings, framework, this.testEnvironment.InIsolationValue, resultsDirectory: workspace.Path);
+        this.InvokeVsTest(arguments, environmentVariables);
+    }
+
     /// <summary>
     /// Invokes <c>vstest.console</c> to discover tests in a test assembly. "/listTests" is appended to the arguments.
     /// </summary>
     /// <param name="testAssembly">A test assembly.</param>
     /// <param name="testAdapterPath">Path to test adapters.</param>
     /// <param name="runSettings">Run settings for execution.</param>
-    public void InvokeVsTestForDiscovery(string testAssembly, string testAdapterPath, string runSettings = "", string targetFramework = "")
-    {
-        var resultsDir = GetResultsDirectory();
-        var arguments = PrepareArguments(testAssembly, testAdapterPath, runSettings, targetFramework, _testEnvironment.InIsolationValue, resultsDirectory: resultsDir);
+    public void InvokeVsTestForDiscovery(string testAssembly, string testAdapterPath, string runSettings = "", string targetFramework = "", Dictionary<string, string> environmentVariables = null)
+    {
+        using var workspace = new TempDirectory();
+
+        var arguments = PrepareArguments(testAssembly, testAdapterPath, runSettings, targetFramework, this.testEnvironment.InIsolationValue, resultsDirectory: workspace.Path);
         arguments = string.Concat(arguments, " /listtests");
-        InvokeVsTest(arguments);
-        TryRemoveDirectory(resultsDir);
+        this.InvokeVsTest(arguments, environmentVariables);
     }
 
     /// <summary>
@@ -214,16 +215,6 @@
         if (runnerFramework.StartsWith(framework))
         {
             Assert.Inconclusive(message);
-=======
-        /// <summary>
-        /// Invokes <c>vstest.console</c> with specified arguments.
-        /// </summary>
-        /// <param name="arguments">Arguments provided to <c>vstest.console</c>.exe</param>
-        public void InvokeVsTest(string arguments, Dictionary<string, string> environmentVariables = null)
-        {
-            this.ExecuteVsTestConsole(arguments, out this.standardTestOutput, out this.standardTestError, out this.runnerExitCode, environmentVariables);
-            this.FormatStandardOutCome();
->>>>>>> be0ee8db
         }
     }
 
@@ -246,13 +237,13 @@
                 @"\d+",
                 @"\d+");
             StringAssert.DoesNotMatch(
-                _standardTestOutput,
+                this.standardTestOutput,
                 new Regex(summaryStatus),
                 "Excepted: There should not be test summary{2}Actual: {0}{2}Standard Error: {1}{2}Arguments: {3}{2}",
-                _standardTestOutput,
-                _standardTestError,
+                this.standardTestOutput,
+                this.standardTestError,
                 Environment.NewLine,
-                _arguments);
+                this.arguments);
         }
         else
         {
@@ -267,91 +258,45 @@
                 summaryStatus += string.Format(FailedTestsMessage, failedTestsCount);
             }
 
-<<<<<<< HEAD
             if (skippedTestsCount != 0)
-=======
-        /// <summary>
-        /// Invokes <c>vstest.console</c> to execute tests in a test assembly.
-        /// </summary>
-        /// <param name="testAssembly">A test assembly.</param>
-        /// <param name="testAdapterPath">Path to test adapters.</param>
-        /// <param name="framework">Dotnet Framework of test assembly.</param>
-        /// <param name="runSettings">Run settings for execution.</param>
-        public void InvokeVsTestForExecution(string testAssembly,
-            string testAdapterPath,
-            string framework,
-            string runSettings = "",
-            Dictionary<string, string> environmentVariables = null)
-        {
-            using var workspace = new TempDirectory();
-
-            var arguments = PrepareArguments(testAssembly, testAdapterPath, runSettings, framework, this.testEnvironment.InIsolationValue, resultsDirectory: workspace.Path);
-            this.InvokeVsTest(arguments, environmentVariables);
-        }
-
-        /// <summary>
-        /// Invokes <c>vstest.console</c> to discover tests in a test assembly. "/listTests" is appended to the arguments.
-        /// </summary>
-        /// <param name="testAssembly">A test assembly.</param>
-        /// <param name="testAdapterPath">Path to test adapters.</param>
-        /// <param name="runSettings">Run settings for execution.</param>
-        public void InvokeVsTestForDiscovery(string testAssembly, string testAdapterPath, string runSettings = "", string targetFramework = "", Dictionary<string, string> environmentVariables = null)
-        {
-            using var workspace = new TempDirectory();
-
-            var arguments = PrepareArguments(testAssembly, testAdapterPath, runSettings, targetFramework, this.testEnvironment.InIsolationValue, resultsDirectory: workspace.Path);
-            arguments = string.Concat(arguments, " /listtests");
-            this.InvokeVsTest(arguments, environmentVariables);
-        }
-
-        /// <summary>
-        /// Execute Tests that are not supported with given Runner framework.
-        /// </summary>
-        /// <param name="runnerFramework">Runner Framework</param>
-        /// <param name="framework">Framework for which Tests are not supported</param>
-        /// <param name="message">Message to be shown</param>
-        public void ExecuteNotSupportedRunnerFrameworkTests(string runnerFramework, string framework, string message)
-        {
-            if (runnerFramework.StartsWith(framework))
->>>>>>> be0ee8db
             {
                 summaryStatus += string.Format(SkippedTestsMessage, skippedTestsCount);
             }
 
             Assert.IsTrue(
-                _standardTestOutput.Contains(summaryStatus),
+                this.standardTestOutput.Contains(summaryStatus),
                 "The Test summary does not match.{3}Expected summary: {1}{3}Test Output: {0}{3}Standard Error: {2}{3}Arguments: {4}{3}",
-                _standardTestOutput,
+                this.standardTestOutput,
                 summaryStatus,
-                _standardTestError,
+                this.standardTestError,
                 Environment.NewLine,
-                _arguments);
+                this.arguments);
         }
     }
 
     public void StdErrorContains(string substring)
     {
-        Assert.IsTrue(_standardTestError.Contains(substring), "StdErrorOutput - [{0}] did not contain expected string '{1}'", _standardTestError, substring);
+        Assert.IsTrue(this.standardTestError.Contains(substring), "StdErrorOutput - [{0}] did not contain expected string '{1}'", this.standardTestError, substring);
     }
 
     public void StdErrorDoesNotContains(string substring)
     {
-        Assert.IsFalse(_standardTestError.Contains(substring), "StdErrorOutput - [{0}] did not contain expected string '{1}'", _standardTestError, substring);
+        Assert.IsFalse(this.standardTestError.Contains(substring), "StdErrorOutput - [{0}] did not contain expected string '{1}'", this.standardTestError, substring);
     }
 
     public void StdOutputContains(string substring)
     {
-        Assert.IsTrue(_standardTestOutput.Contains(substring), $"StdOutout:{Environment.NewLine} Expected substring: {substring}{Environment.NewLine}Actual string: {_standardTestOutput}");
+        Assert.IsTrue(this.standardTestOutput.Contains(substring), $"StdOutout:{Environment.NewLine} Expected substring: {substring}{Environment.NewLine}Actual string: {this.standardTestOutput}");
     }
 
     public void StdOutputDoesNotContains(string substring)
     {
-        Assert.IsFalse(_standardTestOutput.Contains(substring), $"StdOutout:{Environment.NewLine} Not expected substring: {substring}{Environment.NewLine}Actual string: {_standardTestOutput}");
+        Assert.IsFalse(this.standardTestOutput.Contains(substring), $"StdOutout:{Environment.NewLine} Not expected substring: {substring}{Environment.NewLine}Actual string: {this.standardTestOutput}");
     }
 
     public void ExitCodeEquals(int exitCode)
     {
-        Assert.AreEqual(exitCode, _runnerExitCode, $"ExitCode - [{_runnerExitCode}] doesn't match expected '{exitCode}'.");
+        Assert.AreEqual(exitCode, this.runnerExitCode, $"ExitCode - [{this.runnerExitCode}] doesn't match expected '{exitCode}'.");
     }
 
     /// <summary>
@@ -362,15 +307,15 @@
     public void ValidatePassedTests(params string[] passedTests)
     {
         // Convert the unicode character to its unicode value for assertion
-        _standardTestOutput = Regex.Replace(_standardTestOutput, @"[^\x00-\x7F]", c => string.Format(@"\u{0:x4}", (int)c.Value[0]));
+        this.standardTestOutput = Regex.Replace(this.standardTestOutput, @"[^\x00-\x7F]", c => string.Format(@"\u{0:x4}", (int)c.Value[0]));
         foreach (var test in passedTests)
         {
             // Check for tick or ? both, in some cases as unicode character for tick is not available
             // in std out and gets replaced by ?
-            var flag = _standardTestOutput.Contains("Passed " + test)
-                       || _standardTestOutput.Contains("Passed " + GetTestMethodName(test))
-                       || _standardTestOutput.Contains("\\ufffd " + test)
-                       || _standardTestOutput.Contains("\\ufffd " + GetTestMethodName(test));
+            var flag = this.standardTestOutput.Contains("Passed " + test)
+                       || this.standardTestOutput.Contains("Passed " + GetTestMethodName(test))
+                       || this.standardTestOutput.Contains("\\ufffd " + test)
+                       || this.standardTestOutput.Contains("\\ufffd " + GetTestMethodName(test));
             Assert.IsTrue(flag, "Test {0} does not appear in passed tests list.", test);
         }
     }
@@ -387,12 +332,12 @@
     {
         foreach (var test in failedTests)
         {
-            var flag = _standardTestOutput.Contains("Failed " + test)
-                       || _standardTestOutput.Contains("Failed " + GetTestMethodName(test));
+            var flag = this.standardTestOutput.Contains("Failed " + test)
+                       || this.standardTestOutput.Contains("Failed " + GetTestMethodName(test));
             Assert.IsTrue(flag, "Test {0} does not appear in failed tests list.", test);
 
             // Verify stack information as well.
-            Assert.IsTrue(_standardTestOutput.Contains(GetTestMethodName(test)), "No stack trace for failed test: {0}", test);
+            Assert.IsTrue(this.standardTestOutput.Contains(GetTestMethodName(test)), "No stack trace for failed test: {0}", test);
         }
     }
 
@@ -405,8 +350,8 @@
     {
         foreach (var test in skippedTests)
         {
-            var flag = _standardTestOutput.Contains("Skipped " + test)
-                       || _standardTestOutput.Contains("Skipped " + GetTestMethodName(test));
+            var flag = this.standardTestOutput.Contains("Skipped " + test)
+                       || this.standardTestOutput.Contains("Skipped " + GetTestMethodName(test));
             Assert.IsTrue(flag, "Test {0} does not appear in skipped tests list.", test);
         }
     }
@@ -419,11 +364,11 @@
     {
         foreach (var test in discoveredTestsList)
         {
-            var flag = _standardTestOutput.Contains(test)
-                       || _standardTestOutput.Contains(GetTestMethodName(test));
+            var flag = this.standardTestOutput.Contains(test)
+                       || this.standardTestOutput.Contains(GetTestMethodName(test));
             Assert.IsTrue(flag, $"Test {test} does not appear in discovered tests list." +
-                                $"{Environment.NewLine}Std Output: {_standardTestOutput}" +
-                                $"{Environment.NewLine}Std Error: { _standardTestError}");
+                                $"{System.Environment.NewLine}Std Output: {this.standardTestOutput}" +
+                                $"{System.Environment.NewLine}Std Error: { this.standardTestError}");
         }
     }
 
@@ -435,11 +380,11 @@
     {
         foreach (var test in testsList)
         {
-            var flag = _standardTestOutput.Contains(test)
-                       || _standardTestOutput.Contains(GetTestMethodName(test));
+            var flag = this.standardTestOutput.Contains(test)
+                       || this.standardTestOutput.Contains(GetTestMethodName(test));
             Assert.IsFalse(flag, $"Test {test} should not appear in discovered tests list." +
-                                 $"{Environment.NewLine}Std Output: {_standardTestOutput}" +
-                                 $"{Environment.NewLine}Std Error: { _standardTestError}");
+                                $"{System.Environment.NewLine}Std Output: {this.standardTestOutput}" +
+                                $"{System.Environment.NewLine}Std Error: { this.standardTestError}");
         }
     }
 
@@ -453,69 +398,69 @@
             var flag = fileOutput.Contains(test)
                        || fileOutput.Contains(GetTestMethodName(test));
             Assert.IsTrue(flag, $"Test {test} does not appear in discovered tests list." +
-                                $"{Environment.NewLine}Std Output: {_standardTestOutput}" +
-                                $"{Environment.NewLine}Std Error: { _standardTestError}");
+                                $"{System.Environment.NewLine}Std Output: {this.standardTestOutput}" +
+                                $"{System.Environment.NewLine}Std Error: { this.standardTestError}");
         }
     }
 
     protected string GetSampleTestAssembly()
     {
-        return GetAssetFullPath("SimpleTestProject.dll");
+        return this.GetAssetFullPath("SimpleTestProject.dll");
     }
 
     protected string GetAssetFullPath(string assetName)
     {
-        return _testEnvironment.GetTestAsset(assetName);
+        return this.testEnvironment.GetTestAsset(assetName);
     }
 
     protected string GetAssetFullPath(string assetName, string targetFramework)
     {
-        return _testEnvironment.GetTestAsset(assetName, targetFramework);
+        return this.testEnvironment.GetTestAsset(assetName, targetFramework);
     }
 
     protected string GetProjectFullPath(string projectName)
     {
-        return _testEnvironment.GetTestProject(projectName);
+        return this.testEnvironment.GetTestProject(projectName);
     }
 
     protected string GetProjectAssetFullPath(string projectName, string assetName)
     {
-        var projectPath = _testEnvironment.GetTestProject(projectName);
+        var projectPath = this.testEnvironment.GetTestProject(projectName);
         return Path.Combine(Path.GetDirectoryName(projectPath), assetName);
     }
 
-    protected string GetTestAdapterPath(UnitTestFramework testFramework = UnitTestFramework.MsTest)
+    protected string GetTestAdapterPath(UnitTestFramework testFramework = UnitTestFramework.MSTest)
     {
         string adapterRelativePath = string.Empty;
 
-        if (testFramework == UnitTestFramework.MsTest)
-        {
-            adapterRelativePath = string.Format(_testAdapterRelativePath, _testEnvironment.DependencyVersions["MSTestAdapterVersion"]);
+        if (testFramework == UnitTestFramework.MSTest)
+        {
+            adapterRelativePath = string.Format(TestAdapterRelativePath, this.testEnvironment.DependencyVersions["MSTestAdapterVersion"]);
         }
         else if (testFramework == UnitTestFramework.NUnit)
         {
-            adapterRelativePath = string.Format(_nUnitTestAdapterRelativePath, _testEnvironment.DependencyVersions["NUnit3AdapterVersion"]);
+            adapterRelativePath = string.Format(NUnitTestAdapterRelativePath, this.testEnvironment.DependencyVersions["NUnit3AdapterVersion"]);
         }
         else if (testFramework == UnitTestFramework.XUnit)
         {
-            adapterRelativePath = string.Format(_xUnitTestAdapterRelativePath, _testEnvironment.DependencyVersions["XUnitAdapterVersion"]);
+            adapterRelativePath = string.Format(XUnitTestAdapterRelativePath, this.testEnvironment.DependencyVersions["XUnitAdapterVersion"]);
         }
         else if (testFramework == UnitTestFramework.Chutzpah)
         {
-            adapterRelativePath = string.Format(_chutzpahTestAdapterRelativePath, _testEnvironment.DependencyVersions["ChutzpahAdapterVersion"]);
-        }
-
-        return _testEnvironment.GetNugetPackage(adapterRelativePath);
+            adapterRelativePath = string.Format(ChutzpahTestAdapterRelativePath, this.testEnvironment.DependencyVersions["ChutzpahAdapterVersion"]);
+        }
+
+        return this.testEnvironment.GetNugetPackage(adapterRelativePath);
     }
 
     protected bool IsDesktopRunner()
     {
-        return _testEnvironment.RunnerFramework == DesktopRunnerFramework;
+        return this.testEnvironment.RunnerFramework == IntegrationTestBase.DesktopRunnerFramework;
     }
 
     protected bool IsNetCoreRunner()
     {
-        return _testEnvironment.RunnerFramework == CoreRunnerFramework;
+        return this.testEnvironment.RunnerFramework == IntegrationTestBase.CoreRunnerFramework;
     }
 
     /// <summary>
@@ -528,27 +473,27 @@
     {
         string consoleRunnerPath = string.Empty;
 
-        if (IsDesktopRunner())
-        {
-            consoleRunnerPath = Path.Combine(_testEnvironment.PublishDirectory, "vstest.console.exe");
-        }
-        else if (IsNetCoreRunner())
+        if (this.IsDesktopRunner())
+        {
+            consoleRunnerPath = Path.Combine(this.testEnvironment.PublishDirectory, "vstest.console.exe");
+        }
+        else if (this.IsNetCoreRunner())
         {
             var executablePath = IsWindows ? @"dotnet\dotnet.exe" : @"dotnet-linux/dotnet";
-            consoleRunnerPath = Path.Combine(_testEnvironment.ToolsDirectory, executablePath);
+            consoleRunnerPath = Path.Combine(this.testEnvironment.ToolsDirectory, executablePath);
         }
         else
         {
-            Assert.Fail("Unknown Runner framework - [{0}]", _testEnvironment.RunnerFramework);
+            Assert.Fail("Unknown Runner framework - [{0}]", this.testEnvironment.RunnerFramework);
         }
 
         Assert.IsTrue(File.Exists(consoleRunnerPath), "GetConsoleRunnerPath: Path not found: {0}", consoleRunnerPath);
         return consoleRunnerPath;
     }
 
-    protected virtual string SetVsTestConsoleDllPathInArgs(string args)
-    {
-        var vstestConsoleDll = Path.Combine(_testEnvironment.PublishDirectory, "vstest.console.dll");
+    protected virtual string SetVSTestConsoleDLLPathInArgs(string args)
+    {
+        var vstestConsoleDll = Path.Combine(this.testEnvironment.PublishDirectory, "vstest.console.dll");
         vstestConsoleDll = vstestConsoleDll.AddDoubleQuote();
         args = string.Concat(
             vstestConsoleDll,
@@ -561,45 +506,36 @@
     /// Returns the VsTestConsole Wrapper.
     /// </summary>
     /// <returns></returns>
-    public IVsTestConsoleWrapper GetVsTestConsoleWrapper()
-    {
-        var logFileName = Path.GetFileName(Path.GetTempFileName());
-        var logFileDir = Path.Combine(Path.GetTempPath(), "VSTestConsoleWrapperLogs");
-
-        if (!Directory.Exists(logFileDir))
-        {
-            Directory.CreateDirectory(logFileDir);
-        }
-
-<<<<<<< HEAD
-        var logFilePath = Path.Combine(logFileDir, logFileName);
+    public IVsTestConsoleWrapper GetVsTestConsoleWrapper(out TempDirectory logFileDir)
+    {
+        logFileDir = new TempDirectory();
+
+        if (!Directory.Exists(logFileDir.Path))
+        {
+            Directory.CreateDirectory(logFileDir.Path);
+        }
+
+        // Directory is already unique so there is no need to have a unique file name.
+        var logFilePath = Path.Combine(logFileDir.Path, "log.txt");
+        if (!File.Exists(logFilePath))
+        {
+            File.Create(logFilePath).Close();
+        }
 
         Console.WriteLine($"Logging diagnostics in {logFilePath}");
 
-        string consoleRunnerPath = IsNetCoreRunner() ? Path.Combine(_testEnvironment.PublishDirectory, "vstest.console.dll") : GetConsoleRunnerPath();
+        string consoleRunnerPath;
+
+        if (this.IsNetCoreRunner())
+        {
+            consoleRunnerPath = Path.Combine(this.testEnvironment.PublishDirectory, "vstest.console.dll");
+        }
+        else
+        {
+            consoleRunnerPath = this.GetConsoleRunnerPath();
+        }
         var executablePath = IsWindows ? @"dotnet\dotnet.exe" : @"dotnet-linux/dotnet";
-        var dotnetPath = Path.Combine(_testEnvironment.ToolsDirectory, executablePath);
-=======
-        /// <summary>
-        /// Returns the VsTestConsole Wrapper.
-        /// </summary>
-        /// <returns></returns>
-        public IVsTestConsoleWrapper GetVsTestConsoleWrapper(out TempDirectory logFileDir)
-        {
-            logFileDir = new TempDirectory();
-
-            if (!Directory.Exists(logFileDir.Path))
-            {
-                Directory.CreateDirectory(logFileDir.Path);
-            }
-
-            // Directory is already unique so there is no need to have a unique file name.
-            var logFilePath = Path.Combine(logFileDir.Path, "log.txt");
-            if (!File.Exists(logFilePath))
-            {
-                File.Create(logFilePath).Close();
-            }
->>>>>>> be0ee8db
+        var dotnetPath = Path.Combine(this.testEnvironment.ToolsDirectory, executablePath);
 
         if (!File.Exists(dotnetPath))
         {
@@ -630,19 +566,18 @@
         return testMethodName;
     }
 
-    private void ExecuteVsTestConsole(string args, out string stdOut, out string stdError, out int exitCode)
-    {
-        if (IsNetCoreRunner())
-        {
-            args = SetVsTestConsoleDllPathInArgs(args);
-        }
-
-        _arguments = args;
-
-        ExecuteApplication(GetConsoleRunnerPath(), args, out stdOut, out stdError, out exitCode);
-    }
-
-<<<<<<< HEAD
+    private void ExecuteVsTestConsole(string args, out string stdOut, out string stdError, out int exitCode, Dictionary<string, string> environmentVariables = null)
+    {
+        if (this.IsNetCoreRunner())
+        {
+            args = this.SetVSTestConsoleDLLPathInArgs(args);
+        }
+
+        this.arguments = args;
+
+        this.ExecuteApplication(this.GetConsoleRunnerPath(), args, out stdOut, out stdError, out exitCode, environmentVariables);
+    }
+
     /// <summary>
     /// Executes a local copy of dotnet that has VSTest task installed and possibly other modifications. Do not use this to
     /// do your builds or to run general tests, unless you want your changes to be reflected.
@@ -655,32 +590,25 @@
     private void ExecutePatchedDotnet(string command, string args, out string stdOut, out string stdError, out int exitCode)
     {
         var environmentVariables = new Dictionary<string, string>
-=======
-        private void ExecuteVsTestConsole(string args, out string stdOut, out string stdError, out int exitCode, Dictionary<string, string> environmentVariables = null)
->>>>>>> be0ee8db
         {
             ["DOTNET_MULTILEVEL_LOOKUP"] = "0"
         };
 
         var executablePath = IsWindows ? @"dotnet\dotnet.exe" : @"dotnet-linux/dotnet";
-        var patchedDotnetPath = Path.Combine(_testEnvironment.TestArtifactsDirectory, executablePath);
-        ExecuteApplication(patchedDotnetPath, string.Join(" ", command, args), out stdOut, out stdError, out exitCode, environmentVariables);
-    }
-
-<<<<<<< HEAD
+        var patchedDotnetPath = Path.Combine(this.testEnvironment.TestArtifactsDirectory, executablePath);
+        this.ExecuteApplication(patchedDotnetPath, string.Join(" ", command, args), out stdOut, out stdError, out exitCode, environmentVariables);
+    }
+
     protected void ExecuteApplication(string path, string args, out string stdOut, out string stdError, out int exitCode, Dictionary<string, string> environmentVariables = null, string workingDirectory = null)
     {
         if (string.IsNullOrWhiteSpace(path))
         {
             throw new ArgumentException("Executable path must not be null or whitespace.", nameof(path));
-=======
-            this.ExecuteApplication(this.GetConsoleRunnerPath(), args, out stdOut, out stdError, out exitCode, environmentVariables);
->>>>>>> be0ee8db
         }
 
         var executableName = Path.GetFileName(path);
 
-        using Process process = new();
+        using var process = new Process();
         Console.WriteLine($"IntegrationTestBase.Execute: Starting {executableName}");
         process.StartInfo.FileName = path;
         process.StartInfo.Arguments = args;
@@ -713,14 +641,17 @@
 
         var stdoutBuffer = new StringBuilder();
         var stderrBuffer = new StringBuilder();
-        process.OutputDataReceived += (sender, eventArgs) => stdoutBuffer.AppendLine(eventArgs.Data);
+        process.OutputDataReceived += (sender, eventArgs) =>
+        {
+            stdoutBuffer.AppendLine(eventArgs.Data);
+        };
 
         process.ErrorDataReceived += (sender, eventArgs) => stderrBuffer.AppendLine(eventArgs.Data);
 
         Console.WriteLine("IntegrationTestBase.Execute: Path = {0}", process.StartInfo.FileName);
         Console.WriteLine("IntegrationTestBase.Execute: Arguments = {0}", process.StartInfo.Arguments);
 
-        Stopwatch stopwatch = new();
+        Stopwatch stopwatch = new Stopwatch();
         stopwatch.Start();
 
         process.Start();
@@ -752,11 +683,11 @@
 
     private void FormatStandardOutCome()
     {
-        StdErrWithWhiteSpace = _standardTestError;
-        _standardTestError = Regex.Replace(_standardTestError, @"\s+", " ");
-
-        StdOutWithWhiteSpace = _standardTestOutput;
-        _standardTestOutput = Regex.Replace(_standardTestOutput, @"\s+", " ");
+        this.standardTestErrorWithWhiteSpace = this.standardTestError;
+        this.standardTestError = Regex.Replace(this.standardTestError, @"\s+", " ");
+
+        this.standardTestOutputWithWhiteSpace = this.standardTestOutput;
+        this.standardTestOutput = Regex.Replace(this.standardTestOutput, @"\s+", " ");
     }
 
     /// <summary>
@@ -809,74 +740,52 @@
         stream.Dispose();
     }
 
-<<<<<<< HEAD
     protected string BuildMultipleAssemblyPath(params string[] assetNames)
     {
         var assertFullPaths = new string[assetNames.Length];
         for (var i = 0; i < assetNames.Length; i++)
         {
-            assertFullPaths[i] = GetAssetFullPath(assetNames[i]).AddDoubleQuote();
+            assertFullPaths[i] = this.GetAssetFullPath(assetNames[i]).AddDoubleQuote();
         }
 
         return string.Join(" ", assertFullPaths);
     }
-=======
-        protected static string GetDiagArg(string rootDir)
-            => " --diag:" + Path.Combine(rootDir, "log.txt");
-
-        /// <summary>
-        /// Counts the number of logs following the '*.host.*' pattern in the given folder.
-        /// </summary>
-        protected static int CountTestHostLogs(string diagLogsDir, IEnumerable<string> testHostProcessNames)
-            => Directory.GetFiles(diagLogsDir, "*.host.*")
-                .Count(filePath =>
+
+    protected static string GetDiagArg(string rootDir)
+        => " --diag:" + Path.Combine(rootDir, "log.txt");
+
+    /// <summary>
+    /// Counts the number of logs following the '*.host.*' pattern in the given folder.
+    /// </summary>
+    protected static int CountTestHostLogs(string diagLogsDir, IEnumerable<string> testHostProcessNames)
+        => Directory.GetFiles(diagLogsDir, "*.host.*")
+            .Count(filePath =>
+            {
+                var firstLine = File.ReadLines(filePath).FirstOrDefault();
+                return testHostProcessNames.Any(processName =>
                 {
-                    var firstLine = File.ReadLines(filePath).FirstOrDefault();
-                    return testHostProcessNames.Any(processName =>
+                    var parts = processName.Split('.');
+                    if (parts.Length > 2)
                     {
-                        var parts = processName.Split('.');
-                        if (parts.Length > 2)
-                        {
-                            throw new InvalidOperationException("");
-                        }
-
-                        var hostName = parts[0];
-                        var platformName = parts.Length > 1 ? @$"\.{parts[1]}" : string.Empty;
-
-                        var isMatch = Regex.IsMatch(firstLine, @$",\s{hostName}(?:\.net\d+)?{platformName}\.(?:exe|dll),");
-                        return isMatch;
-                    });
+                        throw new InvalidOperationException("");
+                    }
+
+                    var hostName = parts[0];
+                    var platformName = parts.Length > 1 ? @$"\.{parts[1]}" : string.Empty;
+
+                    var isMatch = Regex.IsMatch(firstLine, @$",\s{hostName}(?:\.net\d+)?{platformName}\.(?:exe|dll),");
+                    return isMatch;
                 });
-
-        protected static void AssertExpectedNumberOfHostProcesses(int expectedNumOfProcessCreated, string diagLogsDir, IEnumerable<string> testHostProcessNames, string arguments = null, string runnerPath = null)
-        {
-            var processCreatedCount = CountTestHostLogs(diagLogsDir, testHostProcessNames);
-            Assert.AreEqual(
-                expectedNumOfProcessCreated,
-                processCreatedCount,
-                $"Number of {string.Join(", ", testHostProcessNames)} process created, expected: {expectedNumOfProcessCreated} actual: {processCreatedCount} {(arguments == null ? "" : "args: " + arguments)} {(runnerPath == null ? "" : "runner path: " + runnerPath)}");
-        }
->>>>>>> be0ee8db
-
-    /// <summary>
-    /// Creates an unique temporary directory for storing test results.
-    /// </summary>
-    /// <returns>
-    /// Path of the created directory.
-    /// </returns>
-    protected static string GetResultsDirectory()
-    {
-        // AGENT_TEMPDIRECTORY is AzureDevops variable, which is set to path 
-        // that is cleaned up after every job. This is preferable to use over 
-        // just the normal temp. 
-        var temp = GetTempPath();
-        var directoryPath = Path.Combine(temp, Guid.NewGuid().ToString("n"));
-        Directory.CreateDirectory(directoryPath);
-
-        return directoryPath;
-    }
-
-    protected static string GetTempPath() => Environment.GetEnvironmentVariable("AGENT_TEMPDIRECTORY") ?? Path.GetTempPath();
+            });
+
+    protected static void AssertExpectedNumberOfHostProcesses(int expectedNumOfProcessCreated, string diagLogsDir, IEnumerable<string> testHostProcessNames, string arguments = null, string runnerPath = null)
+    {
+        var processCreatedCount = CountTestHostLogs(diagLogsDir, testHostProcessNames);
+        Assert.AreEqual(
+            expectedNumOfProcessCreated,
+            processCreatedCount,
+            $"Number of {string.Join(", ", testHostProcessNames)} process created, expected: {expectedNumOfProcessCreated} actual: {processCreatedCount} {(arguments == null ? "" : "args: " + arguments)} {(runnerPath == null ? "" : "runner path: " + runnerPath)}");
+    }
 
     protected static string GetDownloadedDotnetMuxerFromTools(string architecture)
     {
@@ -887,8 +796,8 @@
 
         string path = Path.Combine(IntegrationTestEnvironment.TestPlatformRootDirectory, "tools",
             architecture == "X86" ?
-                "dotnet_x86" :
-                $"dotnet",
+            "dotnet_x86" :
+            $"dotnet",
             $"dotnet{(IsWindows ? ".exe" : "")}");
 
         Assert.IsTrue(File.Exists(path));
@@ -896,21 +805,5 @@
         return path;
     }
 
-<<<<<<< HEAD
     protected static string GetDotnetRunnerPath() => Path.Combine(IntegrationTestEnvironment.TestPlatformRootDirectory, "artifacts", IntegrationTestEnvironment.BuildConfiguration, "netcoreapp2.1", "vstest.console.dll");
-
-    protected static void TryRemoveDirectory(string directory)
-    {
-        if (Directory.Exists(directory))
-        {
-            try
-            {
-                Directory.Delete(directory, true);
-            }
-            catch { }
-        }
-=======
-        protected static string GetDotnetRunnerPath() => Path.Combine(IntegrationTestEnvironment.TestPlatformRootDirectory, "artifacts", IntegrationTestEnvironment.BuildConfiguration, "netcoreapp2.1", "vstest.console.dll");
->>>>>>> be0ee8db
-    }
 }