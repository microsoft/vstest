--- conflicted
+++ resolved
@@ -652,35 +652,25 @@
     /// Returns the VsTestConsole Wrapper.
     /// </summary>
     /// <returns></returns>
-<<<<<<< HEAD
-    public IVsTestConsoleWrapper GetVsTestConsoleWrapper()
-    {
-        // Temp directory is already unique so there is no need to have a unique file name.
-        var logFilePath = Path.Combine(TempDirectory.Path, "log.txt");
-        if (!File.Exists(logFilePath))
-        {
-            File.Create(logFilePath).Close();
-        }
-=======
-    public IVsTestConsoleWrapper GetVsTestConsoleWrapper(TempDirectory logFileDir, TraceLevel traceLevel = TraceLevel.Verbose)
-    {
-        string logFilePath = null;
+    public IVsTestConsoleWrapper GetVsTestConsoleWrapper(TraceLevel traceLevel = TraceLevel.Verbose)
+    {
+        ConsoleParameters consoleParameters = new();
         if (traceLevel != TraceLevel.Off)
         {
-            if (!Directory.Exists(logFileDir.Path))
-            {
-                Directory.CreateDirectory(logFileDir.Path);
+            if (!Directory.Exists(TempDirectory.Path))
+            {
+                Directory.CreateDirectory(TempDirectory.Path);
             }
 
             // Directory is already unique so there is no need to have a unique file name.
-            logFilePath = Path.Combine(logFileDir.Path, "log.txt");
+            var logFilePath = Path.Combine(TempDirectory.Path, "log.txt");
             if (!File.Exists(logFilePath))
             {
                 File.Create(logFilePath).Close();
             }
->>>>>>> 2e25c7d9
 
             Console.WriteLine($"Logging diagnostics in {logFilePath}");
+            consoleParameters.LogFilePath = logFilePath;
         }
 
         var consoleRunnerPath = IsNetCoreRunner()
@@ -694,7 +684,6 @@
             throw new FileNotFoundException($"File '{dotnetPath}' was not found.");
         }
 
-<<<<<<< HEAD
         if (!File.Exists(consoleRunnerPath))
         {
             throw new FileNotFoundException($"File '{consoleRunnerPath}' was not found.");
@@ -723,17 +712,11 @@
 
         if (environmentVariables.Count > 0)
         {
-            // This clears all variables, so we copy all environment variables, and add the debug ones to them.   
-            vstestConsoleWrapper = new VsTestConsoleWrapper(consoleRunnerPath, dotnetPath, new ConsoleParameters() { LogFilePath = logFilePath, EnvironmentVariables = environmentVariables });
-        }
-        else
-        {
-            vstestConsoleWrapper = new VsTestConsoleWrapper(consoleRunnerPath, dotnetPath, new ConsoleParameters() { LogFilePath = logFilePath });
-        }
-=======
-        ConsoleParameters consoleParameters = traceLevel == TraceLevel.Off ? new() : new() { LogFilePath = logFilePath };
-        var vstestConsoleWrapper = new VsTestConsoleWrapper(consoleRunnerPath, dotnetPath, consoleParameters);
->>>>>>> 2e25c7d9
+            // This clears all variables, so we copy all environment variables, and add the debug ones to them.
+            consoleParameters.EnvironmentVariables = environmentVariables;
+        }
+
+        vstestConsoleWrapper = new VsTestConsoleWrapper(consoleRunnerPath, dotnetPath, consoleParameters);
         vstestConsoleWrapper.StartSession();
 
         return vstestConsoleWrapper;
