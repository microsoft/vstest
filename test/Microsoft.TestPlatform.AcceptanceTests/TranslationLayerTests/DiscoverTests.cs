--- conflicted
+++ resolved
@@ -20,25 +20,16 @@
 [TestClass]
 public class DiscoverTests : AcceptanceTestBase
 {
-    private IVsTestConsoleWrapper _vstestConsoleWrapper;
-    private DiscoveryEventHandler _discoveryEventHandler;
-    private DiscoveryEventHandler2 _discoveryEventHandler2;
-
-<<<<<<< HEAD
+    private readonly IVsTestConsoleWrapper _vstestConsoleWrapper;
+    private readonly DiscoveryEventHandler _discoveryEventHandler;
+    private readonly DiscoveryEventHandler2 _discoveryEventHandler2;
+
     public void Setup()
     {
-        _vstestConsoleWrapper = GetVsTestConsoleWrapper();
-        _discoveryEventHandler = new DiscoveryEventHandler();
-        _discoveryEventHandler2 = new DiscoveryEventHandler2();
-    }
-=======
-        public void Setup()
-        {
-            this.vstestConsoleWrapper = this.GetVsTestConsoleWrapper(out _);
-            this.discoveryEventHandler = new DiscoveryEventHandler();
-            this.discoveryEventHandler2 = new DiscoveryEventHandler2();
-        }
->>>>>>> be0ee8db
+        this.vstestConsoleWrapper = this.GetVsTestConsoleWrapper(out _);
+        this.discoveryEventHandler = new DiscoveryEventHandler();
+        this.discoveryEventHandler2 = new DiscoveryEventHandler2();
+    }
 
     [TestCleanup]
     public void Cleanup()
@@ -174,35 +165,11 @@
         // Release builds optimize code, hence line numbers are different.
         if (IntegrationTestEnvironment.BuildConfiguration.StartsWith("release", StringComparison.OrdinalIgnoreCase))
         {
-<<<<<<< HEAD
-            Assert.AreEqual(23, testCase.FirstOrDefault().LineNumber);
-=======
-            AcceptanceTestBase.SetTestEnvironment(this.testEnvironment, runnerInfo);
-            this.Setup();
-
-            this.vstestConsoleWrapper.DiscoverTests(
-               this.GetTestAssemblies(),
-                this.GetDefaultRunSettings(),
-                this.discoveryEventHandler);
-
-            // Assert.
-            var testCase =
-                this.discoveryEventHandler.DiscoveredTestCases.Where(dt => dt.FullyQualifiedName.Equals("SampleUnitTestProject.UnitTest1.PassingTest"));
-
-            // Release builds optimize code, hence line numbers are different.
-            if (IntegrationTestEnvironment.BuildConfiguration.StartsWith("release", StringComparison.OrdinalIgnoreCase))
-            {
-                Assert.AreEqual(25, testCase.FirstOrDefault().LineNumber);
-            }
-            else
-            {
-                Assert.AreEqual(24, testCase.FirstOrDefault().LineNumber);
-            }
->>>>>>> be0ee8db
+            Assert.AreEqual(25, testCase.FirstOrDefault().LineNumber);
         }
         else
         {
-            Assert.AreEqual(22, testCase.FirstOrDefault().LineNumber);
+            Assert.AreEqual(24, testCase.FirstOrDefault().LineNumber);
         }
     }
 
