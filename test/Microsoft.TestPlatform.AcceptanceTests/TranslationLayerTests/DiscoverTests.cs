﻿
// Copyright (c) Microsoft Corporation. All rights reserved.
// Licensed under the MIT license. See LICENSE file in the project root for full license information.

namespace Microsoft.TestPlatform.AcceptanceTests.TranslationLayerTests;

using System;
using System.Collections.Generic;
using System.Linq;
using System.Threading.Tasks;

using TestUtilities;
using VsTestConsole.TranslationLayer.Interfaces;
using Microsoft.VisualStudio.TestPlatform.Common.Telemetry;
using Microsoft.VisualStudio.TestPlatform.ObjectModel;
using Microsoft.VisualStudio.TestPlatform.ObjectModel.Client;
using VisualStudio.TestTools.UnitTesting;

using Moq;

[TestClass]
public class DiscoverTests : AcceptanceTestBase
{
    private IVsTestConsoleWrapper _vstestConsoleWrapper;
    private DiscoveryEventHandler _discoveryEventHandler;
    private DiscoveryEventHandler2 _discoveryEventHandler2;

    public void Setup()
    {
        _vstestConsoleWrapper = GetVsTestConsoleWrapper(out _);
        _discoveryEventHandler = new DiscoveryEventHandler();
        _discoveryEventHandler2 = new DiscoveryEventHandler2();
    }

    [TestCleanup]
    public void Cleanup()
    {
        _vstestConsoleWrapper?.EndSession();
    }

    [TestMethod]
    [NetFullTargetFrameworkDataSource]
    [NetCoreTargetFrameworkDataSource]
    public void DiscoverTestsUsingDiscoveryEventHandler1(RunnerInfo runnerInfo)
    {
        SetTestEnvironment(_testEnvironment, runnerInfo);

        Setup();

        _vstestConsoleWrapper.DiscoverTests(GetTestAssemblies(), GetDefaultRunSettings(), _discoveryEventHandler);

        // Assert.
        Assert.AreEqual(6, _discoveryEventHandler.DiscoveredTestCases.Count);
    }

    [TestMethod]
    [NetFullTargetFrameworkDataSource]
    [NetCoreTargetFrameworkDataSource]
    public void DiscoverTestsUsingDiscoveryEventHandler2AndTelemetryOptedOut(RunnerInfo runnerInfo)
    {
        SetTestEnvironment(_testEnvironment, runnerInfo);
        Setup();

        _vstestConsoleWrapper.DiscoverTests(
            GetTestAssemblies(),
            GetDefaultRunSettings(),
            new TestPlatformOptions() { CollectMetrics = false },
            _discoveryEventHandler2);

        // Assert.
        Assert.AreEqual(6, _discoveryEventHandler2.DiscoveredTestCases.Count);
        Assert.AreEqual(0, _discoveryEventHandler2.Metrics.Count);
    }

    [TestMethod]
    [NetFullTargetFrameworkDataSource]
    [NetCoreTargetFrameworkDataSource]
    public void DiscoverTestsUsingDiscoveryEventHandler2AndTelemetryOptedIn(RunnerInfo runnerInfo)
    {
        SetTestEnvironment(_testEnvironment, runnerInfo);
        Setup();

        _vstestConsoleWrapper.DiscoverTests(GetTestAssemblies(), GetDefaultRunSettings(), new TestPlatformOptions() { CollectMetrics = true }, _discoveryEventHandler2);

        // Assert.
        Assert.AreEqual(6, _discoveryEventHandler2.DiscoveredTestCases.Count);
        Assert.IsTrue(_discoveryEventHandler2.Metrics.ContainsKey(TelemetryDataConstants.TargetDevice));
        Assert.IsTrue(_discoveryEventHandler2.Metrics.ContainsKey(TelemetryDataConstants.NumberOfAdapterUsedToDiscoverTests));
        Assert.IsTrue(_discoveryEventHandler2.Metrics.ContainsKey(TelemetryDataConstants.TimeTakenInSecByAllAdapters));
        Assert.IsTrue(_discoveryEventHandler2.Metrics.ContainsKey(TelemetryDataConstants.TimeTakenInSecForDiscovery));
        Assert.IsTrue(_discoveryEventHandler2.Metrics.ContainsKey(TelemetryDataConstants.DiscoveryState));
    }

    [TestMethod]
    [NetFullTargetFrameworkDataSource]
    [NetCoreTargetFrameworkDataSource]
    public void DiscoverTestsUsingEventHandler2AndBatchSize(RunnerInfo runnerInfo)
    {
        SetTestEnvironment(_testEnvironment, runnerInfo);
        Setup();

        var discoveryEventHandlerForBatchSize = new DiscoveryEventHandlerForBatchSize();

        string runSettingsXml = @"<?xml version=""1.0"" encoding=""utf-8""?>
                                    <RunSettings>
                                        <RunConfiguration>
                                        <BatchSize>3</BatchSize>
                                        </RunConfiguration>
                                    </RunSettings>";

        _vstestConsoleWrapper.DiscoverTests(
            GetTestAssemblies(),
            runSettingsXml,
            null,
            discoveryEventHandlerForBatchSize);

        // Assert.
        Assert.AreEqual(6, discoveryEventHandlerForBatchSize.DiscoveredTestCases.Count);
        Assert.AreEqual(3, discoveryEventHandlerForBatchSize.BatchSize);
    }

    [TestMethod]
    [NetFullTargetFrameworkDataSource]
    [NetCoreTargetFrameworkDataSource]
    public void DiscoverTestsUsingEventHandler1AndBatchSize(RunnerInfo runnerInfo)
    {
        SetTestEnvironment(_testEnvironment, runnerInfo);
        Setup();

        var discoveryEventHandlerForBatchSize = new DiscoveryEventHandlerForBatchSize();

        string runSettingsXml = @"<?xml version=""1.0"" encoding=""utf-8""?>
                                    <RunSettings>
                                        <RunConfiguration>
                                        <BatchSize>3</BatchSize>
                                        </RunConfiguration>
                                    </RunSettings>";

        _vstestConsoleWrapper.DiscoverTests(
            GetTestAssemblies(),
            runSettingsXml,
            discoveryEventHandlerForBatchSize);

        // Assert.
        Assert.AreEqual(6, discoveryEventHandlerForBatchSize.DiscoveredTestCases.Count);
        Assert.AreEqual(3, discoveryEventHandlerForBatchSize.BatchSize);
    }

    [TestMethod]
    [NetFullTargetFrameworkDataSource]
    [NetCoreTargetFrameworkDataSource]
    public void DiscoverTestsUsingSourceNavigation(RunnerInfo runnerInfo)
    {
        SetTestEnvironment(_testEnvironment, runnerInfo);
        Setup();

<<<<<<< HEAD
        [TestMethod]
        [NetCoreTargetFrameworkDataSource]
        [NetFullTargetFrameworkDataSource]
        public void DisoverTestUsingEventHandler2ShouldContainAllSourcesAsFullyDiscovered(RunnerInfo runnerInfo)
        {
            SetTestEnvironment(this.testEnvironment, runnerInfo);
            this.Setup();

            var eventHandler2 = new DiscoveryEventHandler2();

            this.vstestConsoleWrapper.DiscoverTests(GetTestAssemblies(),
                                                    this.GetDefaultRunSettings(),
                                                    null,
                                                    eventHandler2);

            // Assert.
            Assert.AreEqual(2, eventHandler2.FullyDiscoveredSources.Count);
        }

        [TestMethod]
        [NetFullTargetFrameworkDataSource]
        [NetCoreTargetFrameworkDataSource]
        public void DiscoverTestsUsingSourceNavigation(RunnerInfo runnerInfo)
=======
        _vstestConsoleWrapper.DiscoverTests(
            GetTestAssemblies(),
            GetDefaultRunSettings(),
            _discoveryEventHandler);

        // Assert.
        var testCase =
            _discoveryEventHandler.DiscoveredTestCases.Where(dt => dt.FullyQualifiedName.Equals("SampleUnitTestProject.UnitTest1.PassingTest"));

        // Release builds optimize code, hence line numbers are different.
        if (IntegrationTestEnvironment.BuildConfiguration.StartsWith("release", StringComparison.OrdinalIgnoreCase))
>>>>>>> 75765f2a
        {
            Assert.AreEqual(25, testCase.FirstOrDefault().LineNumber);
        }
        else
        {
            Assert.AreEqual(24, testCase.FirstOrDefault().LineNumber);
        }
    }

    [TestMethod]
    // flaky on the desktop runner, desktop framework combo
    [NetFullTargetFrameworkDataSource(useDesktopRunner: false)]
    [NetCoreTargetFrameworkDataSource]
    public void CancelTestDiscovery(RunnerInfo runnerInfo)
    {
        // Setup
        var testAssemblies = new List<string>
        {
            GetAssetFullPath("DiscoveryTestProject.dll"),
            GetAssetFullPath("SimpleTestProject.dll"),
            GetAssetFullPath("SimpleTestProject2.dll")
        };

        SetTestEnvironment(_testEnvironment, runnerInfo);
        Setup();

        var discoveredTests = new List<TestCase>();
        var discoveryEvents = new Mock<ITestDiscoveryEventsHandler>();
        discoveryEvents.Setup((events) => events.HandleDiscoveredTests(It.IsAny<IEnumerable<TestCase>>())).Callback
            ((IEnumerable<TestCase> testcases) => discoveredTests.AddRange(testcases));

        // Act
        var discoveryTask = Task.Run(() => _vstestConsoleWrapper.DiscoverTests(testAssemblies, GetDefaultRunSettings(), discoveryEvents.Object));

        Task.Delay(2000).Wait();
        _vstestConsoleWrapper.CancelDiscovery();
        discoveryTask.Wait();

        // Assert.
        int discoveredSources = discoveredTests.Select((testcase) => testcase.Source).Distinct().Count();
        Assert.AreNotEqual(testAssemblies.Count, discoveredSources, "All test assemblies discovered");
    }

    private IList<string> GetTestAssemblies()
    {
        var testAssemblies = new List<string>
        {
            GetAssetFullPath("SimpleTestProject.dll"),
            GetAssetFullPath("SimpleTestProject2.dll")
        };

        return testAssemblies;
    }
}<|MERGE_RESOLUTION|>--- conflicted
+++ resolved
@@ -147,38 +147,32 @@
     }
 
     [TestMethod]
+    [NetCoreTargetFrameworkDataSource]
+    [NetFullTargetFrameworkDataSource]
+    public void DisoverTestUsingEventHandler2ShouldContainAllSourcesAsFullyDiscovered(RunnerInfo runnerInfo)
+    {
+        SetTestEnvironment(_testEnvironment, runnerInfo);
+        Setup();
+
+        var eventHandler2 = new DiscoveryEventHandler2();
+
+        _vstestConsoleWrapper.DiscoverTests(GetTestAssemblies(),
+                                                GetDefaultRunSettings(),
+                                                null,
+                                                eventHandler2);
+
+        // Assert.
+        Assert.AreEqual(2, eventHandler2.FullyDiscoveredSources.Count);
+    }
+
+    [TestMethod]
     [NetFullTargetFrameworkDataSource]
     [NetCoreTargetFrameworkDataSource]
     public void DiscoverTestsUsingSourceNavigation(RunnerInfo runnerInfo)
     {
-        SetTestEnvironment(_testEnvironment, runnerInfo);
-        Setup();
-
-<<<<<<< HEAD
-        [TestMethod]
-        [NetCoreTargetFrameworkDataSource]
-        [NetFullTargetFrameworkDataSource]
-        public void DisoverTestUsingEventHandler2ShouldContainAllSourcesAsFullyDiscovered(RunnerInfo runnerInfo)
-        {
-            SetTestEnvironment(this.testEnvironment, runnerInfo);
-            this.Setup();
-
-            var eventHandler2 = new DiscoveryEventHandler2();
-
-            this.vstestConsoleWrapper.DiscoverTests(GetTestAssemblies(),
-                                                    this.GetDefaultRunSettings(),
-                                                    null,
-                                                    eventHandler2);
-
-            // Assert.
-            Assert.AreEqual(2, eventHandler2.FullyDiscoveredSources.Count);
-        }
-
-        [TestMethod]
-        [NetFullTargetFrameworkDataSource]
-        [NetCoreTargetFrameworkDataSource]
-        public void DiscoverTestsUsingSourceNavigation(RunnerInfo runnerInfo)
-=======
+        AcceptanceTestBase.SetTestEnvironment(_testEnvironment, runnerInfo);
+        Setup();
+
         _vstestConsoleWrapper.DiscoverTests(
             GetTestAssemblies(),
             GetDefaultRunSettings(),
@@ -190,7 +184,6 @@
 
         // Release builds optimize code, hence line numbers are different.
         if (IntegrationTestEnvironment.BuildConfiguration.StartsWith("release", StringComparison.OrdinalIgnoreCase))
->>>>>>> 75765f2a
         {
             Assert.AreEqual(25, testCase.FirstOrDefault().LineNumber);
         }
