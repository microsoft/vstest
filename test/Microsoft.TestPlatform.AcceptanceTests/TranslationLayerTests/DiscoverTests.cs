--- conflicted
+++ resolved
@@ -40,10 +40,7 @@
     }
 
     [TestMethod]
-<<<<<<< HEAD
-=======
     [TestCategory("Windows-Review")]
->>>>>>> 02c7d419
     [RunnerCompatibilityDataSource]
     public void DiscoverTestsUsingDiscoveryEventHandler1(RunnerInfo runnerInfo)
     {
@@ -54,21 +51,14 @@
         _discoveryEventHandler2 = new DiscoveryEventHandler2();
 
         var vstestConsoleWrapper = GetVsTestConsoleWrapper();
-<<<<<<< HEAD
-        vstestConsoleWrapper.DiscoverTests(GetTestAssemblies(), GetDefaultRunSettings(), _discoveryEventHandler);
-=======
         vstestConsoleWrapper.DiscoverTests(GetTestDlls("MSTestProject1.dll", "MSTestProject2.dll"), GetDefaultRunSettings(), _discoveryEventHandler);
->>>>>>> 02c7d419
 
         // Assert.
         Assert.AreEqual(6, _discoveryEventHandler.DiscoveredTestCases.Count);
     }
 
     [TestMethod]
-<<<<<<< HEAD
-=======
     [TestCategory("Windows-Review")]
->>>>>>> 02c7d419
     [RunnerCompatibilityDataSource()]
     public void DiscoverTestsUsingDiscoveryEventHandler2AndTelemetryOptedOut(RunnerInfo runnerInfo)
     {
@@ -80,11 +70,7 @@
 
         var vstestConsoleWrapper = GetVsTestConsoleWrapper();
         vstestConsoleWrapper.DiscoverTests(
-<<<<<<< HEAD
-            GetTestAssemblies(),
-=======
             GetTestDlls("MSTestProject1.dll", "MSTestProject2.dll"),
->>>>>>> 02c7d419
             GetDefaultRunSettings(),
             new TestPlatformOptions() { CollectMetrics = false },
             _discoveryEventHandler2);
