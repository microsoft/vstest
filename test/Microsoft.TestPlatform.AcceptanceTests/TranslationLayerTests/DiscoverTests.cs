﻿// Copyright (c) Microsoft Corporation. All rights reserved.
// Licensed under the MIT license. See LICENSE file in the project root for full license information.

using System;
using System.Collections.Generic;
using System.Diagnostics;
using System.Linq;
using System.Threading.Tasks;

using Microsoft.TestPlatform.TestUtilities;
using Microsoft.TestPlatform.VsTestConsole.TranslationLayer.Interfaces;
using Microsoft.VisualStudio.TestPlatform.Common.Telemetry;
using Microsoft.VisualStudio.TestPlatform.ObjectModel;
using Microsoft.VisualStudio.TestPlatform.ObjectModel.Client;
using Microsoft.VisualStudio.TestTools.UnitTesting;

using Moq;

#nullable disable

namespace Microsoft.TestPlatform.AcceptanceTests.TranslationLayerTests;

[TestClass]
public class DiscoverTests : AcceptanceTestBase
{
    private IVsTestConsoleWrapper _vstestConsoleWrapper;
    private DiscoveryEventHandler _discoveryEventHandler;
    private DiscoveryEventHandler2 _discoveryEventHandler2;

    public void Setup()
    {
        _vstestConsoleWrapper = GetVsTestConsoleWrapper();
        _discoveryEventHandler = new DiscoveryEventHandler();
        _discoveryEventHandler2 = new DiscoveryEventHandler2();
    }

    [TestCleanup]
    public void Cleanup()
    {
        _vstestConsoleWrapper?.EndSession();
    }

    [TestMethod]
    [TestCategory("Windows-Review")]
    [RunnerCompatibilityDataSource]
    public void DiscoverTestsUsingDiscoveryEventHandler1(RunnerInfo runnerInfo)
    {
        SetTestEnvironment(_testEnvironment, runnerInfo);

        // Setup();
        _discoveryEventHandler = new DiscoveryEventHandler();
        _discoveryEventHandler2 = new DiscoveryEventHandler2();

        var vstestConsoleWrapper = GetVsTestConsoleWrapper();
        vstestConsoleWrapper.DiscoverTests(GetTestDlls("MSTestProject1.dll", "MSTestProject2.dll"), GetDefaultRunSettings(), _discoveryEventHandler);

        // Assert.
        Assert.AreEqual(6, _discoveryEventHandler.DiscoveredTestCases.Count);
    }

    [TestMethod]
    [TestCategory("Windows-Review")]
    [RunnerCompatibilityDataSource()]
    public void DiscoverTestsUsingDiscoveryEventHandler2AndTelemetryOptedOut(RunnerInfo runnerInfo)
    {
        SetTestEnvironment(_testEnvironment, runnerInfo);
        // Setup();

        _discoveryEventHandler = new DiscoveryEventHandler();
        _discoveryEventHandler2 = new DiscoveryEventHandler2();

        var vstestConsoleWrapper = GetVsTestConsoleWrapper();
        vstestConsoleWrapper.DiscoverTests(
            GetTestDlls("MSTestProject1.dll", "MSTestProject2.dll"),
            GetDefaultRunSettings(),
            new TestPlatformOptions() { CollectMetrics = false },
            _discoveryEventHandler2);

        // Assert.
        Assert.AreEqual(6, _discoveryEventHandler2.DiscoveredTestCases.Count);
        Assert.AreEqual(0, _discoveryEventHandler2.Metrics.Count);
    }

    [TestMethod]
    [NetFullTargetFrameworkDataSource]
    [NetCoreTargetFrameworkDataSource]
    public void DiscoverTestsUsingDiscoveryEventHandler2AndTelemetryOptedIn(RunnerInfo runnerInfo)
    {
        SetTestEnvironment(_testEnvironment, runnerInfo);
        Setup();

        _vstestConsoleWrapper.DiscoverTests(GetTestAssemblies(), GetDefaultRunSettings(), new TestPlatformOptions() { CollectMetrics = true }, _discoveryEventHandler2);

        // Assert.
        Assert.AreEqual(6, _discoveryEventHandler2.DiscoveredTestCases.Count);
        Assert.IsTrue(_discoveryEventHandler2.Metrics.ContainsKey(TelemetryDataConstants.TargetDevice));
        Assert.IsTrue(_discoveryEventHandler2.Metrics.ContainsKey(TelemetryDataConstants.NumberOfAdapterUsedToDiscoverTests));
        Assert.IsTrue(_discoveryEventHandler2.Metrics.ContainsKey(TelemetryDataConstants.TimeTakenInSecByAllAdapters));
        Assert.IsTrue(_discoveryEventHandler2.Metrics.ContainsKey(TelemetryDataConstants.TimeTakenInSecForDiscovery));
        Assert.IsTrue(_discoveryEventHandler2.Metrics.ContainsKey(TelemetryDataConstants.DiscoveryState));
    }

    [TestMethod]
    [NetFullTargetFrameworkDataSource]
    [NetCoreTargetFrameworkDataSource]
    public void DiscoverTestsUsingEventHandler2AndBatchSize(RunnerInfo runnerInfo)
    {
        SetTestEnvironment(_testEnvironment, runnerInfo);
        Setup();

        var discoveryEventHandlerForBatchSize = new DiscoveryEventHandlerForBatchSize();

        string runSettingsXml = @"<?xml version=""1.0"" encoding=""utf-8""?>
                                    <RunSettings>
                                        <RunConfiguration>
                                        <BatchSize>3</BatchSize>
                                        </RunConfiguration>
                                    </RunSettings>";

        _vstestConsoleWrapper.DiscoverTests(
            GetTestAssemblies(),
            runSettingsXml,
            null,
            discoveryEventHandlerForBatchSize);

        // Assert.
        Assert.AreEqual(6, discoveryEventHandlerForBatchSize.DiscoveredTestCases.Count);
        Assert.AreEqual(3, discoveryEventHandlerForBatchSize.BatchSize);
    }

    [TestMethod]
    [NetFullTargetFrameworkDataSource]
    [NetCoreTargetFrameworkDataSource]
    public void DiscoverTestsUsingEventHandler1AndBatchSize(RunnerInfo runnerInfo)
    {
        SetTestEnvironment(_testEnvironment, runnerInfo);
        Setup();

        var discoveryEventHandlerForBatchSize = new DiscoveryEventHandlerForBatchSize();

        string runSettingsXml = @"<?xml version=""1.0"" encoding=""utf-8""?>
                                    <RunSettings>
                                        <RunConfiguration>
                                        <BatchSize>3</BatchSize>
                                        </RunConfiguration>
                                    </RunSettings>";

        _vstestConsoleWrapper.DiscoverTests(
            GetTestAssemblies(),
            runSettingsXml,
            discoveryEventHandlerForBatchSize);

        // Assert.
        Assert.AreEqual(6, discoveryEventHandlerForBatchSize.DiscoveredTestCases.Count);
        Assert.AreEqual(3, discoveryEventHandlerForBatchSize.BatchSize);
    }

    [TestMethod]
    [NetCoreTargetFrameworkDataSource]
    [NetFullTargetFrameworkDataSource]
    public void DisoverTestUsingEventHandler2ShouldContainAllSourcesAsFullyDiscovered(RunnerInfo runnerInfo)
    {
        SetTestEnvironment(_testEnvironment, runnerInfo);
        Setup();

        var eventHandler2 = new DiscoveryEventHandler2();

        _vstestConsoleWrapper.DiscoverTests(
            GetTestAssemblies(),
            GetDefaultRunSettings(),
            null,
            eventHandler2);

        // Assert.
        Assert.AreEqual(2, eventHandler2.FullyDiscoveredSources.Count);
    }

    [TestMethod]
    [NetFullTargetFrameworkDataSource]
    [NetCoreTargetFrameworkDataSource]
    public void DiscoverTestsUsingSourceNavigation(RunnerInfo runnerInfo)
    {
        SetTestEnvironment(_testEnvironment, runnerInfo);
        Setup();

        _vstestConsoleWrapper.DiscoverTests(
            GetTestAssemblies(),
            GetDefaultRunSettings(),
            _discoveryEventHandler);

        // Assert.
        var testCase =
            _discoveryEventHandler.DiscoveredTestCases.Where(dt => dt.FullyQualifiedName.Equals("SampleUnitTestProject.UnitTest1.PassingTest"));

        // Release builds optimize code, hence line numbers are different.
        if (IntegrationTestEnvironment.BuildConfiguration.StartsWith("release", StringComparison.OrdinalIgnoreCase))
        {
            Assert.AreEqual(25, testCase.FirstOrDefault().LineNumber);
        }
        else
        {
            Assert.AreEqual(24, testCase.FirstOrDefault().LineNumber);
        }
    }

    [TestMethod]
    [NetFullTargetFrameworkDataSource(inProcess: true)]
    [NetCoreTargetFrameworkDataSource]
    public async Task CancelTestDiscovery(RunnerInfo runnerInfo)
    {
        var sw = Stopwatch.StartNew();
        // Setup
        var testAssemblies = new List<string>
        {
            GetAssetFullPath("DiscoveryTestProject.dll"),
            GetAssetFullPath("SimpleTestProject.dll"),
        };

        SetTestEnvironment(_testEnvironment, runnerInfo);
        Setup();

        var discoveredTests = new List<TestCase>();
        var discoveryEvents = new Mock<ITestDiscoveryEventsHandler>();
        var alreadyCancelled = false;
        TimeSpan cancellationCalled = TimeSpan.Zero;
        discoveryEvents.Setup(events => events.HandleDiscoveredTests(It.IsAny<IEnumerable<TestCase>>()))
            .Callback((IEnumerable<TestCase> testcases) =>
            {
                // As soon as we get first test call cancel. That way we know there is discovery in progress.
                discoveredTests.AddRange(testcases);
                if (!alreadyCancelled)
                {
                    cancellationCalled = sw.Elapsed;
                    // Calling cancel many times crashes. https://github.com/microsoft/vstest/issues/3526
                    alreadyCancelled = true;
                    _vstestConsoleWrapper.CancelDiscovery();
                }
            });
        var isTestCancelled = false;
        discoveryEvents.Setup(events => events.HandleDiscoveryComplete(It.IsAny<long>(), It.IsAny<IEnumerable<TestCase>>(), It.IsAny<bool>()))
            .Callback((long _, IEnumerable<TestCase> testcases, bool isAborted) =>
            {
                isTestCancelled = isAborted;
                if (testcases != null)
                {
                    discoveredTests.AddRange(testcases);
                }
            });

        string runSettingsXml =
             $@"<?xml version=""1.0"" encoding=""utf-8""?>
            <RunSettings>
                <RunConfiguration>
                    <TargetFrameworkVersion>{FrameworkArgValue}</TargetFrameworkVersion>
                    <BatchSize>1</BatchSize>
                </RunConfiguration>
            </RunSettings>";

        // Act
        await Task.Run(() => _vstestConsoleWrapper.DiscoverTests(testAssemblies, runSettingsXml, discoveryEvents.Object));

        // Assert.
<<<<<<< HEAD
        Assert.IsTrue(isTestCancelled);

        // TODO: Review how much time it takes to actually cancel. It is not 2s on CI server. Are we waiting for anything?
        //var done = sw.Elapsed;
        //var timeTillCancelled = done - cancellationCalled;
        //timeTillCancelled.Should().BeLessThan(2.Seconds());
=======
        Assert.IsTrue(isTestCancelled, "Discovery was not cancelled");
        var done = sw.Elapsed;
        var timeTillCancelled = done - cancellationCalled;
        timeTillCancelled.Should().BeLessThan(2.Seconds());
>>>>>>> f506d43e
        int discoveredSourcesCount = discoveredTests.Select(testcase => testcase.Source).Distinct().Count();
        Assert.AreNotEqual(testAssemblies.Count, discoveredSourcesCount, "All test assemblies discovered");
    }

    private IList<string> GetTestAssemblies()
    {
        var testAssemblies = new List<string>
        {
            GetAssetFullPath("SimpleTestProject.dll"),
            GetAssetFullPath("SimpleTestProject2.dll")
        };

        return testAssemblies;
    }
}<|MERGE_RESOLUTION|>--- conflicted
+++ resolved
@@ -260,19 +260,12 @@
         await Task.Run(() => _vstestConsoleWrapper.DiscoverTests(testAssemblies, runSettingsXml, discoveryEvents.Object));
 
         // Assert.
-<<<<<<< HEAD
         Assert.IsTrue(isTestCancelled);
 
         // TODO: Review how much time it takes to actually cancel. It is not 2s on CI server. Are we waiting for anything?
         //var done = sw.Elapsed;
         //var timeTillCancelled = done - cancellationCalled;
         //timeTillCancelled.Should().BeLessThan(2.Seconds());
-=======
-        Assert.IsTrue(isTestCancelled, "Discovery was not cancelled");
-        var done = sw.Elapsed;
-        var timeTillCancelled = done - cancellationCalled;
-        timeTillCancelled.Should().BeLessThan(2.Seconds());
->>>>>>> f506d43e
         int discoveredSourcesCount = discoveredTests.Select(testcase => testcase.Source).Distinct().Count();
         Assert.AreNotEqual(testAssemblies.Count, discoveredSourcesCount, "All test assemblies discovered");
     }
