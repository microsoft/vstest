﻿// Copyright (c) Microsoft Corporation. All rights reserved.
// Licensed under the MIT license. See LICENSE file in the project root for full license information.

using System;
using System.Collections.Generic;
using System.Linq;
using System.Threading.Tasks;

using Microsoft.TestPlatform.TestUtilities;
using Microsoft.TestPlatform.VsTestConsole.TranslationLayer.Interfaces;
using Microsoft.VisualStudio.TestPlatform.Common.Telemetry;
using Microsoft.VisualStudio.TestPlatform.ObjectModel;
using Microsoft.VisualStudio.TestPlatform.ObjectModel.Client;
using Microsoft.VisualStudio.TestTools.UnitTesting;

using Moq;

#nullable disable

namespace Microsoft.TestPlatform.AcceptanceTests.TranslationLayerTests;

[TestClass]
public class DiscoverTests : AcceptanceTestBase
{
    private IVsTestConsoleWrapper _vstestConsoleWrapper;
    private DiscoveryEventHandler _discoveryEventHandler;
    private DiscoveryEventHandler2 _discoveryEventHandler2;

    public void Setup()
    {
        _vstestConsoleWrapper = GetVsTestConsoleWrapper();
        _discoveryEventHandler = new DiscoveryEventHandler();
        _discoveryEventHandler2 = new DiscoveryEventHandler2();
    }

    [TestCleanup]
    public void Cleanup()
    {
        _vstestConsoleWrapper?.EndSession();
    }

    [TestMethod]
    [RunnerCompatibilityDataSource]
    public void DiscoverTestsUsingDiscoveryEventHandler1(RunnerInfo runnerInfo)
    {
        SetTestEnvironment(_testEnvironment, runnerInfo);

        // Setup();
        _discoveryEventHandler = new DiscoveryEventHandler();
        _discoveryEventHandler2 = new DiscoveryEventHandler2();

        var vstestConsoleWrapper = GetVsTestConsoleWrapper();
        vstestConsoleWrapper.DiscoverTests(GetTestAssemblies(), GetRunSettingsWithCurrentTargetFramework(), _discoveryEventHandler);

        // Assert.
        Assert.AreEqual(6, _discoveryEventHandler.DiscoveredTestCases.Count);
    }

    [TestMethod]
    [RunnerCompatibilityDataSource()]
    public void DiscoverTestsUsingDiscoveryEventHandler2AndTelemetryOptedOut(RunnerInfo runnerInfo)
    {
        SetTestEnvironment(_testEnvironment, runnerInfo);
        // Setup();

        _discoveryEventHandler = new DiscoveryEventHandler();
        _discoveryEventHandler2 = new DiscoveryEventHandler2();

        var vstestConsoleWrapper = GetVsTestConsoleWrapper();
        vstestConsoleWrapper.DiscoverTests(
            GetTestAssemblies(),
            GetRunSettingsWithCurrentTargetFramework(),
            new TestPlatformOptions() { CollectMetrics = false },
            _discoveryEventHandler2);

        // Assert.
        Assert.AreEqual(6, _discoveryEventHandler2.DiscoveredTestCases.Count);
        Assert.AreEqual(0, _discoveryEventHandler2.Metrics.Count);
    }

    [TestMethod]
    [NetFullTargetFrameworkDataSource]
    [NetCoreTargetFrameworkDataSource]
    public void DiscoverTestsUsingDiscoveryEventHandler2AndTelemetryOptedIn(RunnerInfo runnerInfo)
    {
        SetTestEnvironment(_testEnvironment, runnerInfo);
        Setup();

        _vstestConsoleWrapper.DiscoverTests(GetTestAssemblies(), GetRunSettingsWithCurrentTargetFramework(), new TestPlatformOptions() { CollectMetrics = true }, _discoveryEventHandler2);

        // Assert.
        Assert.AreEqual(6, _discoveryEventHandler2.DiscoveredTestCases.Count);
        Assert.IsTrue(_discoveryEventHandler2.Metrics.ContainsKey(TelemetryDataConstants.TargetDevice));
        Assert.IsTrue(_discoveryEventHandler2.Metrics.ContainsKey(TelemetryDataConstants.NumberOfAdapterUsedToDiscoverTests));
        Assert.IsTrue(_discoveryEventHandler2.Metrics.ContainsKey(TelemetryDataConstants.TimeTakenInSecByAllAdapters));
        Assert.IsTrue(_discoveryEventHandler2.Metrics.ContainsKey(TelemetryDataConstants.TimeTakenInSecForDiscovery));
        Assert.IsTrue(_discoveryEventHandler2.Metrics.ContainsKey(TelemetryDataConstants.DiscoveryState));
    }

    [TestMethod]
    [NetFullTargetFrameworkDataSource]
    [NetCoreTargetFrameworkDataSource]
    public void DiscoverTestsUsingEventHandler2AndBatchSize(RunnerInfo runnerInfo)
    {
        SetTestEnvironment(_testEnvironment, runnerInfo);
        Setup();

        var discoveryEventHandlerForBatchSize = new DiscoveryEventHandlerForBatchSize();

        string runSettingsXml = @"<?xml version=""1.0"" encoding=""utf-8""?>
                                    <RunSettings>
                                        <RunConfiguration>
                                        <BatchSize>3</BatchSize>
                                        </RunConfiguration>
                                    </RunSettings>";

        _vstestConsoleWrapper.DiscoverTests(
            GetTestAssemblies(),
            runSettingsXml,
            null,
            discoveryEventHandlerForBatchSize);

        // Assert.
        Assert.AreEqual(6, discoveryEventHandlerForBatchSize.DiscoveredTestCases.Count);
        Assert.AreEqual(3, discoveryEventHandlerForBatchSize.BatchSize);
    }

    [TestMethod]
    [NetFullTargetFrameworkDataSource]
    [NetCoreTargetFrameworkDataSource]
    public void DiscoverTestsUsingEventHandler1AndBatchSize(RunnerInfo runnerInfo)
    {
        SetTestEnvironment(_testEnvironment, runnerInfo);
        Setup();

        var discoveryEventHandlerForBatchSize = new DiscoveryEventHandlerForBatchSize();

        string runSettingsXml = @"<?xml version=""1.0"" encoding=""utf-8""?>
                                    <RunSettings>
                                        <RunConfiguration>
                                        <BatchSize>3</BatchSize>
                                        </RunConfiguration>
                                    </RunSettings>";

        _vstestConsoleWrapper.DiscoverTests(
            GetTestAssemblies(),
            runSettingsXml,
            discoveryEventHandlerForBatchSize);

        // Assert.
        Assert.AreEqual(6, discoveryEventHandlerForBatchSize.DiscoveredTestCases.Count);
        Assert.AreEqual(3, discoveryEventHandlerForBatchSize.BatchSize);
    }

    [TestMethod]
    [NetCoreTargetFrameworkDataSource]
    [NetFullTargetFrameworkDataSource]
    public void DisoverTestUsingEventHandler2ShouldContainAllSourcesAsFullyDiscovered(RunnerInfo runnerInfo)
    {
        SetTestEnvironment(_testEnvironment, runnerInfo);
        Setup();

        var eventHandler2 = new DiscoveryEventHandler2();

        _vstestConsoleWrapper.DiscoverTests(
            GetTestAssemblies(),
            GetRunSettingsWithCurrentTargetFramework(),
            null,
            eventHandler2);

        // Assert.
        Assert.AreEqual(2, eventHandler2.FullyDiscoveredSources.Count);
    }

    [TestMethod]
    [NetFullTargetFrameworkDataSource]
    [NetCoreTargetFrameworkDataSource]
    public void DiscoverTestsUsingSourceNavigation(RunnerInfo runnerInfo)
    {
        SetTestEnvironment(_testEnvironment, runnerInfo);
        Setup();

        _vstestConsoleWrapper.DiscoverTests(
            GetTestAssemblies(),
            GetRunSettingsWithCurrentTargetFramework(),
            _discoveryEventHandler);

        // Assert.
        var testCase =
            _discoveryEventHandler.DiscoveredTestCases.Where(dt => dt.FullyQualifiedName.Equals("SampleUnitTestProject.UnitTest1.PassingTest"));

        // Release builds optimize code, hence line numbers are different.
        if (IntegrationTestEnvironment.BuildConfiguration.StartsWith("release", StringComparison.OrdinalIgnoreCase))
        {
            Assert.AreEqual(25, testCase.FirstOrDefault().LineNumber);
        }
        else
        {
            Assert.AreEqual(24, testCase.FirstOrDefault().LineNumber);
        }
    }

    [TestMethod]
    [NetFullTargetFrameworkDataSource(inProcess: true)]
    [NetCoreTargetFrameworkDataSource]
    public async Task CancelTestDiscovery(RunnerInfo runnerInfo)
    {
        // Setup
        var testAssemblies = new List<string>
        {
<<<<<<< HEAD
            GetTestDll("DiscoveryTestProject.dll"),
            GetTestDll("SimpleTestProject.dll"),
            GetTestDll("SimpleTestProject2.dll")
=======
            GetAssetFullPath("DiscoveryTestProject.dll"),
            GetAssetFullPath("SimpleTestProject.dll"),
>>>>>>> ebba9d7a
        };

        SetTestEnvironment(_testEnvironment, runnerInfo);
        Setup();

        var discoveredTests = new List<TestCase>();
        var discoveryEvents = new Mock<ITestDiscoveryEventsHandler>();
        discoveryEvents.Setup(events => events.HandleDiscoveredTests(It.IsAny<IEnumerable<TestCase>>()))
            .Callback((IEnumerable<TestCase> testcases) =>
            {
                discoveredTests.AddRange(testcases);
                _vstestConsoleWrapper.CancelDiscovery();
            });
        var isTestCancelled = false;
        discoveryEvents.Setup(events => events.HandleDiscoveryComplete(It.IsAny<long>(), It.IsAny<IEnumerable<TestCase>>(), It.IsAny<bool>()))
            .Callback((long _, IEnumerable<TestCase> testcases, bool isAborted) =>
            {
                isTestCancelled = isAborted;
                if (testcases != null)
                {
                    discoveredTests.AddRange(testcases);
                }
            });

        // Act
<<<<<<< HEAD
        var discoveryTask = Task.Run(() => _vstestConsoleWrapper.DiscoverTests(testAssemblies, GetRunSettingsWithCurrentTargetFramework(), discoveryEvents.Object));

        Task.Delay(2000).Wait();
        _vstestConsoleWrapper.CancelDiscovery();
        discoveryTask.Wait();
=======
        await Task.Run(() => _vstestConsoleWrapper.DiscoverTests(testAssemblies, GetDefaultRunSettings(), discoveryEvents.Object));
>>>>>>> ebba9d7a

        // Assert.
        Assert.IsTrue(isTestCancelled);
        int discoveredSourcesCount = discoveredTests.Select(testcase => testcase.Source).Distinct().Count();
        Assert.AreNotEqual(testAssemblies.Count, discoveredSourcesCount, "All test assemblies discovered");
    }

    private IList<string> GetTestAssemblies()
    {
        var testAssemblies = new List<string>
        {
            GetTestDll("SimpleTestProject.dll"),
            GetTestDll("SimpleTestProject2.dll")
        };

        return testAssemblies;
    }
}<|MERGE_RESOLUTION|>--- conflicted
+++ resolved
@@ -208,14 +208,8 @@
         // Setup
         var testAssemblies = new List<string>
         {
-<<<<<<< HEAD
-            GetTestDll("DiscoveryTestProject.dll"),
-            GetTestDll("SimpleTestProject.dll"),
-            GetTestDll("SimpleTestProject2.dll")
-=======
             GetAssetFullPath("DiscoveryTestProject.dll"),
             GetAssetFullPath("SimpleTestProject.dll"),
->>>>>>> ebba9d7a
         };
 
         SetTestEnvironment(_testEnvironment, runnerInfo);
@@ -241,15 +235,7 @@
             });
 
         // Act
-<<<<<<< HEAD
-        var discoveryTask = Task.Run(() => _vstestConsoleWrapper.DiscoverTests(testAssemblies, GetRunSettingsWithCurrentTargetFramework(), discoveryEvents.Object));
-
-        Task.Delay(2000).Wait();
-        _vstestConsoleWrapper.CancelDiscovery();
-        discoveryTask.Wait();
-=======
         await Task.Run(() => _vstestConsoleWrapper.DiscoverTests(testAssemblies, GetDefaultRunSettings(), discoveryEvents.Object));
->>>>>>> ebba9d7a
 
         // Assert.
         Assert.IsTrue(isTestCancelled);
