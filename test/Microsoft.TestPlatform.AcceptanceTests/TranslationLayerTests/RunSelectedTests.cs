﻿// Copyright (c) Microsoft Corporation. All rights reserved.
// Licensed under the MIT license. See LICENSE file in the project root for full license information.

namespace Microsoft.TestPlatform.AcceptanceTests.TranslationLayerTests;

using System.Collections.Generic;
using System.Linq;

using VsTestConsole.TranslationLayer.Interfaces;
using Microsoft.VisualStudio.TestPlatform.Common.Telemetry;
using Microsoft.VisualStudio.TestPlatform.ObjectModel;
using Microsoft.VisualStudio.TestPlatform.ObjectModel.Client;
using VisualStudio.TestTools.UnitTesting;

[TestClass]
public class RunSelectedTests : AcceptanceTestBase
{
<<<<<<< HEAD
    private IVsTestConsoleWrapper _vstestConsoleWrapper;
    private RunEventHandler _runEventHandler;
    private DiscoveryEventHandler _discoveryEventHandler;

    private void Setup()
    {
        _vstestConsoleWrapper = GetVsTestConsoleWrapper();
        _runEventHandler = new RunEventHandler();
        _discoveryEventHandler = new DiscoveryEventHandler();
    }
=======
    using System.Collections.Generic;
    using System.Linq;
    using Microsoft.TestPlatform.VsTestConsole.TranslationLayer.Interfaces;
    using Microsoft.VisualStudio.TestPlatform.Common.Telemetry;
    using Microsoft.VisualStudio.TestPlatform.ObjectModel;
    using Microsoft.VisualStudio.TestPlatform.ObjectModel.Client;
    using Microsoft.VisualStudio.TestTools.UnitTesting;
>>>>>>> be0ee8db

    [TestCleanup]
    public void Cleanup()
    {
        _vstestConsoleWrapper?.EndSession();
    }

<<<<<<< HEAD
    [TestMethod]
    [NetFullTargetFrameworkDataSource]
    [NetCoreTargetFrameworkDataSource]
    public void RunSelectedTestsWithoutTestPlatformOptions(RunnerInfo runnerInfo)
    {
        SetTestEnvironment(_testEnvironment, runnerInfo);
        Setup();
=======
        private void Setup()
        {
            this.vstestConsoleWrapper = this.GetVsTestConsoleWrapper(out _);
            this.runEventHandler = new RunEventHandler();
            this.discoveryEventHandler = new DiscoveryEventHandler();
        }
>>>>>>> be0ee8db

        _vstestConsoleWrapper.DiscoverTests(GetTestAssemblies(), GetDefaultRunSettings(), _discoveryEventHandler);
        var testCases = _discoveryEventHandler.DiscoveredTestCases;

        _vstestConsoleWrapper.RunTests(testCases, GetDefaultRunSettings(), _runEventHandler);

        // Assert
        Assert.AreEqual(6, _runEventHandler.TestResults.Count);
        Assert.AreEqual(2, _runEventHandler.TestResults.Count(t => t.Outcome == TestOutcome.Passed));
        Assert.AreEqual(2, _runEventHandler.TestResults.Count(t => t.Outcome == TestOutcome.Failed));
        Assert.AreEqual(2, _runEventHandler.TestResults.Count(t => t.Outcome == TestOutcome.Skipped));
    }

    [TestMethod]
    [NetFullTargetFrameworkDataSource]
    [NetCoreTargetFrameworkDataSource]
    public void RunSelectedTestsWithTestPlatformOptions(RunnerInfo runnerInfo)
    {
        SetTestEnvironment(_testEnvironment, runnerInfo);
        Setup();

        _vstestConsoleWrapper.DiscoverTests(GetTestAssemblies(), GetDefaultRunSettings(), _discoveryEventHandler);
        var testCases = _discoveryEventHandler.DiscoveredTestCases;

        _vstestConsoleWrapper.RunTests(
            testCases,
            GetDefaultRunSettings(),
            new TestPlatformOptions() { CollectMetrics = true },
            _runEventHandler);

        // Assert
        Assert.AreEqual(6, _runEventHandler.TestResults.Count);
        Assert.IsTrue(_runEventHandler.Metrics.ContainsKey(TelemetryDataConstants.TargetDevice));
        Assert.IsTrue(_runEventHandler.Metrics.ContainsKey(TelemetryDataConstants.TargetFramework));
        Assert.IsTrue(_runEventHandler.Metrics.ContainsKey(TelemetryDataConstants.TargetOs));
        Assert.IsTrue(_runEventHandler.Metrics.ContainsKey(TelemetryDataConstants.TimeTakenInSecForRun));
        Assert.IsTrue(_runEventHandler.Metrics.ContainsKey(TelemetryDataConstants.NumberOfAdapterDiscoveredDuringExecution));
        Assert.IsTrue(_runEventHandler.Metrics.ContainsKey(TelemetryDataConstants.RunState));
    }

    private IList<string> GetTestAssemblies()
    {
        var testAssemblies = new List<string>
        {
            GetAssetFullPath("SimpleTestProject.dll"),
            GetAssetFullPath("SimpleTestProject2.dll")
        };

        return testAssemblies;
    }
}<|MERGE_RESOLUTION|>--- conflicted
+++ resolved
@@ -6,35 +6,25 @@
 using System.Collections.Generic;
 using System.Linq;
 
-using VsTestConsole.TranslationLayer.Interfaces;
+using Microsoft.TestPlatform.VsTestConsole.TranslationLayer.Interfaces;
 using Microsoft.VisualStudio.TestPlatform.Common.Telemetry;
 using Microsoft.VisualStudio.TestPlatform.ObjectModel;
 using Microsoft.VisualStudio.TestPlatform.ObjectModel.Client;
-using VisualStudio.TestTools.UnitTesting;
+using Microsoft.VisualStudio.TestTools.UnitTesting;
 
 [TestClass]
 public class RunSelectedTests : AcceptanceTestBase
 {
-<<<<<<< HEAD
-    private IVsTestConsoleWrapper _vstestConsoleWrapper;
-    private RunEventHandler _runEventHandler;
-    private DiscoveryEventHandler _discoveryEventHandler;
+    private readonly IVsTestConsoleWrapper _vstestConsoleWrapper;
+    private readonly RunEventHandler _runEventHandler;
+    private readonly DiscoveryEventHandler _discoveryEventHandler;
 
     private void Setup()
     {
-        _vstestConsoleWrapper = GetVsTestConsoleWrapper();
-        _runEventHandler = new RunEventHandler();
-        _discoveryEventHandler = new DiscoveryEventHandler();
+        this.vstestConsoleWrapper = this.GetVsTestConsoleWrapper(out _);
+        this.runEventHandler = new RunEventHandler();
+        this.discoveryEventHandler = new DiscoveryEventHandler();
     }
-=======
-    using System.Collections.Generic;
-    using System.Linq;
-    using Microsoft.TestPlatform.VsTestConsole.TranslationLayer.Interfaces;
-    using Microsoft.VisualStudio.TestPlatform.Common.Telemetry;
-    using Microsoft.VisualStudio.TestPlatform.ObjectModel;
-    using Microsoft.VisualStudio.TestPlatform.ObjectModel.Client;
-    using Microsoft.VisualStudio.TestTools.UnitTesting;
->>>>>>> be0ee8db
 
     [TestCleanup]
     public void Cleanup()
@@ -42,7 +32,6 @@
         _vstestConsoleWrapper?.EndSession();
     }
 
-<<<<<<< HEAD
     [TestMethod]
     [NetFullTargetFrameworkDataSource]
     [NetCoreTargetFrameworkDataSource]
@@ -50,14 +39,6 @@
     {
         SetTestEnvironment(_testEnvironment, runnerInfo);
         Setup();
-=======
-        private void Setup()
-        {
-            this.vstestConsoleWrapper = this.GetVsTestConsoleWrapper(out _);
-            this.runEventHandler = new RunEventHandler();
-            this.discoveryEventHandler = new DiscoveryEventHandler();
-        }
->>>>>>> be0ee8db
 
         _vstestConsoleWrapper.DiscoverTests(GetTestAssemblies(), GetDefaultRunSettings(), _discoveryEventHandler);
         var testCases = _discoveryEventHandler.DiscoveredTestCases;
@@ -92,7 +73,7 @@
         Assert.AreEqual(6, _runEventHandler.TestResults.Count);
         Assert.IsTrue(_runEventHandler.Metrics.ContainsKey(TelemetryDataConstants.TargetDevice));
         Assert.IsTrue(_runEventHandler.Metrics.ContainsKey(TelemetryDataConstants.TargetFramework));
-        Assert.IsTrue(_runEventHandler.Metrics.ContainsKey(TelemetryDataConstants.TargetOs));
+        Assert.IsTrue(_runEventHandler.Metrics.ContainsKey(TelemetryDataConstants.TargetOS));
         Assert.IsTrue(_runEventHandler.Metrics.ContainsKey(TelemetryDataConstants.TimeTakenInSecForRun));
         Assert.IsTrue(_runEventHandler.Metrics.ContainsKey(TelemetryDataConstants.NumberOfAdapterDiscoveredDuringExecution));
         Assert.IsTrue(_runEventHandler.Metrics.ContainsKey(TelemetryDataConstants.RunState));
