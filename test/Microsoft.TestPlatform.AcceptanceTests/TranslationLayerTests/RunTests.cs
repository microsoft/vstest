﻿// Copyright (c) Microsoft Corporation. All rights reserved.
// Licensed under the MIT license. See LICENSE file in the project root for full license information.

namespace Microsoft.TestPlatform.AcceptanceTests.TranslationLayerTests;

using TestUtilities;
using VsTestConsole.TranslationLayer.Interfaces;
using Microsoft.VisualStudio.TestPlatform.Common.Telemetry;
using Microsoft.VisualStudio.TestPlatform.ObjectModel;
using Microsoft.VisualStudio.TestPlatform.ObjectModel.Client;
using VisualStudio.TestTools.UnitTesting;

using System;
using System.Collections.Generic;
using System.Diagnostics;
using System.Linq;

using VisualStudio.TestPlatform.ObjectModel.Logging;

/// <summary>
/// The Run Tests using VsTestConsoleWrapper API's
/// </summary>
[TestClass]
public class RunTests : AcceptanceTestBase
{
    private IVsTestConsoleWrapper _vstestConsoleWrapper;
    private RunEventHandler _runEventHandler;

    private void Setup()
    {
        _vstestConsoleWrapper = GetVsTestConsoleWrapper();
        _runEventHandler = new RunEventHandler();
    }

<<<<<<< HEAD
    [TestCleanup]
    public void Cleanup()
    {
        _vstestConsoleWrapper?.EndSession();
    }
=======
        private void Setup()
        {
            this.vstestConsoleWrapper = this.GetVsTestConsoleWrapper(out _);
            this.runEventHandler = new RunEventHandler();
        }
>>>>>>> be0ee8db

    [TestMethod]
    [NetFullTargetFrameworkDataSource]
    [NetCoreTargetFrameworkDataSource]
    public void RunAllTests(RunnerInfo runnerInfo)
    {
        SetTestEnvironment(_testEnvironment, runnerInfo);
        Setup();

        _vstestConsoleWrapper.RunTests(GetTestAssemblies(), GetDefaultRunSettings(), _runEventHandler);

        // Assert
        Assert.AreEqual(6, _runEventHandler.TestResults.Count);
        Assert.AreEqual(2, _runEventHandler.TestResults.Count(t => t.Outcome == TestOutcome.Passed));
        Assert.AreEqual(2, _runEventHandler.TestResults.Count(t => t.Outcome == TestOutcome.Failed));
        Assert.AreEqual(2, _runEventHandler.TestResults.Count(t => t.Outcome == TestOutcome.Skipped));
    }

    [TestMethod]
    [NetFullTargetFrameworkDataSource]
    [NetCoreTargetFrameworkDataSource]
    public void EndSessionShouldEnsureVstestConsoleProcessDies(RunnerInfo runnerInfo)
    {
        var numOfProcesses = Process.GetProcessesByName("vstest.console").Length;

<<<<<<< HEAD
        SetTestEnvironment(_testEnvironment, runnerInfo);
        Setup();
=======
        [TestMethod]
        [NetFullTargetFrameworkDataSource]
        [NetCoreTargetFrameworkDataSource]
        [DoNotParallelize]
        public void EndSessionShouldEnsureVstestConsoleProcessDies(RunnerInfo runnerInfo)
        {
            var numOfProcesses = Process.GetProcessesByName("vstest.console").Length;
>>>>>>> be0ee8db

        _vstestConsoleWrapper.RunTests(GetTestAssemblies(), GetDefaultRunSettings(), _runEventHandler);
        _vstestConsoleWrapper?.EndSession();

        // Assert
        Assert.AreEqual(numOfProcesses, Process.GetProcessesByName("vstest.console").Length);

        _vstestConsoleWrapper = null;
    }

    [TestMethod]
    [NetFullTargetFrameworkDataSource]
    [NetCoreTargetFrameworkDataSource]
    public void RunTestsWithTelemetryOptedIn(RunnerInfo runnerInfo)
    {
        SetTestEnvironment(_testEnvironment, runnerInfo);
        Setup();

        _vstestConsoleWrapper.RunTests(
            GetTestAssemblies(),
            GetDefaultRunSettings(),
            new TestPlatformOptions() { CollectMetrics = true },
            _runEventHandler);

        // Assert
        Assert.AreEqual(6, _runEventHandler.TestResults.Count);
        Assert.IsTrue(_runEventHandler.Metrics.ContainsKey(TelemetryDataConstants.TargetDevice));
        Assert.IsTrue(_runEventHandler.Metrics.ContainsKey(TelemetryDataConstants.TargetFramework));
        Assert.IsTrue(_runEventHandler.Metrics.ContainsKey(TelemetryDataConstants.TargetOs));
        Assert.IsTrue(_runEventHandler.Metrics.ContainsKey(TelemetryDataConstants.TimeTakenInSecForRun));
        Assert.IsTrue(_runEventHandler.Metrics.ContainsKey(TelemetryDataConstants.NumberOfAdapterDiscoveredDuringExecution));
        Assert.IsTrue(_runEventHandler.Metrics.ContainsKey(TelemetryDataConstants.RunState));
    }

    [TestMethod]
    [NetFullTargetFrameworkDataSource]
    [NetCoreTargetFrameworkDataSource]
    public void RunTestsWithTelemetryOptedOut(RunnerInfo runnerInfo)
    {
        SetTestEnvironment(_testEnvironment, runnerInfo);
        Setup();

        _vstestConsoleWrapper.RunTests(
            GetTestAssemblies(),
            GetDefaultRunSettings(),
            new TestPlatformOptions() { CollectMetrics = false },
            _runEventHandler);

        // Assert
        Assert.AreEqual(6, _runEventHandler.TestResults.Count);
        Assert.AreEqual(0, _runEventHandler.Metrics.Count);
    }

    [TestMethod]
    [NetFullTargetFrameworkDataSource]
    [NetCoreTargetFrameworkDataSource]
    public void RunTestsShouldThrowOnStackOverflowException(RunnerInfo runnerInfo)
    {
        SetTestEnvironment(_testEnvironment, runnerInfo);
        Setup();

<<<<<<< HEAD
        if (IntegrationTestEnvironment.BuildConfiguration.Equals("release", StringComparison.OrdinalIgnoreCase))
=======
        [TestMethod]
        [NetFullTargetFrameworkDataSource]
        [NetCoreTargetFrameworkDataSource]
        //[DoNotParallelize]
        public void RunTestsShouldThrowOnStackOverflowException(RunnerInfo runnerInfo)
>>>>>>> be0ee8db
        {
            // On release, x64 builds, recursive calls may be replaced with loops (tail call optimization)
            Assert.Inconclusive("On StackOverflowException testhost not exited in release configuration.");
            return;
        }

        var source = new[] { GetAssetFullPath("SimpleTestProject3.dll") };

        _vstestConsoleWrapper.RunTests(
            source,
            GetDefaultRunSettings(),
            new TestPlatformOptions() { TestCaseFilter = "ExitWithStackoverFlow" },
            _runEventHandler);

        var errorMessage = runnerInfo.TargetFramework == "net451"
            ? $"The active test run was aborted. Reason: Test host process crashed : Process is terminated due to StackOverflowException.{Environment.NewLine}"
            : $"The active test run was aborted. Reason: Test host process crashed : Process is terminating due to StackOverflowException.{Environment.NewLine}";

<<<<<<< HEAD
        Assert.AreEqual(errorMessage, _runEventHandler.LogMessage);
    }
=======
            Assert.IsTrue(this.runEventHandler.Errors.Contains(errorMessage));
        }
>>>>>>> be0ee8db

    [TestMethod]
    [TestCategory("Windows-Review")]
    [NetFullTargetFrameworkDataSource(useCoreRunner: false)]
    [NetCoreTargetFrameworkDataSource(useCoreRunner: false)]
    public void RunTestsShouldShowProperWarningOnNoTestsForTestCaseFilter(RunnerInfo runnerInfo)
    {
        SetTestEnvironment(_testEnvironment, runnerInfo);
        Setup();

        var testAssemblyName = "SimpleTestProject2.dll";
        var source = new List<string>() { GetAssetFullPath(testAssemblyName) };

        var veryLongTestCaseFilter =
            "FullyQualifiedName=VeryLongTestCaseNameeeeeeeeeeeeee" +
            "eeeeeeeeeeeeeeeeeeeeeeeeeeeeeeeeeeeeeeeeeeeeeeeeeeeeeeee" +
            "eeeeeeeeeeeeeeeeeeeeeeeeeeeeeeeeeeeeeeeeeeeeeeeeeeeeeeee" +
            "eeeeeeeeeeeeeeeeeeeeeeeeeeeeeeeeeeeeeeeeeeeeeeeeeeeeeeee" +
            "eeeeeeeeeeeeeeeeeeeeeeeeeeeeeeeeeeeeeeeeeeeeeeeeeeeeeeee";

        _vstestConsoleWrapper.RunTests(
            source,
            GetDefaultRunSettings(),
            new TestPlatformOptions() { TestCaseFilter = veryLongTestCaseFilter },
            _runEventHandler);

        var expectedFilter = veryLongTestCaseFilter.Substring(0, 256) + "...";

        // Assert
        StringAssert.StartsWith(_runEventHandler.LogMessage, $"No test matches the given testcase filter `{expectedFilter}` in");
        StringAssert.EndsWith(_runEventHandler.LogMessage, testAssemblyName);

        Assert.AreEqual(TestMessageLevel.Warning, _runEventHandler.TestMessageLevel);
    }

    private IList<string> GetTestAssemblies()
    {
        var testAssemblies = new List<string>
        {
            GetAssetFullPath("SimpleTestProject.dll"),
            GetAssetFullPath("SimpleTestProject2.dll")
        };

        return testAssemblies;
    }
}<|MERGE_RESOLUTION|>--- conflicted
+++ resolved
@@ -28,23 +28,15 @@
 
     private void Setup()
     {
-        _vstestConsoleWrapper = GetVsTestConsoleWrapper();
+        _vstestConsoleWrapper = GetVsTestConsoleWrapper(out _);
         _runEventHandler = new RunEventHandler();
     }
 
-<<<<<<< HEAD
     [TestCleanup]
     public void Cleanup()
     {
         _vstestConsoleWrapper?.EndSession();
     }
-=======
-        private void Setup()
-        {
-            this.vstestConsoleWrapper = this.GetVsTestConsoleWrapper(out _);
-            this.runEventHandler = new RunEventHandler();
-        }
->>>>>>> be0ee8db
 
     [TestMethod]
     [NetFullTargetFrameworkDataSource]
@@ -66,22 +58,13 @@
     [TestMethod]
     [NetFullTargetFrameworkDataSource]
     [NetCoreTargetFrameworkDataSource]
+    [DoNotParallelize]
     public void EndSessionShouldEnsureVstestConsoleProcessDies(RunnerInfo runnerInfo)
     {
         var numOfProcesses = Process.GetProcessesByName("vstest.console").Length;
 
-<<<<<<< HEAD
         SetTestEnvironment(_testEnvironment, runnerInfo);
         Setup();
-=======
-        [TestMethod]
-        [NetFullTargetFrameworkDataSource]
-        [NetCoreTargetFrameworkDataSource]
-        [DoNotParallelize]
-        public void EndSessionShouldEnsureVstestConsoleProcessDies(RunnerInfo runnerInfo)
-        {
-            var numOfProcesses = Process.GetProcessesByName("vstest.console").Length;
->>>>>>> be0ee8db
 
         _vstestConsoleWrapper.RunTests(GetTestAssemblies(), GetDefaultRunSettings(), _runEventHandler);
         _vstestConsoleWrapper?.EndSession();
@@ -110,7 +93,7 @@
         Assert.AreEqual(6, _runEventHandler.TestResults.Count);
         Assert.IsTrue(_runEventHandler.Metrics.ContainsKey(TelemetryDataConstants.TargetDevice));
         Assert.IsTrue(_runEventHandler.Metrics.ContainsKey(TelemetryDataConstants.TargetFramework));
-        Assert.IsTrue(_runEventHandler.Metrics.ContainsKey(TelemetryDataConstants.TargetOs));
+        Assert.IsTrue(_runEventHandler.Metrics.ContainsKey(TelemetryDataConstants.TargetOS));
         Assert.IsTrue(_runEventHandler.Metrics.ContainsKey(TelemetryDataConstants.TimeTakenInSecForRun));
         Assert.IsTrue(_runEventHandler.Metrics.ContainsKey(TelemetryDataConstants.NumberOfAdapterDiscoveredDuringExecution));
         Assert.IsTrue(_runEventHandler.Metrics.ContainsKey(TelemetryDataConstants.RunState));
@@ -143,15 +126,7 @@
         SetTestEnvironment(_testEnvironment, runnerInfo);
         Setup();
 
-<<<<<<< HEAD
         if (IntegrationTestEnvironment.BuildConfiguration.Equals("release", StringComparison.OrdinalIgnoreCase))
-=======
-        [TestMethod]
-        [NetFullTargetFrameworkDataSource]
-        [NetCoreTargetFrameworkDataSource]
-        //[DoNotParallelize]
-        public void RunTestsShouldThrowOnStackOverflowException(RunnerInfo runnerInfo)
->>>>>>> be0ee8db
         {
             // On release, x64 builds, recursive calls may be replaced with loops (tail call optimization)
             Assert.Inconclusive("On StackOverflowException testhost not exited in release configuration.");
@@ -170,13 +145,8 @@
             ? $"The active test run was aborted. Reason: Test host process crashed : Process is terminated due to StackOverflowException.{Environment.NewLine}"
             : $"The active test run was aborted. Reason: Test host process crashed : Process is terminating due to StackOverflowException.{Environment.NewLine}";
 
-<<<<<<< HEAD
-        Assert.AreEqual(errorMessage, _runEventHandler.LogMessage);
+        Assert.IsTrue(this.runEventHandler.Errors.Contains(errorMessage));
     }
-=======
-            Assert.IsTrue(this.runEventHandler.Errors.Contains(errorMessage));
-        }
->>>>>>> be0ee8db
 
     [TestMethod]
     [TestCategory("Windows-Review")]
