﻿// Copyright (c) Microsoft Corporation. All rights reserved.
// Licensed under the MIT license. See LICENSE file in the project root for full license information.

namespace Microsoft.TestPlatform.AcceptanceTests.TranslationLayerTests;

using VsTestConsole.TranslationLayer.Interfaces;
using Microsoft.VisualStudio.TestPlatform.ObjectModel;
using Microsoft.VisualStudio.TestPlatform.ObjectModel.Client;
using VisualStudio.TestTools.UnitTesting;

using System.Collections.Generic;
using System.Linq;

/// <summary>
/// The Run Tests using VsTestConsoleWrapper API's
/// </summary>
[TestClass]
public class RunTestsWithFilterTests : AcceptanceTestBase
{
    private IVsTestConsoleWrapper _vstestConsoleWrapper;
    private RunEventHandler _runEventHandler;

    private void Setup()
    {
        _vstestConsoleWrapper = GetVsTestConsoleWrapper();
        _runEventHandler = new RunEventHandler();
    }

<<<<<<< HEAD
    [TestCleanup]
    public void Cleanup()
    {
        _vstestConsoleWrapper?.EndSession();
    }
=======
        private void Setup()
        {
            this.vstestConsoleWrapper = this.GetVsTestConsoleWrapper(out _);
            this.runEventHandler = new RunEventHandler();
        }
>>>>>>> be0ee8db

    [TestMethod]
    [NetFullTargetFrameworkDataSource]
    [NetCoreTargetFrameworkDataSource]
    public void RunTestsWithTestCaseFilter(RunnerInfo runnerInfo)
    {
        SetTestEnvironment(_testEnvironment, runnerInfo);
        Setup();

        var sources = new List<string>
        {
            GetAssetFullPath("SimpleTestProject.dll")
        };

        _vstestConsoleWrapper.RunTests(
            sources,
            GetDefaultRunSettings(),
            new TestPlatformOptions() { TestCaseFilter = "FullyQualifiedName=SampleUnitTestProject.UnitTest1.PassingTest" },
            _runEventHandler);

        // Assert
        Assert.AreEqual(1, _runEventHandler.TestResults.Count);
        Assert.AreEqual(TestOutcome.Passed, _runEventHandler.TestResults.FirstOrDefault().Outcome);
    }

    [TestMethod]
    [NetFullTargetFrameworkDataSource]
    [NetCoreTargetFrameworkDataSource]
    public void RunTestsWithFastFilter(RunnerInfo runnerInfo)
    {
        SetTestEnvironment(_testEnvironment, runnerInfo);
        Setup();

        var sources = new List<string>
        {
<<<<<<< HEAD
            GetAssetFullPath("SimpleTestProject.dll")
        };

        _vstestConsoleWrapper.RunTests(
            sources,
            GetDefaultRunSettings(),
            new TestPlatformOptions() { TestCaseFilter = "FullyQualifiedName=SampleUnitTestProject.UnitTest1.PassingTest | FullyQualifiedName=SampleUnitTestProject.UnitTest1.FailingTest" },
            _runEventHandler);

        // Assert
        Assert.AreEqual(2, _runEventHandler.TestResults.Count);
        Assert.AreEqual(1, _runEventHandler.TestResults.Count(t => t.Outcome == TestOutcome.Passed));
        Assert.AreEqual(1, _runEventHandler.TestResults.Count(t => t.Outcome == TestOutcome.Failed));
    }

    private IList<string> GetTestAssemblies()
    {
        var testAssemblies = new List<string>
        {
            GetAssetFullPath("SimpleTestProject.dll"),
            GetAssetFullPath("SimpleTestProject2.dll")
        };

        return testAssemblies;
=======
            AcceptanceTestBase.SetTestEnvironment(this.testEnvironment, runnerInfo);
            this.Setup();

            var sources = new List<string>
                              {
                                  this.GetAssetFullPath("SimpleTestProject.dll")
                              };

            this.vstestConsoleWrapper.RunTests(
                sources,
                this.GetDefaultRunSettings(),
                new TestPlatformOptions() { TestCaseFilter = "FullyQualifiedName=SampleUnitTestProject.UnitTest1.PassingTest | FullyQualifiedName=SampleUnitTestProject.UnitTest1.FailingTest" },
                this.runEventHandler);

            // Assert
            Assert.AreEqual(2, this.runEventHandler.TestResults.Count);
            Assert.AreEqual(1, this.runEventHandler.TestResults.Count(t => t.Outcome == TestOutcome.Passed));
            Assert.AreEqual(1, this.runEventHandler.TestResults.Count(t => t.Outcome == TestOutcome.Failed));
        }
>>>>>>> be0ee8db
    }
}<|MERGE_RESOLUTION|>--- conflicted
+++ resolved
@@ -3,10 +3,10 @@
 
 namespace Microsoft.TestPlatform.AcceptanceTests.TranslationLayerTests;
 
-using VsTestConsole.TranslationLayer.Interfaces;
+using Microsoft.TestPlatform.VsTestConsole.TranslationLayer.Interfaces;
 using Microsoft.VisualStudio.TestPlatform.ObjectModel;
 using Microsoft.VisualStudio.TestPlatform.ObjectModel.Client;
-using VisualStudio.TestTools.UnitTesting;
+using Microsoft.VisualStudio.TestTools.UnitTesting;
 
 using System.Collections.Generic;
 using System.Linq;
@@ -17,51 +17,43 @@
 [TestClass]
 public class RunTestsWithFilterTests : AcceptanceTestBase
 {
-    private IVsTestConsoleWrapper _vstestConsoleWrapper;
-    private RunEventHandler _runEventHandler;
+    private IVsTestConsoleWrapper vstestConsoleWrapper;
+    private RunEventHandler runEventHandler;
 
     private void Setup()
     {
-        _vstestConsoleWrapper = GetVsTestConsoleWrapper();
-        _runEventHandler = new RunEventHandler();
+        this.vstestConsoleWrapper = this.GetVsTestConsoleWrapper(out _);
+        this.runEventHandler = new RunEventHandler();
     }
 
-<<<<<<< HEAD
     [TestCleanup]
     public void Cleanup()
     {
-        _vstestConsoleWrapper?.EndSession();
+        this.vstestConsoleWrapper?.EndSession();
     }
-=======
-        private void Setup()
-        {
-            this.vstestConsoleWrapper = this.GetVsTestConsoleWrapper(out _);
-            this.runEventHandler = new RunEventHandler();
-        }
->>>>>>> be0ee8db
 
     [TestMethod]
     [NetFullTargetFrameworkDataSource]
     [NetCoreTargetFrameworkDataSource]
     public void RunTestsWithTestCaseFilter(RunnerInfo runnerInfo)
     {
-        SetTestEnvironment(_testEnvironment, runnerInfo);
-        Setup();
+        AcceptanceTestBase.SetTestEnvironment(this.testEnvironment, runnerInfo);
+        this.Setup();
 
         var sources = new List<string>
-        {
-            GetAssetFullPath("SimpleTestProject.dll")
-        };
+                              {
+                                  this.GetAssetFullPath("SimpleTestProject.dll")
+                              };
 
-        _vstestConsoleWrapper.RunTests(
+        this.vstestConsoleWrapper.RunTests(
             sources,
-            GetDefaultRunSettings(),
+            this.GetDefaultRunSettings(),
             new TestPlatformOptions() { TestCaseFilter = "FullyQualifiedName=SampleUnitTestProject.UnitTest1.PassingTest" },
-            _runEventHandler);
+            this.runEventHandler);
 
         // Assert
-        Assert.AreEqual(1, _runEventHandler.TestResults.Count);
-        Assert.AreEqual(TestOutcome.Passed, _runEventHandler.TestResults.FirstOrDefault().Outcome);
+        Assert.AreEqual(1, this.runEventHandler.TestResults.Count);
+        Assert.AreEqual(TestOutcome.Passed, this.runEventHandler.TestResults.FirstOrDefault().Outcome);
     }
 
     [TestMethod]
@@ -69,56 +61,23 @@
     [NetCoreTargetFrameworkDataSource]
     public void RunTestsWithFastFilter(RunnerInfo runnerInfo)
     {
-        SetTestEnvironment(_testEnvironment, runnerInfo);
-        Setup();
+        AcceptanceTestBase.SetTestEnvironment(this.testEnvironment, runnerInfo);
+        this.Setup();
 
         var sources = new List<string>
-        {
-<<<<<<< HEAD
-            GetAssetFullPath("SimpleTestProject.dll")
-        };
-
-        _vstestConsoleWrapper.RunTests(
-            sources,
-            GetDefaultRunSettings(),
-            new TestPlatformOptions() { TestCaseFilter = "FullyQualifiedName=SampleUnitTestProject.UnitTest1.PassingTest | FullyQualifiedName=SampleUnitTestProject.UnitTest1.FailingTest" },
-            _runEventHandler);
-
-        // Assert
-        Assert.AreEqual(2, _runEventHandler.TestResults.Count);
-        Assert.AreEqual(1, _runEventHandler.TestResults.Count(t => t.Outcome == TestOutcome.Passed));
-        Assert.AreEqual(1, _runEventHandler.TestResults.Count(t => t.Outcome == TestOutcome.Failed));
-    }
-
-    private IList<string> GetTestAssemblies()
-    {
-        var testAssemblies = new List<string>
-        {
-            GetAssetFullPath("SimpleTestProject.dll"),
-            GetAssetFullPath("SimpleTestProject2.dll")
-        };
-
-        return testAssemblies;
-=======
-            AcceptanceTestBase.SetTestEnvironment(this.testEnvironment, runnerInfo);
-            this.Setup();
-
-            var sources = new List<string>
                               {
                                   this.GetAssetFullPath("SimpleTestProject.dll")
                               };
 
-            this.vstestConsoleWrapper.RunTests(
-                sources,
-                this.GetDefaultRunSettings(),
-                new TestPlatformOptions() { TestCaseFilter = "FullyQualifiedName=SampleUnitTestProject.UnitTest1.PassingTest | FullyQualifiedName=SampleUnitTestProject.UnitTest1.FailingTest" },
-                this.runEventHandler);
+        this.vstestConsoleWrapper.RunTests(
+            sources,
+            this.GetDefaultRunSettings(),
+            new TestPlatformOptions() { TestCaseFilter = "FullyQualifiedName=SampleUnitTestProject.UnitTest1.PassingTest | FullyQualifiedName=SampleUnitTestProject.UnitTest1.FailingTest" },
+            this.runEventHandler);
 
-            // Assert
-            Assert.AreEqual(2, this.runEventHandler.TestResults.Count);
-            Assert.AreEqual(1, this.runEventHandler.TestResults.Count(t => t.Outcome == TestOutcome.Passed));
-            Assert.AreEqual(1, this.runEventHandler.TestResults.Count(t => t.Outcome == TestOutcome.Failed));
-        }
->>>>>>> be0ee8db
+        // Assert
+        Assert.AreEqual(2, this.runEventHandler.TestResults.Count);
+        Assert.AreEqual(1, this.runEventHandler.TestResults.Count(t => t.Outcome == TestOutcome.Passed));
+        Assert.AreEqual(1, this.runEventHandler.TestResults.Count(t => t.Outcome == TestOutcome.Failed));
     }
 }