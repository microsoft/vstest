--- conflicted
+++ resolved
@@ -16,25 +16,14 @@
 [TestClass]
 public class CustomTestHostTests : AcceptanceTestBase
 {
-    private IVsTestConsoleWrapper _vstestConsoleWrapper;
-    private RunEventHandler _runEventHandler;
+    private readonly IVsTestConsoleWrapper _vstestConsoleWrapper;
+    private readonly RunEventHandler _runEventHandler;
 
     private void Setup()
     {
-<<<<<<< HEAD
-        _vstestConsoleWrapper = GetVsTestConsoleWrapper();
-        _runEventHandler = new RunEventHandler();
+        this.vstestConsoleWrapper = this.GetVsTestConsoleWrapper(out _);
+        this.runEventHandler = new RunEventHandler();
     }
-=======
-        private IVsTestConsoleWrapper vstestConsoleWrapper;
-        private RunEventHandler runEventHandler;
-
-        private void Setup()
-        {
-            this.vstestConsoleWrapper = this.GetVsTestConsoleWrapper(out _);
-            this.runEventHandler = new RunEventHandler();
-        }
->>>>>>> be0ee8db
 
     [TestCleanup]
     public void Cleanup()
