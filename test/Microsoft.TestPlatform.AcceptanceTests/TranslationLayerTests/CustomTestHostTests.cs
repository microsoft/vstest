﻿// Copyright (c) Microsoft Corporation. All rights reserved.
// Licensed under the MIT license. See LICENSE file in the project root for full license information.

<<<<<<< HEAD
using System.Collections.Generic;
=======
>>>>>>> 02c7d419
using System.Diagnostics;
using System.Linq;
using System.Threading;

using FluentAssertions;

using Microsoft.TestPlatform.VsTestConsole.TranslationLayer.Interfaces;
using Microsoft.VisualStudio.TestPlatform.ObjectModel;
using Microsoft.VisualStudio.TestPlatform.ObjectModel.Client.Interfaces;
using Microsoft.VisualStudio.TestTools.UnitTesting;

#nullable disable

namespace Microsoft.TestPlatform.AcceptanceTests.TranslationLayerTests;

/// <summary>
/// The Run Tests using VsTestConsoleWrapper API's
/// </summary>
[TestClass]
public class CustomTestHostTests : AcceptanceTestBase
{
    private IVsTestConsoleWrapper _vstestConsoleWrapper;
<<<<<<< HEAD
    private RunEventHandler _runEventHandler;

    [TestCleanup]
    public void Cleanup()
    {
        _vstestConsoleWrapper?.EndSession();
    }

    [TestMethod]
    [RunnerCompatibilityDataSource(BeforeFeature = Features.ATTACH_DEBUGGER)]
    public void RunTestsWithCustomTestHostLauncherLaunchesTheProcessUsingTheProvidedLauncher(RunnerInfo runnerInfo)
    {
        SetTestEnvironment(_testEnvironment, runnerInfo);
        _vstestConsoleWrapper = GetVsTestConsoleWrapper();
        _runEventHandler = new RunEventHandler();

        var customTestHostLauncher = new TestHostLauncherV1();
        _vstestConsoleWrapper.RunTestsWithCustomTestHost(GetTestAssemblies(), GetDefaultRunSettings(), _runEventHandler, customTestHostLauncher);

        // Assert
        customTestHostLauncher.Should().BeAssignableTo<ITestHostLauncher>();
        customTestHostLauncher.LaunchProcessProcessId.Should().NotBeNull("we should launch some real process and save the pid of it");

        _runEventHandler.TestResults.Should().HaveCount(6);
        _runEventHandler.TestResults.Count(t => t.Outcome == TestOutcome.Passed).Should().Be(2);
        _runEventHandler.TestResults.Count(t => t.Outcome == TestOutcome.Failed).Should().Be(2);
        _runEventHandler.TestResults.Count(t => t.Outcome == TestOutcome.Skipped).Should().Be(2);
    }
=======
>>>>>>> 02c7d419

    [TestMethod]
    [RunnerCompatibilityDataSource(BeforeFeature = Features.ATTACH_DEBUGGER)]
    public void RunTestsWithCustomTestHostLauncherLaunchesTheProcessUsingTheProvidedLauncherWhenITestHostLauncher2IsProvided(RunnerInfo runnerInfo)
    {
        SetTestEnvironment(_testEnvironment, runnerInfo);
        _vstestConsoleWrapper = GetVsTestConsoleWrapper();
        _runEventHandler = new RunEventHandler();

        var customTestHostLauncher = new TestHostLauncherV2();
        _vstestConsoleWrapper.RunTestsWithCustomTestHost(GetTestAssemblies(), GetDefaultRunSettings(), _runEventHandler, customTestHostLauncher);

        // Assert
        customTestHostLauncher.Should().BeAssignableTo<ITestHostLauncher2>();
        customTestHostLauncher.LaunchProcessProcessId.Should().NotBeNull("we should launch some real process and save the pid of it");
        customTestHostLauncher.AttachDebuggerProcessId.Should().BeNull("we should not be asked to attach to a debugger, that flow is not used when vstest.console does not support it yet, even when it is given ITestHostLauncher2");

        _runEventHandler.TestResults.Should().HaveCount(6);
        _runEventHandler.TestResults.Count(t => t.Outcome == TestOutcome.Passed).Should().Be(2);
        _runEventHandler.TestResults.Count(t => t.Outcome == TestOutcome.Failed).Should().Be(2);
        _runEventHandler.TestResults.Count(t => t.Outcome == TestOutcome.Skipped).Should().Be(2);
    }

    [TestMethod]
<<<<<<< HEAD
    [RunnerCompatibilityDataSource(AfterFeature = Features.ATTACH_DEBUGGER)]
    public void RunTestsWithCustomTestHostLauncherAttachesToDebuggerUsingTheProvidedLauncher(RunnerInfo runnerInfo)
    {
        SetTestEnvironment(_testEnvironment, runnerInfo);
        _vstestConsoleWrapper = GetVsTestConsoleWrapper();
        _runEventHandler = new RunEventHandler();

        var customTestHostLauncher = new TestHostLauncherV2();
        _vstestConsoleWrapper.RunTestsWithCustomTestHost(GetTestAssemblies(), GetDefaultRunSettings(), _runEventHandler, customTestHostLauncher);

        // Assert
        customTestHostLauncher.Should().BeAssignableTo<ITestHostLauncher2>();
        customTestHostLauncher.AttachDebuggerProcessId.Should().NotBeNull("we should be asked to attach a debugger to some process and save the pid of the process");
        customTestHostLauncher.LaunchProcessProcessId.Should().BeNull("we should not be asked to launch some real process, that flow is not used when vstest.console supports it and is given ITestHostLauncher2");

        _runEventHandler.TestResults.Should().HaveCount(6);
        _runEventHandler.TestResults.Count(t => t.Outcome == TestOutcome.Passed).Should().Be(2);
        _runEventHandler.TestResults.Count(t => t.Outcome == TestOutcome.Failed).Should().Be(2);
        _runEventHandler.TestResults.Count(t => t.Outcome == TestOutcome.Skipped).Should().Be(2);
    }

    [TestMethod]
    //[Ignore("This is not working. The compatibility code only checks the protocol version (in handler), which is dictated by testhost. "
    //    + "It sees 6 but does not realize that the provided CustomTesthostLauncher is not supporting the new feature, it ends up calling back to EditoAttachDebugger" +
    //    "in translation layer, and that just silently skips the call.")]
    [RunnerCompatibilityDataSource("net451", "net451", "Latest", AfterFeature = Features.ATTACH_DEBUGGER, DebugVSTestConsole = true, DebugTesthost=true)]
=======
    [TestCategory("Windows-Review")]
    [RunnerCompatibilityDataSource(BeforeFeature = Features.ATTACH_DEBUGGER_FLOW)]
    // This does not work with testhosts that are earlier than when the feature was introduced,
    // when latest runner is used, because the latest runner does not downgrade the messages when
    // older testhost launcher is used.
    // [TestHostCompatibilityDataSource(BeforeFeature = Features.ATTACH_DEBUGGER_FLOW)]
    public void RunTestsWithCustomTestHostLauncherLaunchesTheProcessUsingTheProvidedLauncher(RunnerInfo runnerInfo)
    {
        // Pins the existing functionality.

        // Arrange
        SetTestEnvironment(_testEnvironment, runnerInfo);

        _vstestConsoleWrapper = GetVsTestConsoleWrapper();
        var runEventHandler = new RunEventHandler();

        // Act
        var customTestHostLauncher = new TestHostLauncherV1();
        _vstestConsoleWrapper.RunTestsWithCustomTestHost(GetTestDlls("MSTestProject1.dll", "MSTestProject2.dll"), GetDefaultRunSettings(), runEventHandler, customTestHostLauncher);

        // Assert
        EnsureTestsRunWithoutErrors(runEventHandler, passed: 2, failed: 2, skipped: 2);

        // Ensure we tried to launch testhost process.
        customTestHostLauncher.Should().BeAssignableTo<ITestHostLauncher>();
        customTestHostLauncher.LaunchProcessProcessId.Should().NotBeNull("we should launch some real process and save the pid of it");
    }

    [TestMethod]
    [TestCategory("Windows-Review")]
    // [RunnerCompatibilityDataSource(BeforeFeature = Features.ATTACH_DEBUGGER_FLOW)]
    [TestHostCompatibilityDataSource("net451", "netcoreapp2.1", "LegacyStable", BeforeFeature = Features.ATTACH_DEBUGGER_FLOW, DebugVSTestConsole = true)]
    [Ignore("This is not working for any testhost prior 16.7.0 where the change was introduced. The launch testhost flow was replaced with AttachDebugger in runner, and the new callback to AttachDebugger happens in testhost."
        + "But any testhost prior 16.7.0 where the change was introduced does not know to call back AttachDebugger, and the call never happens.")]
    // You can confirm that the functionality broke between runner and testhost, past this point by using newer runners, against older testhosts.
    // [TestPlatformCompatibilityDataSource(AfterRunnerFeature = Features.ATTACH_DEBUGGER_FLOW, BeforeTestHostFeature = Features.ATTACH_DEBUGGER_FLOW)]
    public void RunTestsWithCustomTestHostLauncherLaunchesTheProcessUsingTheProvidedLauncherWhenITestHostLauncher2IsProvided(RunnerInfo runnerInfo)
    {
        // Ensures compatibility with testhost and runners that were created before 16.3.0. It makes sure that even if user provides
        // an implementation of the ITestHostLauncher2 interface, then testhost expecting ITestHostLauncher still works correctly.

        // Arrange
        SetTestEnvironment(_testEnvironment, runnerInfo);
        _vstestConsoleWrapper = GetVsTestConsoleWrapper();
        var runEventHandler = new RunEventHandler();

        // Act
        var customTestHostLauncher = new TestHostLauncherV2();
        _vstestConsoleWrapper.RunTestsWithCustomTestHost(GetTestDlls("MSTestProject1.dll", "MSTestProject2.dll"), GetDefaultRunSettings(), runEventHandler, customTestHostLauncher);

        // Assert
        EnsureTestsRunWithoutErrors(runEventHandler, passed: 2, failed: 2, skipped: 2);

        customTestHostLauncher.Should().BeAssignableTo<ITestHostLauncher2>();
        customTestHostLauncher.LaunchProcessProcessId.Should().NotBeNull("we should launch some real process and save the pid of it");
        customTestHostLauncher.AttachDebuggerProcessId.Should().BeNull("we should not be asked to attach to a debugger, that flow is not used when vstest.console does not support it yet, even when it is given ITestHostLauncher2");
    }

    [TestMethod]
    [TestCategory("Windows-Review")]
    [RunnerCompatibilityDataSource(AfterFeature = Features.ATTACH_DEBUGGER_FLOW)]
    // [TestHostCompatibilityDataSource(AfterFeature = Features.ATTACH_DEBUGGER_FLOW)]
    public void RunTestsWithCustomTestHostLauncherAttachesToDebuggerUsingTheProvidedLauncher(RunnerInfo runnerInfo)
    {

        // Arrange
        SetTestEnvironment(_testEnvironment, runnerInfo);
        _vstestConsoleWrapper = GetVsTestConsoleWrapper();
        var runEventHandler = new RunEventHandler();

        // Act
        var customTestHostLauncher = new TestHostLauncherV2();
        _vstestConsoleWrapper.RunTestsWithCustomTestHost(GetTestDlls("MSTestProject1.dll", "MSTestProject2.dll"), GetDefaultRunSettings(), runEventHandler, customTestHostLauncher);

        // Assert
        EnsureTestsRunWithoutErrors(runEventHandler, passed: 2, failed: 2, skipped: 2);

        customTestHostLauncher.Should().BeAssignableTo<ITestHostLauncher2>();
        customTestHostLauncher.AttachDebuggerProcessId.Should().NotBeNull("we should be asked to attach a debugger to some process and save the pid of the process");
        customTestHostLauncher.LaunchProcessProcessId.Should().BeNull("we should not be asked to launch some real process, that flow is not used when vstest.console supports it and is given ITestHostLauncher2");
    }

    [TestMethod]
    [TestCategory("Windows-Review")]
    [Ignore("This is not working. The compatibility code only checks the protocol version (in handler), which is dictated by testhost. "
        + "It sees 6 but does not realize that the provided CustomTesthostLauncher is not supporting the new feature, it ends up calling back to EditoAttachDebugger" +
        "in translation layer, and that just silently skips the call.")]
    [RunnerCompatibilityDataSource(AfterFeature = Features.ATTACH_DEBUGGER_FLOW)]
    [TestHostCompatibilityDataSource(AfterFeature = Features.ATTACH_DEBUGGER_FLOW)]
>>>>>>> 02c7d419
    public void RunTestsWithCustomTestHostLauncherUsesLaunchWhenGivenAnOutdatedITestHostLauncher(RunnerInfo runnerInfo)
    {
        // Arrange
        SetTestEnvironment(_testEnvironment, runnerInfo);
        _vstestConsoleWrapper = GetVsTestConsoleWrapper();
<<<<<<< HEAD
        _runEventHandler = new RunEventHandler();

        var customTestHostLauncher = new TestHostLauncherV1();
        _vstestConsoleWrapper.RunTestsWithCustomTestHost(GetTestAssemblies(), GetDefaultRunSettings(), _runEventHandler, customTestHostLauncher);

        // Assert
        customTestHostLauncher.Should().NotBeAssignableTo<ITestHostLauncher2>();
        customTestHostLauncher.LaunchProcessProcessId.Should().NotBeNull("we should launch some real process and save the pid of it");

        _runEventHandler.TestResults.Should().HaveCount(6);
        _runEventHandler.TestResults.Count(t => t.Outcome == TestOutcome.Passed).Should().Be(2);
        _runEventHandler.TestResults.Count(t => t.Outcome == TestOutcome.Failed).Should().Be(2);
        _runEventHandler.TestResults.Count(t => t.Outcome == TestOutcome.Skipped).Should().Be(2);
=======
        var runEventHandler = new RunEventHandler();

        // Act
        var customTestHostLauncher = new TestHostLauncherV1();
        _vstestConsoleWrapper.RunTestsWithCustomTestHost(GetTestDlls("MSTestProject1.dll", "MSTestProject2.dll"), GetDefaultRunSettings(), runEventHandler, customTestHostLauncher);

        // Assert
        EnsureTestsRunWithoutErrors(runEventHandler, passed: 2, failed: 2, skipped: 2);

        customTestHostLauncher.Should().NotBeAssignableTo<ITestHostLauncher2>();
        customTestHostLauncher.LaunchProcessProcessId.Should().NotBeNull("we should launch some real process and save the pid of it");
    }

    private static void EnsureTestsRunWithoutErrors(RunEventHandler runEventHandler, int passed, int failed, int skipped)
    {
        runEventHandler.Errors.Should().BeEmpty();
        runEventHandler.TestResults.Should().HaveCount(passed + failed + skipped);
        runEventHandler.TestResults.Count(t => t.Outcome == TestOutcome.Passed).Should().Be(passed);
        runEventHandler.TestResults.Count(t => t.Outcome == TestOutcome.Failed).Should().Be(failed);
        runEventHandler.TestResults.Count(t => t.Outcome == TestOutcome.Skipped).Should().Be(skipped);
>>>>>>> 02c7d419
    }

    /// <summary>
    /// The custom test host launcher implementing ITestHostLauncher.
    /// </summary>
    private class TestHostLauncherV1 : ITestHostLauncher
    {
        public int? LaunchProcessProcessId { get; private set; }

        /// <inheritdoc />
        public bool IsDebug => true;

        /// <inheritdoc />
        public int LaunchTestHost(TestProcessStartInfo defaultTestHostStartInfo)
        {
            return LaunchTestHost(defaultTestHostStartInfo, CancellationToken.None);
        }

        /// <inheritdoc />
        public int LaunchTestHost(TestProcessStartInfo defaultTestHostStartInfo, CancellationToken cancellationToken)
        {
            var processInfo = new ProcessStartInfo(
                defaultTestHostStartInfo.FileName,
                defaultTestHostStartInfo.Arguments)
            {
                WorkingDirectory = defaultTestHostStartInfo.WorkingDirectory
            };
            processInfo.UseShellExecute = false;

            var process = new Process { StartInfo = processInfo };
            process.Start();

            LaunchProcessProcessId = process?.Id;
            return LaunchProcessProcessId ?? -1;
        }
    }

    /// <summary>
    /// The custom test host launcher implementing ITestHostLauncher2, and through that also ITestHostLauncher.
    /// </summary>
    private class TestHostLauncherV2 : TestHostLauncherV1, ITestHostLauncher2
    {

        public int? AttachDebuggerProcessId { get; private set; }

        public bool AttachDebuggerToProcess(int pid) => AttachDebuggerToProcess(pid, CancellationToken.None);

        public bool AttachDebuggerToProcess(int pid, CancellationToken cancellationToken)
        {
            AttachDebuggerProcessId = pid;
            return true;
        }
    }

    /// <summary>
    /// The custom test host launcher implementing ITestHostLauncher.
    /// </summary>
    public class TestHostLauncherV1 : ITestHostLauncher
    {
        public int? LaunchProcessProcessId { get; private set; }

        /// <inheritdoc />
        public bool IsDebug => true;

        /// <inheritdoc />
        public int LaunchTestHost(TestProcessStartInfo defaultTestHostStartInfo)
        {
            return LaunchTestHost(defaultTestHostStartInfo, CancellationToken.None);
        }

        /// <inheritdoc />
        public int LaunchTestHost(TestProcessStartInfo defaultTestHostStartInfo, CancellationToken cancellationToken)
        {
            var processInfo = new ProcessStartInfo(
                defaultTestHostStartInfo.FileName,
                defaultTestHostStartInfo.Arguments)
            {
                WorkingDirectory = defaultTestHostStartInfo.WorkingDirectory
            };
            processInfo.UseShellExecute = false;

            var process = new Process { StartInfo = processInfo };
            process.Start();

            LaunchProcessProcessId = process?.Id;
            return LaunchProcessProcessId ?? -1;
        }
    }

    /// <summary>
    /// The custom test host launcher implementing ITestHostLauncher2.
    /// </summary>
    public class TestHostLauncherV2 : TestHostLauncherV1, ITestHostLauncher2
    {

        public int? AttachDebuggerProcessId { get; private set; }

        public bool AttachDebuggerToProcess(int pid) => AttachDebuggerToProcess(pid, CancellationToken.None);

        public bool AttachDebuggerToProcess(int pid, CancellationToken cancellationToken)
        {
            AttachDebuggerProcessId = pid;
            return true;
        }
    }
}<|MERGE_RESOLUTION|>--- conflicted
+++ resolved
@@ -1,10 +1,6 @@
 ﻿// Copyright (c) Microsoft Corporation. All rights reserved.
 // Licensed under the MIT license. See LICENSE file in the project root for full license information.
 
-<<<<<<< HEAD
-using System.Collections.Generic;
-=======
->>>>>>> 02c7d419
 using System.Diagnostics;
 using System.Linq;
 using System.Threading;
@@ -27,8 +23,6 @@
 public class CustomTestHostTests : AcceptanceTestBase
 {
     private IVsTestConsoleWrapper _vstestConsoleWrapper;
-<<<<<<< HEAD
-    private RunEventHandler _runEventHandler;
 
     [TestCleanup]
     public void Cleanup()
@@ -37,79 +31,6 @@
     }
 
     [TestMethod]
-    [RunnerCompatibilityDataSource(BeforeFeature = Features.ATTACH_DEBUGGER)]
-    public void RunTestsWithCustomTestHostLauncherLaunchesTheProcessUsingTheProvidedLauncher(RunnerInfo runnerInfo)
-    {
-        SetTestEnvironment(_testEnvironment, runnerInfo);
-        _vstestConsoleWrapper = GetVsTestConsoleWrapper();
-        _runEventHandler = new RunEventHandler();
-
-        var customTestHostLauncher = new TestHostLauncherV1();
-        _vstestConsoleWrapper.RunTestsWithCustomTestHost(GetTestAssemblies(), GetDefaultRunSettings(), _runEventHandler, customTestHostLauncher);
-
-        // Assert
-        customTestHostLauncher.Should().BeAssignableTo<ITestHostLauncher>();
-        customTestHostLauncher.LaunchProcessProcessId.Should().NotBeNull("we should launch some real process and save the pid of it");
-
-        _runEventHandler.TestResults.Should().HaveCount(6);
-        _runEventHandler.TestResults.Count(t => t.Outcome == TestOutcome.Passed).Should().Be(2);
-        _runEventHandler.TestResults.Count(t => t.Outcome == TestOutcome.Failed).Should().Be(2);
-        _runEventHandler.TestResults.Count(t => t.Outcome == TestOutcome.Skipped).Should().Be(2);
-    }
-=======
->>>>>>> 02c7d419
-
-    [TestMethod]
-    [RunnerCompatibilityDataSource(BeforeFeature = Features.ATTACH_DEBUGGER)]
-    public void RunTestsWithCustomTestHostLauncherLaunchesTheProcessUsingTheProvidedLauncherWhenITestHostLauncher2IsProvided(RunnerInfo runnerInfo)
-    {
-        SetTestEnvironment(_testEnvironment, runnerInfo);
-        _vstestConsoleWrapper = GetVsTestConsoleWrapper();
-        _runEventHandler = new RunEventHandler();
-
-        var customTestHostLauncher = new TestHostLauncherV2();
-        _vstestConsoleWrapper.RunTestsWithCustomTestHost(GetTestAssemblies(), GetDefaultRunSettings(), _runEventHandler, customTestHostLauncher);
-
-        // Assert
-        customTestHostLauncher.Should().BeAssignableTo<ITestHostLauncher2>();
-        customTestHostLauncher.LaunchProcessProcessId.Should().NotBeNull("we should launch some real process and save the pid of it");
-        customTestHostLauncher.AttachDebuggerProcessId.Should().BeNull("we should not be asked to attach to a debugger, that flow is not used when vstest.console does not support it yet, even when it is given ITestHostLauncher2");
-
-        _runEventHandler.TestResults.Should().HaveCount(6);
-        _runEventHandler.TestResults.Count(t => t.Outcome == TestOutcome.Passed).Should().Be(2);
-        _runEventHandler.TestResults.Count(t => t.Outcome == TestOutcome.Failed).Should().Be(2);
-        _runEventHandler.TestResults.Count(t => t.Outcome == TestOutcome.Skipped).Should().Be(2);
-    }
-
-    [TestMethod]
-<<<<<<< HEAD
-    [RunnerCompatibilityDataSource(AfterFeature = Features.ATTACH_DEBUGGER)]
-    public void RunTestsWithCustomTestHostLauncherAttachesToDebuggerUsingTheProvidedLauncher(RunnerInfo runnerInfo)
-    {
-        SetTestEnvironment(_testEnvironment, runnerInfo);
-        _vstestConsoleWrapper = GetVsTestConsoleWrapper();
-        _runEventHandler = new RunEventHandler();
-
-        var customTestHostLauncher = new TestHostLauncherV2();
-        _vstestConsoleWrapper.RunTestsWithCustomTestHost(GetTestAssemblies(), GetDefaultRunSettings(), _runEventHandler, customTestHostLauncher);
-
-        // Assert
-        customTestHostLauncher.Should().BeAssignableTo<ITestHostLauncher2>();
-        customTestHostLauncher.AttachDebuggerProcessId.Should().NotBeNull("we should be asked to attach a debugger to some process and save the pid of the process");
-        customTestHostLauncher.LaunchProcessProcessId.Should().BeNull("we should not be asked to launch some real process, that flow is not used when vstest.console supports it and is given ITestHostLauncher2");
-
-        _runEventHandler.TestResults.Should().HaveCount(6);
-        _runEventHandler.TestResults.Count(t => t.Outcome == TestOutcome.Passed).Should().Be(2);
-        _runEventHandler.TestResults.Count(t => t.Outcome == TestOutcome.Failed).Should().Be(2);
-        _runEventHandler.TestResults.Count(t => t.Outcome == TestOutcome.Skipped).Should().Be(2);
-    }
-
-    [TestMethod]
-    //[Ignore("This is not working. The compatibility code only checks the protocol version (in handler), which is dictated by testhost. "
-    //    + "It sees 6 but does not realize that the provided CustomTesthostLauncher is not supporting the new feature, it ends up calling back to EditoAttachDebugger" +
-    //    "in translation layer, and that just silently skips the call.")]
-    [RunnerCompatibilityDataSource("net451", "net451", "Latest", AfterFeature = Features.ATTACH_DEBUGGER, DebugVSTestConsole = true, DebugTesthost=true)]
-=======
     [TestCategory("Windows-Review")]
     [RunnerCompatibilityDataSource(BeforeFeature = Features.ATTACH_DEBUGGER_FLOW)]
     // This does not work with testhosts that are earlier than when the feature was introduced,
@@ -199,27 +120,11 @@
         "in translation layer, and that just silently skips the call.")]
     [RunnerCompatibilityDataSource(AfterFeature = Features.ATTACH_DEBUGGER_FLOW)]
     [TestHostCompatibilityDataSource(AfterFeature = Features.ATTACH_DEBUGGER_FLOW)]
->>>>>>> 02c7d419
     public void RunTestsWithCustomTestHostLauncherUsesLaunchWhenGivenAnOutdatedITestHostLauncher(RunnerInfo runnerInfo)
     {
         // Arrange
         SetTestEnvironment(_testEnvironment, runnerInfo);
         _vstestConsoleWrapper = GetVsTestConsoleWrapper();
-<<<<<<< HEAD
-        _runEventHandler = new RunEventHandler();
-
-        var customTestHostLauncher = new TestHostLauncherV1();
-        _vstestConsoleWrapper.RunTestsWithCustomTestHost(GetTestAssemblies(), GetDefaultRunSettings(), _runEventHandler, customTestHostLauncher);
-
-        // Assert
-        customTestHostLauncher.Should().NotBeAssignableTo<ITestHostLauncher2>();
-        customTestHostLauncher.LaunchProcessProcessId.Should().NotBeNull("we should launch some real process and save the pid of it");
-
-        _runEventHandler.TestResults.Should().HaveCount(6);
-        _runEventHandler.TestResults.Count(t => t.Outcome == TestOutcome.Passed).Should().Be(2);
-        _runEventHandler.TestResults.Count(t => t.Outcome == TestOutcome.Failed).Should().Be(2);
-        _runEventHandler.TestResults.Count(t => t.Outcome == TestOutcome.Skipped).Should().Be(2);
-=======
         var runEventHandler = new RunEventHandler();
 
         // Act
@@ -240,7 +145,6 @@
         runEventHandler.TestResults.Count(t => t.Outcome == TestOutcome.Passed).Should().Be(passed);
         runEventHandler.TestResults.Count(t => t.Outcome == TestOutcome.Failed).Should().Be(failed);
         runEventHandler.TestResults.Count(t => t.Outcome == TestOutcome.Skipped).Should().Be(skipped);
->>>>>>> 02c7d419
     }
 
     /// <summary>
@@ -294,56 +198,4 @@
             return true;
         }
     }
-
-    /// <summary>
-    /// The custom test host launcher implementing ITestHostLauncher.
-    /// </summary>
-    public class TestHostLauncherV1 : ITestHostLauncher
-    {
-        public int? LaunchProcessProcessId { get; private set; }
-
-        /// <inheritdoc />
-        public bool IsDebug => true;
-
-        /// <inheritdoc />
-        public int LaunchTestHost(TestProcessStartInfo defaultTestHostStartInfo)
-        {
-            return LaunchTestHost(defaultTestHostStartInfo, CancellationToken.None);
-        }
-
-        /// <inheritdoc />
-        public int LaunchTestHost(TestProcessStartInfo defaultTestHostStartInfo, CancellationToken cancellationToken)
-        {
-            var processInfo = new ProcessStartInfo(
-                defaultTestHostStartInfo.FileName,
-                defaultTestHostStartInfo.Arguments)
-            {
-                WorkingDirectory = defaultTestHostStartInfo.WorkingDirectory
-            };
-            processInfo.UseShellExecute = false;
-
-            var process = new Process { StartInfo = processInfo };
-            process.Start();
-
-            LaunchProcessProcessId = process?.Id;
-            return LaunchProcessProcessId ?? -1;
-        }
-    }
-
-    /// <summary>
-    /// The custom test host launcher implementing ITestHostLauncher2.
-    /// </summary>
-    public class TestHostLauncherV2 : TestHostLauncherV1, ITestHostLauncher2
-    {
-
-        public int? AttachDebuggerProcessId { get; private set; }
-
-        public bool AttachDebuggerToProcess(int pid) => AttachDebuggerToProcess(pid, CancellationToken.None);
-
-        public bool AttachDebuggerToProcess(int pid, CancellationToken cancellationToken)
-        {
-            AttachDebuggerProcessId = pid;
-            return true;
-        }
-    }
 }