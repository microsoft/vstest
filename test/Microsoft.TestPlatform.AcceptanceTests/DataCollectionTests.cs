﻿// Copyright (c) Microsoft Corporation. All rights reserved.
// Licensed under the MIT license. See LICENSE file in the project root for full license information.

namespace Microsoft.TestPlatform.AcceptanceTests
{
    using System;
    using System.Collections.Generic;
    using System.IO;
    using System.Xml;

    using Microsoft.TestPlatform.TestUtilities;
    using Microsoft.VisualStudio.TestPlatform.ObjectModel;
    using Microsoft.VisualStudio.TestPlatform.Utilities.Helpers;
    using Microsoft.VisualStudio.TestTools.UnitTesting;

    [TestClass]
    public class DataCollectionTests : AcceptanceTestBase
    {
        private readonly string resultsDir;

        public DataCollectionTests()
        {
            this.resultsDir = Path.Combine(Path.GetTempPath(), Guid.NewGuid().ToString());
        }

        [TestCleanup]
        public void Cleanup()
        {
<<<<<<< HEAD
            if (Directory.Exists(this.resultsDir))
            {
                Directory.Delete(this.resultsDir, true);
            }
=======
            Directory.Delete(this.resultsDir, true);
>>>>>>> 342062c4
        }

        [CustomDataTestMethod]
        [NET46TargetFramework]
        [NETCORETargetFramework]
        public void ExecuteTestsWithDataCollection(string runnerFramework, string targetFramework, string targetRuntime)
        {
            SetTestEnvironment(this.testEnvironment, runnerFramework, targetFramework, targetRuntime);

            var assemblyPaths = this.BuildMultipleAssemblyPath("SimpleTestProject2.dll").Trim('\"');
            string runSettings = this.GetRunsettingsFilePath();
<<<<<<< HEAD

            var arguments = PrepareArguments(assemblyPaths, this.GetTestAdapterPath(), runSettings, this.FrameworkArgValue);
            arguments = string.Concat(arguments, $" /ResultsDirectory:{this.resultsDir}");
=======
            string diagFileName = Path.Combine(this.resultsDir, "diaglog.txt");

            var arguments = PrepareArguments(assemblyPaths, this.GetTestAdapterPath(), runSettings, this.FrameworkArgValue);
            arguments = string.Concat(arguments, $" /ResultsDirectory:{resultsDir}", $" /Diag:{diagFileName}");
>>>>>>> 342062c4
            this.InvokeVsTest(arguments);

            this.ValidateSummaryStatus(1, 1, 1);
            this.VaildateDataCollectorOutput();
        }

<<<<<<< HEAD
        private string GetRunsettingsFilePath()
        {
            var runsettingsPath = Path.Combine(
                Path.GetTempPath(),
                "test_" + Guid.NewGuid() + ".runsettings");
            var dataCollectionAttributes = new Dictionary<string, string>();

            dataCollectionAttributes.Add("friendlyName", "SampleDataCollector");
            dataCollectionAttributes.Add("uri", "my://sample/datacollector");

            // Data collector needs to be targeted to same runtime as the runner framework
            var codebase = Path.Combine(
                this.testEnvironment.TestAssetsPath,
                Path.GetFileNameWithoutExtension("OutOfProcDataCollector"),
                "bin",
                this.testEnvironment.BuildConfiguration,
                this.testEnvironment.RunnerFramework,
                "OutOfProcDataCollector.dll");
            Assert.IsTrue(File.Exists(codebase), "Data collector assembly not found: " + codebase);

            dataCollectionAttributes.Add("assemblyQualifiedName", string.Format("OutOfProcDataCollector.SampleDataCollector, {0}", AssemblyUtility.GetAssemblyName(codebase)));
            dataCollectionAttributes.Add("codebase", codebase);
            CreateDataCollectionRunSettingsFile(runsettingsPath, dataCollectionAttributes);
            return runsettingsPath;
        }

        public static void CreateDataCollectionRunSettingsFile(string destinationRunsettingsPath, Dictionary<string, string> dataCollectionAttributes)
=======
        private static void CreateDataCollectionRunSettingsFile(string destinationRunsettingsPath, Dictionary<string, string> dataCollectionAttributes)
>>>>>>> 342062c4
        {
            var doc = new XmlDocument();
            var xmlDeclaration = doc.CreateNode(XmlNodeType.XmlDeclaration, string.Empty, string.Empty);

            doc.AppendChild(xmlDeclaration);
            var runSettingsNode = doc.CreateElement(Constants.RunSettingsName);
            doc.AppendChild(runSettingsNode);
            var dcConfigNode = doc.CreateElement(Constants.DataCollectionRunSettingsName);
            runSettingsNode.AppendChild(dcConfigNode);
            var dataCollectorsNode = doc.CreateElement(Constants.DataCollectorsSettingName);
            dcConfigNode.AppendChild(dataCollectorsNode);
            var dataCollectorNode = doc.CreateElement(Constants.DataCollectorSettingName);
            dataCollectorsNode.AppendChild(dataCollectorNode);

            foreach (var kvp in dataCollectionAttributes)
            {
                dataCollectorNode.SetAttribute(kvp.Key, kvp.Value);
            }

            using (var stream = new FileHelper().GetStream(destinationRunsettingsPath, FileMode.Create))
            {
                doc.Save(stream);
            }
        }

        private void VaildateDataCollectorOutput()
        {
            // Output of datacollection attachment.
            this.StdOutputContains("filename.txt");
            this.StdOutputContains("TestCaseStarted");
            this.StdOutputContains("TestCaseEnded");
            this.StdOutputContains("SessionEnded");
            this.StdOutputContains("SessionStarted");
            this.StdOutputContains("my warning");
            this.StdErrorContains("Diagnostic data adapter caught an exception of type 'System.Exception': 'my exception'. More details: .");

            // Verify attachments
            var isTestRunLevelAttachmentFound = false;
            var testCaseLevelAttachmentsCount = 0;
            var diaglogsFileCount = 0;

            var resultFiles = Directory.GetFiles(this.resultsDir, "*.txt", SearchOption.AllDirectories);

            foreach (var file in resultFiles)
            {
                // Test Run level attachments are logged in standard output.
                if (file.Contains("filename.txt"))
                {
                    this.StdOutputContains(file);
                    isTestRunLevelAttachmentFound = true;
                }

                if (file.Contains("testcasefilename"))
                {
                    testCaseLevelAttachmentsCount++;
                }

                if (file.Contains("diaglog"))
                {
                    diaglogsFileCount++;
                }
            }

            Assert.IsTrue(isTestRunLevelAttachmentFound);
            Assert.AreEqual(3, testCaseLevelAttachmentsCount);
            Assert.AreEqual(3, diaglogsFileCount);
        }

        private string GetRunsettingsFilePath()
        {
            var runsettingsPath = Path.Combine(
                Path.GetTempPath(),
                "test_" + Guid.NewGuid() + ".runsettings");
            var dataCollectionAttributes = new Dictionary<string, string>();

            dataCollectionAttributes.Add("friendlyName", "SampleDataCollector");
            dataCollectionAttributes.Add("uri", "my://sample/datacollector");
            var codebase = Path.Combine(
                this.testEnvironment.TestAssetsPath,
                Path.GetFileNameWithoutExtension("OutOfProcDataCollector"),
                "bin",
                this.testEnvironment.BuildConfiguration,
                this.testEnvironment.RunnerFramework,
                "OutOfProcDataCollector.dll");

            var outOfProcAssemblyPath = this.testEnvironment.GetTestAsset("OutOfProcDataCollector.dll");

            dataCollectionAttributes.Add("assemblyQualifiedName", string.Format("OutOfProcDataCollector.SampleDataCollector, {0}", AssemblyUtility.GetAssemblyName(outOfProcAssemblyPath)));
            dataCollectionAttributes.Add("codebase", codebase);
            CreateDataCollectionRunSettingsFile(runsettingsPath, dataCollectionAttributes);
            return runsettingsPath;
        }
    }
}<|MERGE_RESOLUTION|>--- conflicted
+++ resolved
@@ -1,4 +1,4 @@
-﻿// Copyright (c) Microsoft Corporation. All rights reserved.
+// Copyright (c) Microsoft Corporation. All rights reserved.
 // Licensed under the MIT license. See LICENSE file in the project root for full license information.
 
 namespace Microsoft.TestPlatform.AcceptanceTests
@@ -26,14 +26,10 @@
         [TestCleanup]
         public void Cleanup()
         {
-<<<<<<< HEAD
             if (Directory.Exists(this.resultsDir))
             {
                 Directory.Delete(this.resultsDir, true);
             }
-=======
-            Directory.Delete(this.resultsDir, true);
->>>>>>> 342062c4
         }
 
         [CustomDataTestMethod]
@@ -45,53 +41,17 @@
 
             var assemblyPaths = this.BuildMultipleAssemblyPath("SimpleTestProject2.dll").Trim('\"');
             string runSettings = this.GetRunsettingsFilePath();
-<<<<<<< HEAD
-
-            var arguments = PrepareArguments(assemblyPaths, this.GetTestAdapterPath(), runSettings, this.FrameworkArgValue);
-            arguments = string.Concat(arguments, $" /ResultsDirectory:{this.resultsDir}");
-=======
             string diagFileName = Path.Combine(this.resultsDir, "diaglog.txt");
-
             var arguments = PrepareArguments(assemblyPaths, this.GetTestAdapterPath(), runSettings, this.FrameworkArgValue);
             arguments = string.Concat(arguments, $" /ResultsDirectory:{resultsDir}", $" /Diag:{diagFileName}");
->>>>>>> 342062c4
+
             this.InvokeVsTest(arguments);
 
             this.ValidateSummaryStatus(1, 1, 1);
             this.VaildateDataCollectorOutput();
         }
 
-<<<<<<< HEAD
-        private string GetRunsettingsFilePath()
-        {
-            var runsettingsPath = Path.Combine(
-                Path.GetTempPath(),
-                "test_" + Guid.NewGuid() + ".runsettings");
-            var dataCollectionAttributes = new Dictionary<string, string>();
-
-            dataCollectionAttributes.Add("friendlyName", "SampleDataCollector");
-            dataCollectionAttributes.Add("uri", "my://sample/datacollector");
-
-            // Data collector needs to be targeted to same runtime as the runner framework
-            var codebase = Path.Combine(
-                this.testEnvironment.TestAssetsPath,
-                Path.GetFileNameWithoutExtension("OutOfProcDataCollector"),
-                "bin",
-                this.testEnvironment.BuildConfiguration,
-                this.testEnvironment.RunnerFramework,
-                "OutOfProcDataCollector.dll");
-            Assert.IsTrue(File.Exists(codebase), "Data collector assembly not found: " + codebase);
-
-            dataCollectionAttributes.Add("assemblyQualifiedName", string.Format("OutOfProcDataCollector.SampleDataCollector, {0}", AssemblyUtility.GetAssemblyName(codebase)));
-            dataCollectionAttributes.Add("codebase", codebase);
-            CreateDataCollectionRunSettingsFile(runsettingsPath, dataCollectionAttributes);
-            return runsettingsPath;
-        }
-
-        public static void CreateDataCollectionRunSettingsFile(string destinationRunsettingsPath, Dictionary<string, string> dataCollectionAttributes)
-=======
         private static void CreateDataCollectionRunSettingsFile(string destinationRunsettingsPath, Dictionary<string, string> dataCollectionAttributes)
->>>>>>> 342062c4
         {
             var doc = new XmlDocument();
             var xmlDeclaration = doc.CreateNode(XmlNodeType.XmlDeclaration, string.Empty, string.Empty);
@@ -169,6 +129,8 @@
 
             dataCollectionAttributes.Add("friendlyName", "SampleDataCollector");
             dataCollectionAttributes.Add("uri", "my://sample/datacollector");
+
+            // Data collector needs to be targeted to same runtime as the runner framework
             var codebase = Path.Combine(
                 this.testEnvironment.TestAssetsPath,
                 Path.GetFileNameWithoutExtension("OutOfProcDataCollector"),
@@ -176,10 +138,9 @@
                 this.testEnvironment.BuildConfiguration,
                 this.testEnvironment.RunnerFramework,
                 "OutOfProcDataCollector.dll");
+            Assert.IsTrue(File.Exists(codebase), "Data collector assembly not found: " + codebase);
 
-            var outOfProcAssemblyPath = this.testEnvironment.GetTestAsset("OutOfProcDataCollector.dll");
-
-            dataCollectionAttributes.Add("assemblyQualifiedName", string.Format("OutOfProcDataCollector.SampleDataCollector, {0}", AssemblyUtility.GetAssemblyName(outOfProcAssemblyPath)));
+            dataCollectionAttributes.Add("assemblyQualifiedName", string.Format("OutOfProcDataCollector.SampleDataCollector, {0}", AssemblyUtility.GetAssemblyName(codebase)));
             dataCollectionAttributes.Add("codebase", codebase);
             CreateDataCollectionRunSettingsFile(runsettingsPath, dataCollectionAttributes);
             return runsettingsPath;
