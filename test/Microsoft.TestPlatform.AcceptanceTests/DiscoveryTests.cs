﻿// Copyright (c) Microsoft Corporation. All rights reserved.
// Licensed under the MIT license. See LICENSE file in the project root for full license information.

namespace Microsoft.TestPlatform.AcceptanceTests;

using System;
using System.Collections.Generic;
using System.IO;
using System.Linq;
using System.Reflection;

using TestUtilities;
using Microsoft.VisualStudio.TestPlatform.Common.Utilities;
using VisualStudio.TestTools.UnitTesting;

[TestClass]
public class DiscoveryTests : AcceptanceTestBase
{
<<<<<<< HEAD
    private readonly string _dummyFilePath = Path.Combine(Path.GetTempPath(), $"{Guid.NewGuid()}.txt");

    [TestMethod]
    [NetFullTargetFrameworkDataSource(inIsolation: true, inProcess: true)]
    [NetCoreTargetFrameworkDataSource]
    public void DiscoverAllTests(RunnerInfo runnerInfo)
    {
        SetTestEnvironment(_testEnvironment, runnerInfo);

        InvokeVsTestForDiscovery(GetSampleTestAssembly(), GetTestAdapterPath(), string.Empty, FrameworkArgValue);
=======
    using Microsoft.TestPlatform.TestUtilities;
    using Microsoft.VisualStudio.TestPlatform.Common.Utilities;
    using Microsoft.VisualStudio.TestTools.UnitTesting;
    using System;
    using System.Collections.Generic;
    using System.IO;
    using System.Linq;
    using System.Reflection;

    [TestClass]
    public class DiscoveryTests : AcceptanceTestBase
    {
        [TestMethod]
        [NetFullTargetFrameworkDataSource(inIsolation: true, inProcess: true)]
        [NetCoreTargetFrameworkDataSource]
        public void DiscoverAllTests(RunnerInfo runnerInfo)
        {
            AcceptanceTestBase.SetTestEnvironment(this.testEnvironment, runnerInfo);
>>>>>>> be0ee8db

        var listOfTests = new[] { "SampleUnitTestProject.UnitTest1.PassingTest", "SampleUnitTestProject.UnitTest1.FailingTest", "SampleUnitTestProject.UnitTest1.SkippingTest" };
        ValidateDiscoveredTests(listOfTests);
        ExitCodeEquals(0);
    }

    [TestMethod]
    [NetFullTargetFrameworkDataSource(inIsolation: true, inProcess: true)]
    [NetCoreTargetFrameworkDataSource]
    public void MultipleSourcesDiscoverAllTests(RunnerInfo runnerInfo)
    {
        SetTestEnvironment(_testEnvironment, runnerInfo);
        var assemblyPaths = BuildMultipleAssemblyPath("SimpleTestProject.dll", "SimpleTestProject2.dll").Trim('\"');
        var listOfTests = new[] {
            "SampleUnitTestProject.UnitTest1.PassingTest",
            "SampleUnitTestProject.UnitTest1.FailingTest",
            "SampleUnitTestProject.UnitTest1.SkippingTest",
            "SampleUnitTestProject.UnitTest1.PassingTest2",
            "SampleUnitTestProject.UnitTest1.FailingTest2",
            "SampleUnitTestProject.UnitTest1.SkippingTest2"
        };

        InvokeVsTestForDiscovery(assemblyPaths, GetTestAdapterPath(), string.Empty, FrameworkArgValue);

        ValidateDiscoveredTests(listOfTests);
        ExitCodeEquals(0);
    }

    [TestMethod]
    [TestCategory("Windows-Review")]
    [NetFullTargetFrameworkDataSource(inIsolation: true, inProcess: true)]
    public void DiscoverFullyQualifiedTests(RunnerInfo runnerInfo)
    {
        var resultsDir = GetResultsDirectory();

        try
        {
            SetTestEnvironment(_testEnvironment, runnerInfo);

            var listOfTests = new[] { "SampleUnitTestProject.UnitTest1.PassingTest", "SampleUnitTestProject.UnitTest1.FailingTest", "SampleUnitTestProject.UnitTest1.SkippingTest" };

            var arguments = PrepareArguments(GetSampleTestAssembly(), GetTestAdapterPath(), string.Empty, FrameworkArgValue, _testEnvironment.InIsolationValue, resultsDirectory: resultsDir);
            arguments = string.Concat(arguments, " /ListFullyQualifiedTests", " /ListTestsTargetPath:\"" + _dummyFilePath + "\"");
            InvokeVsTest(arguments);

            ValidateFullyQualifiedDiscoveredTests(_dummyFilePath, listOfTests);
            ExitCodeEquals(0);
        }
        finally
        {
<<<<<<< HEAD
            File.Delete(_dummyFilePath);
            TryRemoveDirectory(resultsDir);
=======
            using var tempDir = new TempDirectory();
            var dummyFilePath = Path.Combine(tempDir.Path, $"{Guid.NewGuid()}.txt");

            AcceptanceTestBase.SetTestEnvironment(this.testEnvironment, runnerInfo);

            var listOfTests = new[] { "SampleUnitTestProject.UnitTest1.PassingTest", "SampleUnitTestProject.UnitTest1.FailingTest", "SampleUnitTestProject.UnitTest1.SkippingTest" };

            var arguments = PrepareArguments(this.GetSampleTestAssembly(), this.GetTestAdapterPath(), string.Empty, this.FrameworkArgValue, this.testEnvironment.InIsolationValue, resultsDirectory: tempDir.Path);
            arguments = string.Concat(arguments, " /ListFullyQualifiedTests", " /ListTestsTargetPath:\"" + dummyFilePath + "\"");
            this.InvokeVsTest(arguments);

            this.ValidateFullyQualifiedDiscoveredTests(dummyFilePath, listOfTests);
            this.ExitCodeEquals(0);
>>>>>>> be0ee8db
        }
    }

<<<<<<< HEAD
    [TestMethod]
    [NetFullTargetFrameworkDataSource]
    [NetCoreTargetFrameworkDataSource]
    public void DiscoverTestsShouldShowProperWarningIfNoTestsOnTestCaseFilter(RunnerInfo runnerInfo)
    {
        SetTestEnvironment(_testEnvironment, runnerInfo);
        var resultsDir = GetResultsDirectory();

        var assetFullPath = GetAssetFullPath("SimpleTestProject2.dll");
        var arguments = PrepareArguments(assetFullPath, GetTestAdapterPath(), string.Empty, FrameworkArgValue, _testEnvironment.InIsolationValue, resultsDirectory: resultsDir);
        arguments = string.Concat(arguments, " /listtests");
        arguments = string.Concat(arguments, " /testcasefilter:NonExistTestCaseName");
        arguments = string.Concat(arguments, " /logger:\"console;prefix=true\"");
        InvokeVsTest(arguments);

        StringAssert.Contains(StdOut, "Warning: No test matches the given testcase filter `NonExistTestCaseName` in");
        StringAssert.Contains(StdOut, "SimpleTestProject2.dll");
        ExitCodeEquals(0);

        TryRemoveDirectory(resultsDir);
    }
=======
        [TestMethod]
        [NetFullTargetFrameworkDataSource]
        [NetCoreTargetFrameworkDataSource]
        public void DiscoverTestsShouldShowProperWarningIfNoTestsOnTestCaseFilter(RunnerInfo runnerInfo)
        {
            AcceptanceTestBase.SetTestEnvironment(this.testEnvironment, runnerInfo);
            using var tempDir = new TempDirectory();

            var assetFullPath = this.GetAssetFullPath("SimpleTestProject2.dll");
            var arguments = PrepareArguments(assetFullPath, this.GetTestAdapterPath(), string.Empty, this.FrameworkArgValue, this.testEnvironment.InIsolationValue, resultsDirectory: tempDir.Path);
            arguments = string.Concat(arguments, " /listtests");
            arguments = string.Concat(arguments, " /testcasefilter:NonExistTestCaseName");
            arguments = string.Concat(arguments, " /logger:\"console;prefix=true\"");
            this.InvokeVsTest(arguments);

            StringAssert.Contains(this.StdOut, "Warning: No test matches the given testcase filter `NonExistTestCaseName` in");
            StringAssert.Contains(this.StdOut, "SimpleTestProject2.dll");
            this.ExitCodeEquals(0);
        }
>>>>>>> be0ee8db

    [TestMethod]
    public void TypesToLoadAttributeTests()
    {
        var environment = new IntegrationTestEnvironment();
        var extensionsDirectory = environment.ExtensionsDirectory;
        var extensionsToVerify = new Dictionary<string, string[]>
        {
            {"Microsoft.TestPlatform.Extensions.EventLogCollector.dll", new[] { "Microsoft.TestPlatform.Extensions.EventLogCollector.EventLogDataCollector"} },
            {"Microsoft.TestPlatform.Extensions.BlameDataCollector.dll", new[] { "Microsoft.TestPlatform.Extensions.BlameDataCollector.BlameLogger", "Microsoft.TestPlatform.Extensions.BlameDataCollector.BlameCollector" } },
            {"Microsoft.VisualStudio.TestPlatform.Extensions.Html.TestLogger.dll", new[] { "Microsoft.VisualStudio.TestPlatform.Extensions.HtmlLogger.HtmlLogger" } },
            {"Microsoft.VisualStudio.TestPlatform.Extensions.Trx.TestLogger.dll", new[] { "Microsoft.VisualStudio.TestPlatform.Extensions.TrxLogger.TrxLogger" } },
            {"Microsoft.TestPlatform.TestHostRuntimeProvider.dll", new[] { "Microsoft.VisualStudio.TestPlatform.CrossPlatEngine.Hosting.DefaultTestHostManager", "Microsoft.VisualStudio.TestPlatform.CrossPlatEngine.Hosting.DotnetTestHostManager" } }
        };

        foreach (var extension in extensionsToVerify.Keys)
        {
            var assemblyFile = Path.Combine(extensionsDirectory, extension);
            var assembly = Assembly.LoadFrom(assemblyFile);

            var expected = extensionsToVerify[extension];
            var actual = TypesToLoadUtilities.GetTypesToLoad(assembly).Select(i => i.FullName).ToArray();

            CollectionAssert.AreEquivalent(expected, actual, $"Specified types using TypesToLoadAttribute in \"{extension}\" assembly doesn't match the expected.");
        }
    }
}<|MERGE_RESOLUTION|>--- conflicted
+++ resolved
@@ -2,6 +2,10 @@
 // Licensed under the MIT license. See LICENSE file in the project root for full license information.
 
 namespace Microsoft.TestPlatform.AcceptanceTests;
+
+using Microsoft.TestPlatform.TestUtilities;
+using Microsoft.VisualStudio.TestPlatform.Common.Utilities;
+using Microsoft.VisualStudio.TestTools.UnitTesting;
 
 using System;
 using System.Collections.Generic;
@@ -9,44 +13,17 @@
 using System.Linq;
 using System.Reflection;
 
-using TestUtilities;
-using Microsoft.VisualStudio.TestPlatform.Common.Utilities;
-using VisualStudio.TestTools.UnitTesting;
-
 [TestClass]
 public class DiscoveryTests : AcceptanceTestBase
 {
-<<<<<<< HEAD
-    private readonly string _dummyFilePath = Path.Combine(Path.GetTempPath(), $"{Guid.NewGuid()}.txt");
-
     [TestMethod]
     [NetFullTargetFrameworkDataSource(inIsolation: true, inProcess: true)]
     [NetCoreTargetFrameworkDataSource]
     public void DiscoverAllTests(RunnerInfo runnerInfo)
     {
-        SetTestEnvironment(_testEnvironment, runnerInfo);
+        AcceptanceTestBase.SetTestEnvironment(this.testEnvironment, runnerInfo);
 
         InvokeVsTestForDiscovery(GetSampleTestAssembly(), GetTestAdapterPath(), string.Empty, FrameworkArgValue);
-=======
-    using Microsoft.TestPlatform.TestUtilities;
-    using Microsoft.VisualStudio.TestPlatform.Common.Utilities;
-    using Microsoft.VisualStudio.TestTools.UnitTesting;
-    using System;
-    using System.Collections.Generic;
-    using System.IO;
-    using System.Linq;
-    using System.Reflection;
-
-    [TestClass]
-    public class DiscoveryTests : AcceptanceTestBase
-    {
-        [TestMethod]
-        [NetFullTargetFrameworkDataSource(inIsolation: true, inProcess: true)]
-        [NetCoreTargetFrameworkDataSource]
-        public void DiscoverAllTests(RunnerInfo runnerInfo)
-        {
-            AcceptanceTestBase.SetTestEnvironment(this.testEnvironment, runnerInfo);
->>>>>>> be0ee8db
 
         var listOfTests = new[] { "SampleUnitTestProject.UnitTest1.PassingTest", "SampleUnitTestProject.UnitTest1.FailingTest", "SampleUnitTestProject.UnitTest1.SkippingTest" };
         ValidateDiscoveredTests(listOfTests);
@@ -80,87 +57,40 @@
     [NetFullTargetFrameworkDataSource(inIsolation: true, inProcess: true)]
     public void DiscoverFullyQualifiedTests(RunnerInfo runnerInfo)
     {
-        var resultsDir = GetResultsDirectory();
+        using var tempDir = new TempDirectory();
+        var dummyFilePath = Path.Combine(tempDir.Path, $"{Guid.NewGuid()}.txt");
 
-        try
-        {
-            SetTestEnvironment(_testEnvironment, runnerInfo);
+        AcceptanceTestBase.SetTestEnvironment(this.testEnvironment, runnerInfo);
 
-            var listOfTests = new[] { "SampleUnitTestProject.UnitTest1.PassingTest", "SampleUnitTestProject.UnitTest1.FailingTest", "SampleUnitTestProject.UnitTest1.SkippingTest" };
+        var listOfTests = new[] { "SampleUnitTestProject.UnitTest1.PassingTest", "SampleUnitTestProject.UnitTest1.FailingTest", "SampleUnitTestProject.UnitTest1.SkippingTest" };
 
-            var arguments = PrepareArguments(GetSampleTestAssembly(), GetTestAdapterPath(), string.Empty, FrameworkArgValue, _testEnvironment.InIsolationValue, resultsDirectory: resultsDir);
-            arguments = string.Concat(arguments, " /ListFullyQualifiedTests", " /ListTestsTargetPath:\"" + _dummyFilePath + "\"");
-            InvokeVsTest(arguments);
+        var arguments = PrepareArguments(this.GetSampleTestAssembly(), this.GetTestAdapterPath(), string.Empty, this.FrameworkArgValue, this.testEnvironment.InIsolationValue, resultsDirectory: tempDir.Path);
+        arguments = string.Concat(arguments, " /ListFullyQualifiedTests", " /ListTestsTargetPath:\"" + dummyFilePath + "\"");
+        this.InvokeVsTest(arguments);
 
-            ValidateFullyQualifiedDiscoveredTests(_dummyFilePath, listOfTests);
-            ExitCodeEquals(0);
-        }
-        finally
-        {
-<<<<<<< HEAD
-            File.Delete(_dummyFilePath);
-            TryRemoveDirectory(resultsDir);
-=======
-            using var tempDir = new TempDirectory();
-            var dummyFilePath = Path.Combine(tempDir.Path, $"{Guid.NewGuid()}.txt");
-
-            AcceptanceTestBase.SetTestEnvironment(this.testEnvironment, runnerInfo);
-
-            var listOfTests = new[] { "SampleUnitTestProject.UnitTest1.PassingTest", "SampleUnitTestProject.UnitTest1.FailingTest", "SampleUnitTestProject.UnitTest1.SkippingTest" };
-
-            var arguments = PrepareArguments(this.GetSampleTestAssembly(), this.GetTestAdapterPath(), string.Empty, this.FrameworkArgValue, this.testEnvironment.InIsolationValue, resultsDirectory: tempDir.Path);
-            arguments = string.Concat(arguments, " /ListFullyQualifiedTests", " /ListTestsTargetPath:\"" + dummyFilePath + "\"");
-            this.InvokeVsTest(arguments);
-
-            this.ValidateFullyQualifiedDiscoveredTests(dummyFilePath, listOfTests);
-            this.ExitCodeEquals(0);
->>>>>>> be0ee8db
-        }
+        this.ValidateFullyQualifiedDiscoveredTests(dummyFilePath, listOfTests);
+        this.ExitCodeEquals(0);
     }
 
-<<<<<<< HEAD
     [TestMethod]
     [NetFullTargetFrameworkDataSource]
     [NetCoreTargetFrameworkDataSource]
     public void DiscoverTestsShouldShowProperWarningIfNoTestsOnTestCaseFilter(RunnerInfo runnerInfo)
     {
-        SetTestEnvironment(_testEnvironment, runnerInfo);
-        var resultsDir = GetResultsDirectory();
+        AcceptanceTestBase.SetTestEnvironment(this.testEnvironment, runnerInfo);
+        using var tempDir = new TempDirectory();
 
-        var assetFullPath = GetAssetFullPath("SimpleTestProject2.dll");
-        var arguments = PrepareArguments(assetFullPath, GetTestAdapterPath(), string.Empty, FrameworkArgValue, _testEnvironment.InIsolationValue, resultsDirectory: resultsDir);
+        var assetFullPath = this.GetAssetFullPath("SimpleTestProject2.dll");
+        var arguments = PrepareArguments(assetFullPath, this.GetTestAdapterPath(), string.Empty, this.FrameworkArgValue, this.testEnvironment.InIsolationValue, resultsDirectory: tempDir.Path);
         arguments = string.Concat(arguments, " /listtests");
         arguments = string.Concat(arguments, " /testcasefilter:NonExistTestCaseName");
         arguments = string.Concat(arguments, " /logger:\"console;prefix=true\"");
-        InvokeVsTest(arguments);
+        this.InvokeVsTest(arguments);
 
-        StringAssert.Contains(StdOut, "Warning: No test matches the given testcase filter `NonExistTestCaseName` in");
-        StringAssert.Contains(StdOut, "SimpleTestProject2.dll");
-        ExitCodeEquals(0);
-
-        TryRemoveDirectory(resultsDir);
+        StringAssert.Contains(this.StdOut, "Warning: No test matches the given testcase filter `NonExistTestCaseName` in");
+        StringAssert.Contains(this.StdOut, "SimpleTestProject2.dll");
+        this.ExitCodeEquals(0);
     }
-=======
-        [TestMethod]
-        [NetFullTargetFrameworkDataSource]
-        [NetCoreTargetFrameworkDataSource]
-        public void DiscoverTestsShouldShowProperWarningIfNoTestsOnTestCaseFilter(RunnerInfo runnerInfo)
-        {
-            AcceptanceTestBase.SetTestEnvironment(this.testEnvironment, runnerInfo);
-            using var tempDir = new TempDirectory();
-
-            var assetFullPath = this.GetAssetFullPath("SimpleTestProject2.dll");
-            var arguments = PrepareArguments(assetFullPath, this.GetTestAdapterPath(), string.Empty, this.FrameworkArgValue, this.testEnvironment.InIsolationValue, resultsDirectory: tempDir.Path);
-            arguments = string.Concat(arguments, " /listtests");
-            arguments = string.Concat(arguments, " /testcasefilter:NonExistTestCaseName");
-            arguments = string.Concat(arguments, " /logger:\"console;prefix=true\"");
-            this.InvokeVsTest(arguments);
-
-            StringAssert.Contains(this.StdOut, "Warning: No test matches the given testcase filter `NonExistTestCaseName` in");
-            StringAssert.Contains(this.StdOut, "SimpleTestProject2.dll");
-            this.ExitCodeEquals(0);
-        }
->>>>>>> be0ee8db
 
     [TestMethod]
     public void TypesToLoadAttributeTests()
