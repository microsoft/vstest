--- conflicted
+++ resolved
@@ -3,17 +3,13 @@
 
 namespace Microsoft.TestPlatform.AcceptanceTests;
 
-using VisualStudio.TestTools.UnitTesting;
+using Microsoft.TestPlatform.TestUtilities;
+using Microsoft.VisualStudio.TestTools.UnitTesting;
 
 [TestClass]
 [TestCategory("Windows-Review")]
 public class ArgumentProcessorTests : AcceptanceTestBase
 {
-<<<<<<< HEAD
-=======
-    using Microsoft.TestPlatform.TestUtilities;
-    using Microsoft.VisualStudio.TestTools.UnitTesting;
->>>>>>> be0ee8db
 
     [TestMethod]
     [TestCategory("Windows-Review")]
@@ -43,15 +39,9 @@
     {
         SetTestEnvironment(_testEnvironment, runnerInfo);
 
-<<<<<<< HEAD
-        var testResults = GetResultsDirectory();
-        var arguments = PrepareArguments(GetSampleTestAssembly(), GetTestAdapterPath(), string.Empty, FrameworkArgValue, resultsDirectory: testResults);
+        using var tempDir = new TempDirectory();
+        var arguments = PrepareArguments(this.GetSampleTestAssembly(), this.GetTestAdapterPath(), string.Empty, this.FrameworkArgValue, resultsDirectory: tempDir.Path);
         arguments = string.Concat(arguments, " /badArgument");
-=======
-            using var tempDir = new TempDirectory();
-            var arguments = PrepareArguments(this.GetSampleTestAssembly(), this.GetTestAdapterPath(), string.Empty, this.FrameworkArgValue, resultsDirectory: tempDir.Path);
-            arguments = string.Concat(arguments, " /badArgument");
->>>>>>> be0ee8db
 
         InvokeVsTest(arguments);
 
@@ -66,15 +56,7 @@
         //Check for help examples text
         StdOutputDoesNotContains("To run tests: >vstest.console.exe tests.dll");
 
-<<<<<<< HEAD
         //Check for message which guides using help option
-        StdErrorContains("Please use the /help option to check the list of valid arguments");
-
-        TryRemoveDirectory(testResults);
-=======
-            //Check for message which guides using help option
-            this.StdErrorContains("Please use the /help option to check the list of valid arguments");
-        }
->>>>>>> be0ee8db
+        this.StdErrorContains("Please use the /help option to check the list of valid arguments");
     }
 }