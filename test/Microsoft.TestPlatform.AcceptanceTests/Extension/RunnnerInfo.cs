--- conflicted
+++ resolved
@@ -2,11 +2,7 @@
 // Licensed under the MIT license. See LICENSE file in the project root for full license information.
 
 using System;
-<<<<<<< HEAD
-using System.Collections.Generic;
-=======
 using System.Linq;
->>>>>>> 02c7d419
 
 using Microsoft.TestPlatform.TestUtilities;
 
@@ -18,22 +14,6 @@
 /// <param name="RunnerFramework"></param>
 /// <param name="TargetFramework"></param>
 /// <param name="InIsolationValue">Supported value = <c>/InIsolation</c>.</param>
-<<<<<<< HEAD
-[Serializable]
-public class RunnerInfo
-{
-    public string? RunnerFramework { get; set; }
-
-    public VSTestConsoleInfo? VSTestConsoleInfo { get; set; }
-
-
-    public string? TargetFramework { get; set; }
-    public string? InIsolationValue { get; set; }
-
-    public DebugInfo? DebugInfo { get; set; }
-
-    public List<DllInfo> DllInfos { get; set; } = new();
-=======
 [Serializable] // Type should be serializable to allow the tree-view behavior of test discovery in Test Explorer
 public class RunnerInfo
 {
@@ -46,7 +26,6 @@
     public DllInfo? AdapterInfo { get; set; }
 
     public string? Batch { get; set; }
->>>>>>> 02c7d419
 
     /// <summary>
     /// Is running via .NET "Core" vstest.console?
@@ -68,9 +47,6 @@
     /// </summary>
     public bool IsNetFrameworkTarget => TargetFramework!.StartsWith("net4", StringComparison.InvariantCultureIgnoreCase);
 
-<<<<<<< HEAD
-    public override string ToString() => $"Runner = {RunnerFramework}, TargetFramework = {TargetFramework}, {(string.IsNullOrEmpty(InIsolationValue) ? "InProcess" : "InIsolation")}, {VSTestConsoleInfo}, {string.Join(",", DllInfos)}";
-=======
     public override string ToString()
     {
         return string.Join(", ", new[]
@@ -84,5 +60,4 @@
             AdapterInfo == null ? null : string.Join(",", AdapterInfo)
         }.Where(s => s != null));
     }
->>>>>>> 02c7d419
 }