﻿// Copyright (c) Microsoft Corporation. All rights reserved.
// Licensed under the MIT license. See LICENSE file in the project root for full license information.

using System;
using System.Collections.Generic;

using Microsoft.TestPlatform.TestUtilities;

namespace Microsoft.TestPlatform.AcceptanceTests;

/// <summary>
///
/// </summary>
/// <param name="RunnerFramework"></param>
/// <param name="TargetFramework"></param>
/// <param name="InIsolationValue">Supported value = <c>/InIsolation</c>.</param>
<<<<<<< HEAD
[Serializable] // Type should be serializable to allow the tree-view behavior of test discovery in Test Explorer
public record RunnerInfo(string RunnerFramework, string TargetFramework, string InIsolationValue = "")
=======
[Serializable]
public class RunnerInfo
>>>>>>> 5216498a
{
    public string? RunnerFramework { get; set; }

    public VSTestConsoleInfo? VSTestConsoleInfo { get; set; }


    public string? TargetFramework { get; set; }
    public string? InIsolationValue { get; set; }

    public DebugInfo? DebugInfo { get; set; }

    public List<DllInfo> DllInfos { get; set; } = new();

    /// <summary>
    /// Is running via .NET "Core" vstest.console?
    /// </summary>
    public bool IsNetRunner => !IsNetFrameworkRunner;

    /// <summary>
    /// Is running via .NET Framework vstest.console?
    /// </summary>
    public bool IsNetFrameworkRunner => RunnerFramework!.StartsWith("net4", StringComparison.InvariantCultureIgnoreCase);

    /// <summary>
    /// Is running via .NET "Core" testhost?
    /// </summary>
    public bool IsNetTarget => !IsNetFrameworkTarget;

    /// <summary>
    /// Is running via .NET Framework testhost?
    /// </summary>
    public bool IsNetFrameworkTarget => TargetFramework!.StartsWith("net4", StringComparison.InvariantCultureIgnoreCase);

    public override string ToString() => $"Runner = {RunnerFramework}, TargetFramework = {TargetFramework}, {(string.IsNullOrEmpty(InIsolationValue) ? "InProcess" : "InIsolation")}, {VSTestConsoleInfo}, {string.Join(",", DllInfos)}";
}<|MERGE_RESOLUTION|>--- conflicted
+++ resolved
@@ -14,13 +14,8 @@
 /// <param name="RunnerFramework"></param>
 /// <param name="TargetFramework"></param>
 /// <param name="InIsolationValue">Supported value = <c>/InIsolation</c>.</param>
-<<<<<<< HEAD
-[Serializable] // Type should be serializable to allow the tree-view behavior of test discovery in Test Explorer
-public record RunnerInfo(string RunnerFramework, string TargetFramework, string InIsolationValue = "")
-=======
 [Serializable]
 public class RunnerInfo
->>>>>>> 5216498a
 {
     public string? RunnerFramework { get; set; }
 
