--- conflicted
+++ resolved
@@ -11,70 +11,9 @@
 /// <param name="RunnerFramework"></param>
 /// <param name="TargetFramework"></param>
 /// <param name="InIsolationValue">Supported value = <c>/InIsolation</c>.</param>
-public record RunnerInfo(string RunnerFramework, string TargetFramework, string InIsolationValue = "")
+public record RunnerInfo(string RunnerFramework, string TargetFramework, string InIsolationValue = "",
+    bool DebugVSTestConsole = false, bool DebugTestHost = false, bool DebugDataCollector = false, bool NoDefaultBreakpoints = true)
 {
-<<<<<<< HEAD
-    public RunnerInfo(string runnerType, string targetFramework, string inIsolation,
-        bool debugVSTestConsole, bool debugTesthost, bool debugDataCollector, bool noDefaultBreakpoints)
-    {
-        RunnerFramework = runnerType;
-        TargetFramework = targetFramework;
-        InIsolationValue = inIsolation;
-        DebugVSTestConsole = debugVSTestConsole;
-        DebugTesthost = debugTesthost;
-        DebugDataCollector = debugDataCollector;
-        NoDefaultBreakpoints = noDefaultBreakpoints;
-        // The value is netcoreapp2.1.
-        IsNetRunner = RunnerFramework.StartsWith("netcoreapp", StringComparison.InvariantCultureIgnoreCase);
-        // The value is net451.
-        IsNetFrameworkRunner = !IsNetRunner;
-        IsNetTarget = TargetFramework.StartsWith("netcoreapp", StringComparison.InvariantCultureIgnoreCase);
-        IsNetFrameworkTarget = !IsNetTarget;
-    }
-
-    /// <summary>
-    /// Gets the target framework.
-    /// </summary>
-    public string TargetFramework
-    {
-        get;
-        set;
-    }
-
-    /// <summary>
-    /// Gets the inIsolation.
-    /// Supported values = <c>/InIsolation</c>.
-    /// </summary>
-    public string InIsolationValue
-    {
-        get; set;
-    }
-    public bool DebugVSTestConsole { get; }
-    public bool DebugTesthost { get; }
-    public bool DebugDataCollector { get; }
-    public bool NoDefaultBreakpoints { get; }
-
-    /// <summary>
-    /// Gets the application type.
-    /// </summary>
-    public string RunnerFramework
-    {
-        get;
-        set;
-    }
-
-    public override string ToString()
-    {
-        return string.Join(",", new[] { "RunnerFramework = " + RunnerFramework, " TargetFramework = " + TargetFramework, string.IsNullOrEmpty(InIsolationValue) ? " InProcess" : " InIsolation" });
-    }
-
-=======
->>>>>>> c65bc586
-    /// <summary>
-    /// Is running via .NET "Core" vstest.console?
-    /// </summary>
-    public bool IsNetRunner => !IsNetFrameworkRunner;
-
     /// <summary>
     /// Is running via .NET Framework vstest.console?
     /// </summary>
@@ -90,13 +29,5 @@
     /// </summary>
     public bool IsNetFrameworkTarget => TargetFramework.StartsWith("net4", StringComparison.InvariantCultureIgnoreCase);
 
-    public override string ToString()
-        => string.Join(
-            ",",
-            new[]
-            {
-                "RunnerFramework = " + RunnerFramework,
-                " TargetFramework = " + TargetFramework,
-                string.IsNullOrEmpty(InIsolationValue) ? " InProcess" : " InIsolation",
-            });
+    public override string ToString() => $"RunnerFramework = {RunnerFramework}, TargetFramework = {TargetFramework}, {(string.IsNullOrEmpty(InIsolationValue) ? "InProcess" : "InIsolation")}";
 }