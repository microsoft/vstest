﻿// Copyright (c) Microsoft Corporation. All rights reserved.
// Licensed under the MIT license. See LICENSE file in the project root for full license information.

using System;
using System.Collections.Generic;
using System.Globalization;
using System.Reflection;

using Microsoft.TestPlatform.TestUtilities;

using Microsoft.VisualStudio.TestTools.UnitTesting;

#nullable disable

namespace Microsoft.TestPlatform.AcceptanceTests;

/// <summary>
/// The attribute defining runner framework and target framework for net451.
/// First Argument (Runner framework) = This decides who will run the tests. If runner framework is netcoreapp then "dotnet vstest.console.dll" will run the tests.
/// If runner framework is net46 then vstest.console.exe will run the tests.
/// Second argument (target framework) = The framework for which test will run
/// </summary>
public class NetFullTargetFrameworkDataSource : Attribute, ITestDataSource
{
    private readonly bool _inIsolation;
    private readonly bool _inProcess;
    private readonly bool _useDesktopRunner;
    private readonly bool _useCoreRunner;

    /// <summary>
    /// Initializes a new instance of the <see cref="NetFullTargetFrameworkDataSource"/> class.
    /// </summary>
    /// <param name="inIsolation">Run test in isolation</param>
    /// <param name="inProcess">Run tests in process</param>
    /// <param name="useDesktopRunner">To run tests with desktop runner(vstest.console.exe)</param>
    /// <param name="useCoreRunner">To run tests with core runner(dotnet vstest.console.dll)</param>
    public NetFullTargetFrameworkDataSource(bool inIsolation = true, bool inProcess = false, bool useDesktopRunner = true, bool useCoreRunner = true)
    {
        _inIsolation = inIsolation;
        _inProcess = inProcess;
        _useDesktopRunner = useDesktopRunner;
        _useCoreRunner = useCoreRunner;
    }

    public bool DebugVSTestConsole { get; set; }
<<<<<<< HEAD
    public bool DebugTesthost { get; set; }
=======
    public bool DebugTestHost { get; set; }
>>>>>>> 02c7d419
    public bool DebugDataCollector { get; set; }
    public bool NoDefaultBreakpoints { get; set; } = true;

    public IEnumerable<object[]> GetData(MethodInfo methodInfo)
    {
        var dataRows = new List<object[]>();
        var isWindows = Environment.OSVersion.Platform.ToString().StartsWith("Win");
        if (_useCoreRunner && isWindows)
        {
            var runnerInfo = new RunnerInfo
            {
                RunnerFramework = IntegrationTestBase.CoreRunnerFramework,
                TargetFramework = AcceptanceTestBase.DesktopTargetFramework,
                InIsolationValue = null
            };
            runnerInfo.DebugInfo = new DebugInfo
            {
                DebugVSTestConsole = DebugVSTestConsole,
<<<<<<< HEAD
                DebugTesthost = DebugTesthost,
=======
                DebugTestHost = DebugTestHost,
>>>>>>> 02c7d419
                DebugDataCollector = DebugDataCollector,
                NoDefaultBreakpoints = NoDefaultBreakpoints,
            };
            dataRows.Add(new object[] { runnerInfo });
        }

        if (_useDesktopRunner && isWindows)
        {
            if (_inIsolation)
            {
                var runnerInfo = new RunnerInfo
                {
                    RunnerFramework = IntegrationTestBase.DesktopRunnerFramework,
                    TargetFramework = AcceptanceTestBase.DesktopTargetFramework,
                    InIsolationValue = AcceptanceTestBase.InIsolation
                };
                runnerInfo.DebugInfo = new DebugInfo
                {
                    DebugVSTestConsole = DebugVSTestConsole,
<<<<<<< HEAD
                    DebugTesthost = DebugTesthost,
=======
                    DebugTestHost = DebugTestHost,
>>>>>>> 02c7d419
                    DebugDataCollector = DebugDataCollector,
                    NoDefaultBreakpoints = NoDefaultBreakpoints,
                };
                dataRows.Add(new object[] { runnerInfo });
            }

            if (_inProcess)
            {
                var runnerInfo = new RunnerInfo
                {
                    RunnerFramework = IntegrationTestBase.DesktopRunnerFramework,
                    TargetFramework = AcceptanceTestBase.DesktopTargetFramework,
                    InIsolationValue = null
                };
                runnerInfo.DebugInfo = new DebugInfo
                {
                    DebugVSTestConsole = DebugVSTestConsole,
<<<<<<< HEAD
                    DebugTesthost = DebugTesthost,
=======
                    DebugTestHost = DebugTestHost,
>>>>>>> 02c7d419
                    DebugDataCollector = DebugDataCollector,
                    NoDefaultBreakpoints = NoDefaultBreakpoints,
                };
                dataRows.Add(new object[] { runnerInfo });
            }
        }

        return dataRows;
    }

    public string GetDisplayName(MethodInfo methodInfo, object[] data)
    {
        return string.Format(CultureInfo.CurrentCulture, "{0} ({1})", methodInfo.Name, string.Join(",", data));
    }
}<|MERGE_RESOLUTION|>--- conflicted
+++ resolved
@@ -43,11 +43,7 @@
     }
 
     public bool DebugVSTestConsole { get; set; }
-<<<<<<< HEAD
-    public bool DebugTesthost { get; set; }
-=======
     public bool DebugTestHost { get; set; }
->>>>>>> 02c7d419
     public bool DebugDataCollector { get; set; }
     public bool NoDefaultBreakpoints { get; set; } = true;
 
@@ -66,11 +62,7 @@
             runnerInfo.DebugInfo = new DebugInfo
             {
                 DebugVSTestConsole = DebugVSTestConsole,
-<<<<<<< HEAD
-                DebugTesthost = DebugTesthost,
-=======
                 DebugTestHost = DebugTestHost,
->>>>>>> 02c7d419
                 DebugDataCollector = DebugDataCollector,
                 NoDefaultBreakpoints = NoDefaultBreakpoints,
             };
@@ -90,11 +82,7 @@
                 runnerInfo.DebugInfo = new DebugInfo
                 {
                     DebugVSTestConsole = DebugVSTestConsole,
-<<<<<<< HEAD
-                    DebugTesthost = DebugTesthost,
-=======
                     DebugTestHost = DebugTestHost,
->>>>>>> 02c7d419
                     DebugDataCollector = DebugDataCollector,
                     NoDefaultBreakpoints = NoDefaultBreakpoints,
                 };
@@ -112,11 +100,7 @@
                 runnerInfo.DebugInfo = new DebugInfo
                 {
                     DebugVSTestConsole = DebugVSTestConsole,
-<<<<<<< HEAD
-                    DebugTesthost = DebugTesthost,
-=======
                     DebugTestHost = DebugTestHost,
->>>>>>> 02c7d419
                     DebugDataCollector = DebugDataCollector,
                     NoDefaultBreakpoints = NoDefaultBreakpoints,
                 };
