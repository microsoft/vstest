// Copyright (c) Microsoft Corporation. All rights reserved.
// Licensed under the MIT license. See LICENSE file in the project root for full license information.

using System;
using System.IO;

using Microsoft.VisualStudio.TestTools.UnitTesting;

namespace Microsoft.TestPlatform.AcceptanceTests;

[TestClass]
public class DotnetTestTests : AcceptanceTestBase
{
    [TestMethod]
    // patched dotnet is not published on non-windows systems
    [TestCategory("Windows-Review")]
    [NetCoreTargetFrameworkDataSource]
    public void RunDotnetTestWithCsproj(RunnerInfo runnerInfo)
    {
        SetTestEnvironment(_testEnvironment, runnerInfo);

        var projectPath = GetIsolatedTestAsset("SimpleTestProject.csproj");
        InvokeDotnetTest($@"{projectPath} --logger:""Console;Verbosity=normal""");

        // ensure our dev version is used
        StdOutputContains("-dev");
        ValidateSummaryStatus(1, 1, 1);
        ExitCodeEquals(1);
    }

    [TestMethod]
    // patched dotnet is not published on non-windows systems
    [TestCategory("Windows-Review")]
    [NetCoreTargetFrameworkDataSource]
    public void RunDotnetTestWithDll(RunnerInfo runnerInfo)
    {
        SetTestEnvironment(_testEnvironment, runnerInfo);

<<<<<<< HEAD
        var assemblyPath = BuildMultipleAssemblyPath("SimpleTestProject.dll");
=======
        var assemblyPath = GetAssetFullPath("SimpleTestProject.dll");
>>>>>>> ebba9d7a
        InvokeDotnetTest($@"{assemblyPath} --logger:""Console;Verbosity=normal""");

        // ensure our dev version is used
        StdOutputContains("-dev");
        ValidateSummaryStatus(1, 1, 1);
        ExitCodeEquals(1);
    }

    [TestMethod]
    // patched dotnet is not published on non-windows systems
    [TestCategory("Windows-Review")]
    [NetCoreTargetFrameworkDataSource]
    public void RunDotnetTestWithCsprojPassInlineSettings(RunnerInfo runnerInfo)
    {
        SetTestEnvironment(_testEnvironment, runnerInfo);

        var projectPath = GetIsolatedTestAsset("ParametrizedTestProject.csproj");
        InvokeDotnetTest($@"{projectPath} --logger:""Console;Verbosity=normal"" -- TestRunParameters.Parameter(name =\""weburl\"", value=\""http://localhost//def\"")");

        ValidateSummaryStatus(1, 0, 0);
        ExitCodeEquals(0);
    }

    [TestMethod]
    // patched dotnet is not published on non-windows systems
    [TestCategory("Windows-Review")]
    [NetCoreTargetFrameworkDataSource]
    public void RunDotnetTestWithDllPassInlineSettings(RunnerInfo runnerInfo)
    {
        SetTestEnvironment(_testEnvironment, runnerInfo);

<<<<<<< HEAD
        var assemblyPath = BuildMultipleAssemblyPath("ParametrizedTestProject.dll");
=======
        var assemblyPath = GetAssetFullPath("ParametrizedTestProject.dll");
>>>>>>> ebba9d7a
        InvokeDotnetTest($@"{assemblyPath} --logger:""Console;Verbosity=normal"" -- TestRunParameters.Parameter(name=\""weburl\"", value=\""http://localhost//def\"")");

        ValidateSummaryStatus(1, 0, 0);
        ExitCodeEquals(0);
    }

    private string GetIsolatedTestAsset(string assetName)
    {
        var projectPath = GetProjectFullPath(assetName);

        foreach (var file in new FileInfo(projectPath).Directory!.EnumerateFiles())
        {
            var newFilePath = Path.Combine(TempDirectory.Path, file.Name);

            if (file.Extension.Equals(".csproj", StringComparison.OrdinalIgnoreCase))
            {
                const string testAssetsProps = "TestAssets.props";
                const string relativePathToRoot = @"..\..\..";
                const string relativePathToBuild = relativePathToRoot + @"\scripts\build\";
                const string testAssetsPropsFullPath = relativePathToBuild + testAssetsProps;

                // Copy csproj and edit path to TestAssets.props
                var content = File.ReadAllText(file.FullName).Replace(testAssetsPropsFullPath, testAssetsProps);
                File.WriteAllText(newFilePath, content);

                // Copy TestAssets.props and update path to TestPlatform.Dependencies.props
                const string tpDependenciesPropsFileName = "TestPlatform.Dependencies.props";
                var assetPropsContent = File.ReadAllText(Path.Combine(file.DirectoryName!, testAssetsPropsFullPath))
                    .Replace("$(MSBuildThisFileDirectory)" + tpDependenciesPropsFileName, Path.Combine(file.DirectoryName!, relativePathToBuild, tpDependenciesPropsFileName));
                File.WriteAllText(Path.Combine(TempDirectory.Path, testAssetsProps), assetPropsContent);

                // Copy nuget.config and make packages folder point to vstest packages folder
                const string nugetFileName = "NuGet.config";
                var nugetContent = File.ReadAllText(Path.Combine(file.DirectoryName!, relativePathToRoot, nugetFileName))
                    .Replace("\"packages\"", "\"" + Path.Combine(file.DirectoryName!, relativePathToRoot, "packages") + "\"");
                File.WriteAllText(Path.Combine(TempDirectory.Path, nugetFileName), nugetContent);
            }
            else
            {
                File.Copy(file.FullName, newFilePath);
            }
        }

        return Path.Combine(TempDirectory.Path, assetName);
    }
}<|MERGE_RESOLUTION|>--- conflicted
+++ resolved
@@ -36,11 +36,7 @@
     {
         SetTestEnvironment(_testEnvironment, runnerInfo);
 
-<<<<<<< HEAD
         var assemblyPath = BuildMultipleAssemblyPath("SimpleTestProject.dll");
-=======
-        var assemblyPath = GetAssetFullPath("SimpleTestProject.dll");
->>>>>>> ebba9d7a
         InvokeDotnetTest($@"{assemblyPath} --logger:""Console;Verbosity=normal""");
 
         // ensure our dev version is used
@@ -72,11 +68,7 @@
     {
         SetTestEnvironment(_testEnvironment, runnerInfo);
 
-<<<<<<< HEAD
         var assemblyPath = BuildMultipleAssemblyPath("ParametrizedTestProject.dll");
-=======
-        var assemblyPath = GetAssetFullPath("ParametrizedTestProject.dll");
->>>>>>> ebba9d7a
         InvokeDotnetTest($@"{assemblyPath} --logger:""Console;Verbosity=normal"" -- TestRunParameters.Parameter(name=\""weburl\"", value=\""http://localhost//def\"")");
 
         ValidateSummaryStatus(1, 0, 0);
