--- conflicted
+++ resolved
@@ -36,11 +36,7 @@
     {
         SetTestEnvironment(_testEnvironment, runnerInfo);
 
-<<<<<<< HEAD
-        var assemblyPath = GetAssetFullPath("SimpleTestProject.dll");
-=======
         var assemblyPath = BuildMultipleAssemblyPath("SimpleTestProject.dll");
->>>>>>> 5216498a
         InvokeDotnetTest($@"{assemblyPath} --logger:""Console;Verbosity=normal""");
 
         // ensure our dev version is used
@@ -72,11 +68,7 @@
     {
         SetTestEnvironment(_testEnvironment, runnerInfo);
 
-<<<<<<< HEAD
-        var assemblyPath = GetAssetFullPath("ParametrizedTestProject.dll");
-=======
         var assemblyPath = BuildMultipleAssemblyPath("ParametrizedTestProject.dll");
->>>>>>> 5216498a
         InvokeDotnetTest($@"{assemblyPath} --logger:""Console;Verbosity=normal"" -- TestRunParameters.Parameter(name=\""weburl\"", value=\""http://localhost//def\"")");
 
         ValidateSummaryStatus(1, 0, 0);
