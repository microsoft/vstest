﻿// Copyright (c) Microsoft Corporation. All rights reserved.
// Licensed under the MIT license. See LICENSE file in the project root for full license information.

namespace Microsoft.TestPlatform.AcceptanceTests;

using VisualStudio.TestTools.UnitTesting;

[TestClass]
// this is tested only on .NET Framework
[TestCategory("Windows-Review")]
public class ListExtensionsTests : AcceptanceTestBase
{
    [TestMethod]
    [NetFullTargetFrameworkDataSource(inIsolation: false, inProcess: true)]
    public void ListDiscoverersShouldShowInboxDiscoverers(RunnerInfo runnerInfo)
    {
        SetTestEnvironment(_testEnvironment, runnerInfo);

        InvokeVsTest("/listDiscoverers");

<<<<<<< HEAD
        if (IsDesktopRunner())
        {
            StdOutputContains("executor://codedwebtestadapter/v1");
            StdOutputContains("executor://mstestadapter/v1");
            StdOutputContains("executor://webtestadapter/v1");
            StdOutputContains(".Webtest");
            StdOutputContains("executor://cppunittestexecutor/v1");
=======
            if (this.IsDesktopRunner())
            {
                this.StdOutputContains("executor://codedwebtestadapter/v1");
                this.StdOutputContains("executor://mstestadapter/v1");
                this.StdOutputContains("executor://webtestadapter/v1");
                this.StdOutputContains(".Webtest");
                this.StdOutputContains("executor://cppunittestexecutor/v1");
            }
            else
            {
                // There are no inbox adapters for dotnet core
                this.StdOutputDoesNotContains("executor://codedwebtestadapter/v1");
                this.StdOutputDoesNotContains("executor://mstestadapter/v1");
                this.StdOutputDoesNotContains("executor://webtestadapter/v1");
                this.StdOutputDoesNotContains(".Webtest");
                this.StdOutputDoesNotContains("executor://cppunittestexecutor/v1");
            }
>>>>>>> be0ee8db
        }
        else
        {
            // There are no inbox adapters for dotnet core
            StdOutputDoesNotContains("executor://codedwebtestadapter/v1");
            StdOutputDoesNotContains("executor://mstestadapter/v1");
            StdOutputDoesNotContains("executor://webtestadapter/v1");
            StdOutputDoesNotContains(".Webtest");
            StdOutputDoesNotContains("executor://cppunittestexecutor/v1");
        }
    }

    [TestMethod]
    [NetFullTargetFrameworkDataSource(inIsolation: false, inProcess: true)]
    public void ListExecutorsShouldShowInboxExecutors(RunnerInfo runnerInfo)
    {
        SetTestEnvironment(_testEnvironment, runnerInfo);

        InvokeVsTest("/listExecutors");

<<<<<<< HEAD
        if (IsDesktopRunner())
        {
            StdOutputContains("executor://CodedWebTestAdapter/v1");
            StdOutputContains("executor://MSTestAdapter/v1");
            StdOutputContains("executor://WebTestAdapter/v1");
            StdOutputContains("executor://CppUnitTestExecutor/v1");
            StdOutputContains("executor://UAPCppExecutorIdentifier");
=======
            if (this.IsDesktopRunner())
            {
                this.StdOutputContains("executor://CodedWebTestAdapter/v1");
                this.StdOutputContains("executor://MSTestAdapter/v1");
                this.StdOutputContains("executor://WebTestAdapter/v1");
                this.StdOutputContains("executor://CppUnitTestExecutor/v1");
                this.StdOutputContains("executor://UAPCppExecutorIdentifier");
            }
            else
            {
                // There are no inbox adapters for dotnet core
                this.StdOutputDoesNotContains("executor://CodedWebTestAdapter/v1");
                this.StdOutputDoesNotContains("executor://MSTestAdapter/v1");
                this.StdOutputDoesNotContains("executor://WebTestAdapter/v1");
                this.StdOutputDoesNotContains("executor://CppUnitTestExecutor/v1");
                this.StdOutputDoesNotContains("executor://UAPCppExecutorIdentifier");
            }
>>>>>>> be0ee8db
        }
        else
        {
            // There are no inbox adapters for dotnet core
            StdOutputDoesNotContains("executor://CodedWebTestAdapter/v1");
            StdOutputDoesNotContains("executor://MSTestAdapter/v1");
            StdOutputDoesNotContains("executor://WebTestAdapter/v1");
            StdOutputDoesNotContains("executor://CppUnitTestExecutor/v1");
            StdOutputDoesNotContains("executor://UAPCppExecutorIdentifier");
        }
    }

    [TestMethod]
    [NetFullTargetFrameworkDataSource(inIsolation: false, inProcess: true)]
    public void ListLoggersShouldShowInboxLoggers(RunnerInfo runnerInfo)
    {
        SetTestEnvironment(_testEnvironment, runnerInfo);

        InvokeVsTest("/listLoggers");

        StdOutputContains("logger://Microsoft/TestPlatform/Extensions/Blame/v1");
        StdOutputContains("logger://Microsoft/TestPlatform/TrxLogger/v1");
    }

    [TestMethod]
    [NetFullTargetFrameworkDataSource(inIsolation: false, inProcess: true)]
    public void ListSettingsProvidersShouldShowInboxSettingsProviders(RunnerInfo runnerInfo)
    {
        SetTestEnvironment(_testEnvironment, runnerInfo);

        InvokeVsTest("/listSettingsProviders");

        if (IsDesktopRunner())
        {
            StdOutputContains("MSTestSettingsProvider");
        }
        else
        {
            // There are no inbox adapters for dotnet core
            StdOutputDoesNotContains("MSTestSettingsProvider");
        }
    }
}<|MERGE_RESOLUTION|>--- conflicted
+++ resolved
@@ -18,42 +18,22 @@
 
         InvokeVsTest("/listDiscoverers");
 
-<<<<<<< HEAD
-        if (IsDesktopRunner())
+        if (this.IsDesktopRunner())
         {
-            StdOutputContains("executor://codedwebtestadapter/v1");
-            StdOutputContains("executor://mstestadapter/v1");
-            StdOutputContains("executor://webtestadapter/v1");
-            StdOutputContains(".Webtest");
-            StdOutputContains("executor://cppunittestexecutor/v1");
-=======
-            if (this.IsDesktopRunner())
-            {
-                this.StdOutputContains("executor://codedwebtestadapter/v1");
-                this.StdOutputContains("executor://mstestadapter/v1");
-                this.StdOutputContains("executor://webtestadapter/v1");
-                this.StdOutputContains(".Webtest");
-                this.StdOutputContains("executor://cppunittestexecutor/v1");
-            }
-            else
-            {
-                // There are no inbox adapters for dotnet core
-                this.StdOutputDoesNotContains("executor://codedwebtestadapter/v1");
-                this.StdOutputDoesNotContains("executor://mstestadapter/v1");
-                this.StdOutputDoesNotContains("executor://webtestadapter/v1");
-                this.StdOutputDoesNotContains(".Webtest");
-                this.StdOutputDoesNotContains("executor://cppunittestexecutor/v1");
-            }
->>>>>>> be0ee8db
+            this.StdOutputContains("executor://codedwebtestadapter/v1");
+            this.StdOutputContains("executor://mstestadapter/v1");
+            this.StdOutputContains("executor://webtestadapter/v1");
+            this.StdOutputContains(".Webtest");
+            this.StdOutputContains("executor://cppunittestexecutor/v1");
         }
         else
         {
             // There are no inbox adapters for dotnet core
-            StdOutputDoesNotContains("executor://codedwebtestadapter/v1");
-            StdOutputDoesNotContains("executor://mstestadapter/v1");
-            StdOutputDoesNotContains("executor://webtestadapter/v1");
-            StdOutputDoesNotContains(".Webtest");
-            StdOutputDoesNotContains("executor://cppunittestexecutor/v1");
+            this.StdOutputDoesNotContains("executor://codedwebtestadapter/v1");
+            this.StdOutputDoesNotContains("executor://mstestadapter/v1");
+            this.StdOutputDoesNotContains("executor://webtestadapter/v1");
+            this.StdOutputDoesNotContains(".Webtest");
+            this.StdOutputDoesNotContains("executor://cppunittestexecutor/v1");
         }
     }
 
@@ -65,42 +45,22 @@
 
         InvokeVsTest("/listExecutors");
 
-<<<<<<< HEAD
-        if (IsDesktopRunner())
+        if (this.IsDesktopRunner())
         {
-            StdOutputContains("executor://CodedWebTestAdapter/v1");
-            StdOutputContains("executor://MSTestAdapter/v1");
-            StdOutputContains("executor://WebTestAdapter/v1");
-            StdOutputContains("executor://CppUnitTestExecutor/v1");
-            StdOutputContains("executor://UAPCppExecutorIdentifier");
-=======
-            if (this.IsDesktopRunner())
-            {
-                this.StdOutputContains("executor://CodedWebTestAdapter/v1");
-                this.StdOutputContains("executor://MSTestAdapter/v1");
-                this.StdOutputContains("executor://WebTestAdapter/v1");
-                this.StdOutputContains("executor://CppUnitTestExecutor/v1");
-                this.StdOutputContains("executor://UAPCppExecutorIdentifier");
-            }
-            else
-            {
-                // There are no inbox adapters for dotnet core
-                this.StdOutputDoesNotContains("executor://CodedWebTestAdapter/v1");
-                this.StdOutputDoesNotContains("executor://MSTestAdapter/v1");
-                this.StdOutputDoesNotContains("executor://WebTestAdapter/v1");
-                this.StdOutputDoesNotContains("executor://CppUnitTestExecutor/v1");
-                this.StdOutputDoesNotContains("executor://UAPCppExecutorIdentifier");
-            }
->>>>>>> be0ee8db
+            this.StdOutputContains("executor://CodedWebTestAdapter/v1");
+            this.StdOutputContains("executor://MSTestAdapter/v1");
+            this.StdOutputContains("executor://WebTestAdapter/v1");
+            this.StdOutputContains("executor://CppUnitTestExecutor/v1");
+            this.StdOutputContains("executor://UAPCppExecutorIdentifier");
         }
         else
         {
             // There are no inbox adapters for dotnet core
-            StdOutputDoesNotContains("executor://CodedWebTestAdapter/v1");
-            StdOutputDoesNotContains("executor://MSTestAdapter/v1");
-            StdOutputDoesNotContains("executor://WebTestAdapter/v1");
-            StdOutputDoesNotContains("executor://CppUnitTestExecutor/v1");
-            StdOutputDoesNotContains("executor://UAPCppExecutorIdentifier");
+            this.StdOutputDoesNotContains("executor://CodedWebTestAdapter/v1");
+            this.StdOutputDoesNotContains("executor://MSTestAdapter/v1");
+            this.StdOutputDoesNotContains("executor://WebTestAdapter/v1");
+            this.StdOutputDoesNotContains("executor://CppUnitTestExecutor/v1");
+            this.StdOutputDoesNotContains("executor://UAPCppExecutorIdentifier");
         }
     }
 
