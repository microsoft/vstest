﻿// Copyright (c) Microsoft Corporation. All rights reserved.
// Licensed under the MIT license. See LICENSE file in the project root for full license information.

namespace Microsoft.TestPlatform.AcceptanceTests;

using System.IO;
using System.IO.Compression;
using System.Linq;

using TestUtilities;
using Microsoft.VisualStudio.TestPlatform.CoreUtilities.Extensions;
using VisualStudio.TestTools.UnitTesting;

<<<<<<< HEAD
[TestClass]
public class PortableNugetPackageTests : AcceptanceTestBase
{
    private static string s_portablePackageFolder;
=======
        [ClassInitialize]
        public static void ClassInit(TestContext _)
        {
            var packageLocation = Path.Combine(IntegrationTestEnvironment.TestPlatformRootDirectory, "artifacts", IntegrationTestEnvironment.BuildConfiguration, "packages");
            var nugetPackage = Directory.EnumerateFiles(packageLocation, "Microsoft.TestPlatform.Portable.*.nupkg").ToList();
            portablePackageFolder = Path.Combine(packageLocation, Path.GetFileNameWithoutExtension(nugetPackage[0]));
            if (Directory.Exists(portablePackageFolder))
            {
                Directory.Delete(portablePackageFolder, recursive: true);
            }
            ZipFile.ExtractToDirectory(nugetPackage[0], portablePackageFolder);
        }
>>>>>>> be0ee8db

    [ClassInitialize]
    public static void ClassInit(TestContext testContext)
    {
        var packageLocation = Path.Combine(IntegrationTestEnvironment.TestPlatformRootDirectory, "artifacts", IntegrationTestEnvironment.BuildConfiguration, "packages");
        var nugetPackage = Directory.EnumerateFiles(packageLocation, "Microsoft.TestPlatform.Portable.*.nupkg").ToList();
        s_portablePackageFolder = Path.Combine(packageLocation, Path.GetFileNameWithoutExtension(nugetPackage[0]));
        if (Directory.Exists(s_portablePackageFolder))
        {
            Directory.Delete(s_portablePackageFolder, recursive: true);
        }
        ZipFile.ExtractToDirectory(nugetPackage[0], s_portablePackageFolder);
    }

    [ClassCleanup]
    public static void ClassCleanup()
    {
        Directory.Delete(s_portablePackageFolder, true);
    }

    [TestMethod]
    [NetFullTargetFrameworkDataSource(inIsolation: true, inProcess: true)]
    [NetCoreTargetFrameworkDataSource]
    public void RunMultipleTestAssemblies(RunnerInfo runnerInfo)
    {
        SetTestEnvironment(_testEnvironment, runnerInfo);

        var assemblyPaths = BuildMultipleAssemblyPath("SimpleTestProject.dll", "SimpleTestProject2.dll").Trim('\"');

        InvokeVsTestForExecution(assemblyPaths, GetTestAdapterPath(), FrameworkArgValue, string.Empty);

        ValidateSummaryStatus(2, 2, 2);
        ExitCodeEquals(1); // failing tests
    }

    [TestMethod]
    [NetFullTargetFrameworkDataSource(inIsolation: true, inProcess: true)]
    [NetCoreTargetFrameworkDataSource]
    public void DiscoverAllTests(RunnerInfo runnerInfo)
    {
        SetTestEnvironment(_testEnvironment, runnerInfo);

        InvokeVsTestForDiscovery(GetSampleTestAssembly(), GetTestAdapterPath(), string.Empty, FrameworkArgValue);

        var listOfTests = new[] { "SampleUnitTestProject.UnitTest1.PassingTest", "SampleUnitTestProject.UnitTest1.FailingTest", "SampleUnitTestProject.UnitTest1.SkippingTest" };
        ValidateDiscoveredTests(listOfTests);
        ExitCodeEquals(0);
    }

    public override string GetConsoleRunnerPath()
    {
        string consoleRunnerPath = string.Empty;

        if (IsDesktopRunner())
        {
            consoleRunnerPath = Path.Combine(s_portablePackageFolder, "tools", "net451", "vstest.console.exe");
        }
        else if (IsNetCoreRunner())
        {
            var executablePath = IsWindows ? @"dotnet\dotnet.exe" : @"dotnet-linux/dotnet";
            consoleRunnerPath = Path.Combine(_testEnvironment.ToolsDirectory, executablePath);
        }
        else
        {
            Assert.Fail("Unknown Runner framework - [{0}]", _testEnvironment.RunnerFramework);
        }

        Assert.IsTrue(File.Exists(consoleRunnerPath), "GetConsoleRunnerPath: Path not found: {0}", consoleRunnerPath);
        return consoleRunnerPath;
    }

    protected override string SetVsTestConsoleDllPathInArgs(string args)
    {
        var vstestConsoleDll = Path.Combine(s_portablePackageFolder, "tools", "netcoreapp2.1", "vstest.console.dll");
        vstestConsoleDll = vstestConsoleDll.AddDoubleQuote();
        args = string.Concat(
            vstestConsoleDll,
            " ",
            args);
        return args;
    }
}<|MERGE_RESOLUTION|>--- conflicted
+++ resolved
@@ -7,32 +7,17 @@
 using System.IO.Compression;
 using System.Linq;
 
-using TestUtilities;
+using Microsoft.TestPlatform.TestUtilities;
 using Microsoft.VisualStudio.TestPlatform.CoreUtilities.Extensions;
-using VisualStudio.TestTools.UnitTesting;
+using Microsoft.VisualStudio.TestTools.UnitTesting;
 
-<<<<<<< HEAD
 [TestClass]
 public class PortableNugetPackageTests : AcceptanceTestBase
 {
     private static string s_portablePackageFolder;
-=======
-        [ClassInitialize]
-        public static void ClassInit(TestContext _)
-        {
-            var packageLocation = Path.Combine(IntegrationTestEnvironment.TestPlatformRootDirectory, "artifacts", IntegrationTestEnvironment.BuildConfiguration, "packages");
-            var nugetPackage = Directory.EnumerateFiles(packageLocation, "Microsoft.TestPlatform.Portable.*.nupkg").ToList();
-            portablePackageFolder = Path.Combine(packageLocation, Path.GetFileNameWithoutExtension(nugetPackage[0]));
-            if (Directory.Exists(portablePackageFolder))
-            {
-                Directory.Delete(portablePackageFolder, recursive: true);
-            }
-            ZipFile.ExtractToDirectory(nugetPackage[0], portablePackageFolder);
-        }
->>>>>>> be0ee8db
 
     [ClassInitialize]
-    public static void ClassInit(TestContext testContext)
+    public static void ClassInit(TestContext _)
     {
         var packageLocation = Path.Combine(IntegrationTestEnvironment.TestPlatformRootDirectory, "artifacts", IntegrationTestEnvironment.BuildConfiguration, "packages");
         var nugetPackage = Directory.EnumerateFiles(packageLocation, "Microsoft.TestPlatform.Portable.*.nupkg").ToList();
@@ -55,14 +40,14 @@
     [NetCoreTargetFrameworkDataSource]
     public void RunMultipleTestAssemblies(RunnerInfo runnerInfo)
     {
-        SetTestEnvironment(_testEnvironment, runnerInfo);
+        AcceptanceTestBase.SetTestEnvironment(this.testEnvironment, runnerInfo);
 
-        var assemblyPaths = BuildMultipleAssemblyPath("SimpleTestProject.dll", "SimpleTestProject2.dll").Trim('\"');
+        var assemblyPaths = this.BuildMultipleAssemblyPath("SimpleTestProject.dll", "SimpleTestProject2.dll").Trim('\"');
 
-        InvokeVsTestForExecution(assemblyPaths, GetTestAdapterPath(), FrameworkArgValue, string.Empty);
+        this.InvokeVsTestForExecution(assemblyPaths, this.GetTestAdapterPath(), this.FrameworkArgValue, string.Empty);
 
-        ValidateSummaryStatus(2, 2, 2);
-        ExitCodeEquals(1); // failing tests
+        this.ValidateSummaryStatus(2, 2, 2);
+        this.ExitCodeEquals(1); // failing tests
     }
 
     [TestMethod]
@@ -70,38 +55,38 @@
     [NetCoreTargetFrameworkDataSource]
     public void DiscoverAllTests(RunnerInfo runnerInfo)
     {
-        SetTestEnvironment(_testEnvironment, runnerInfo);
+        AcceptanceTestBase.SetTestEnvironment(this.testEnvironment, runnerInfo);
 
-        InvokeVsTestForDiscovery(GetSampleTestAssembly(), GetTestAdapterPath(), string.Empty, FrameworkArgValue);
+        this.InvokeVsTestForDiscovery(this.GetSampleTestAssembly(), this.GetTestAdapterPath(), string.Empty, this.FrameworkArgValue);
 
         var listOfTests = new[] { "SampleUnitTestProject.UnitTest1.PassingTest", "SampleUnitTestProject.UnitTest1.FailingTest", "SampleUnitTestProject.UnitTest1.SkippingTest" };
-        ValidateDiscoveredTests(listOfTests);
-        ExitCodeEquals(0);
+        this.ValidateDiscoveredTests(listOfTests);
+        this.ExitCodeEquals(0);
     }
 
     public override string GetConsoleRunnerPath()
     {
         string consoleRunnerPath = string.Empty;
 
-        if (IsDesktopRunner())
+        if (this.IsDesktopRunner())
         {
             consoleRunnerPath = Path.Combine(s_portablePackageFolder, "tools", "net451", "vstest.console.exe");
         }
-        else if (IsNetCoreRunner())
+        else if (this.IsNetCoreRunner())
         {
             var executablePath = IsWindows ? @"dotnet\dotnet.exe" : @"dotnet-linux/dotnet";
-            consoleRunnerPath = Path.Combine(_testEnvironment.ToolsDirectory, executablePath);
+            consoleRunnerPath = Path.Combine(this.testEnvironment.ToolsDirectory, executablePath);
         }
         else
         {
-            Assert.Fail("Unknown Runner framework - [{0}]", _testEnvironment.RunnerFramework);
+            Assert.Fail("Unknown Runner framework - [{0}]", this.testEnvironment.RunnerFramework);
         }
 
         Assert.IsTrue(File.Exists(consoleRunnerPath), "GetConsoleRunnerPath: Path not found: {0}", consoleRunnerPath);
         return consoleRunnerPath;
     }
 
-    protected override string SetVsTestConsoleDllPathInArgs(string args)
+    protected override string SetVSTestConsoleDLLPathInArgs(string args)
     {
         var vstestConsoleDll = Path.Combine(s_portablePackageFolder, "tools", "netcoreapp2.1", "vstest.console.dll");
         vstestConsoleDll = vstestConsoleDll.AddDoubleQuote();
