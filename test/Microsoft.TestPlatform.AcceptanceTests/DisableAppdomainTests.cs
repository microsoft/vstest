--- conflicted
+++ resolved
@@ -1,16 +1,10 @@
 ﻿// Copyright (c) Microsoft Corporation. All rights reserved.
 // Licensed under the MIT license. See LICENSE file in the project root for full license information.
 
-<<<<<<< HEAD
 namespace Microsoft.TestPlatform.AcceptanceTests;
 
-using VisualStudio.TestTools.UnitTesting;
-=======
-namespace Microsoft.TestPlatform.AcceptanceTests
-{
-    using Microsoft.TestPlatform.TestUtilities;
-    using Microsoft.VisualStudio.TestTools.UnitTesting;
->>>>>>> be0ee8db
+using Microsoft.TestPlatform.TestUtilities;
+using Microsoft.VisualStudio.TestTools.UnitTesting;
 
 using System;
 using System.Collections.Generic;
@@ -58,47 +52,21 @@
             { "DisableAppDomain", "true" }
         };
 
-<<<<<<< HEAD
-        var resultsDir = GetResultsDirectory();
-        _ = _testEnvironment.GetTestAsset("DisableAppdomainTest1.dll", "net451");
-        _ = _testEnvironment.GetTestAsset("DisableAppdomainTest2.dll", "net451");
+        using var tempDir = new TempDirectory();
         var arguments = PrepareArguments(
             testAssembly,
             string.Empty,
-            GetRunsettingsFilePath(runConfigurationDictionary),
-            FrameworkArgValue, resultsDirectory: resultsDir);
+            GetRunsettingsFilePath(tempDir, runConfigurationDictionary),
+            this.FrameworkArgValue, resultsDirectory: tempDir.Path);
 
-        InvokeVsTest(arguments);
-        ValidateSummaryStatus(passedTestCount, 0, 0);
-
-        TryRemoveDirectory(resultsDir);
+        this.InvokeVsTest(arguments);
+        this.ValidateSummaryStatus(passedTestCount, 0, 0);
     }
 
-    private string GetRunsettingsFilePath(Dictionary<string, string> runConfigurationDictionary)
+    private string GetRunsettingsFilePath(TempDirectory tempDir, Dictionary<string, string> runConfigurationDictionary)
     {
-        var runsettingsPath = Path.Combine(
-            Path.GetTempPath(),
-            "test_" + Guid.NewGuid() + ".runsettings");
+        var runsettingsPath = Path.Combine(tempDir.Path, "test_" + Guid.NewGuid() + ".runsettings");
         CreateRunSettingsFile(runsettingsPath, runConfigurationDictionary);
         return runsettingsPath;
-=======
-            using var tempDir = new TempDirectory();
-            var arguments = PrepareArguments(
-                testAssembly,
-                string.Empty,
-                GetRunsettingsFilePath(tempDir, runConfigurationDictionary),
-                this.FrameworkArgValue, resultsDirectory: tempDir.Path);
-
-            this.InvokeVsTest(arguments);
-            this.ValidateSummaryStatus(passedTestCount, 0, 0);
-        }
-
-        private string GetRunsettingsFilePath(TempDirectory tempDir, Dictionary<string, string> runConfigurationDictionary)
-        {
-            var runsettingsPath = Path.Combine(tempDir.Path, "test_" + Guid.NewGuid() + ".runsettings");
-            CreateRunSettingsFile(runsettingsPath, runConfigurationDictionary);
-            return runsettingsPath;
-        }
->>>>>>> be0ee8db
     }
 }