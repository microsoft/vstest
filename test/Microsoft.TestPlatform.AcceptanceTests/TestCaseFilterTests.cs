﻿// Copyright (c) Microsoft Corporation. All rights reserved.
// Licensed under the MIT license. See LICENSE file in the project root for full license information.

namespace Microsoft.TestPlatform.AcceptanceTests;

using System.IO;

using VisualStudio.TestTools.UnitTesting;

[TestClass]
public class TestCaseFilterTests : AcceptanceTestBase
{
<<<<<<< HEAD
    [TestMethod]
    [NetFullTargetFrameworkDataSource(inIsolation: true, inProcess: true)]
    [NetCoreTargetFrameworkDataSource]
    public void RunSelectedTestsWithAndOperatorTrait(RunnerInfo runnerInfo)
    {
        SetTestEnvironment(_testEnvironment, runnerInfo);
        var resultsDir = GetResultsDirectory();

        var arguments = PrepareArguments(
            GetSampleTestAssembly(),
            GetTestAdapterPath(),
            string.Empty, FrameworkArgValue,
            runnerInfo.InIsolationValue, resultsDirectory: resultsDir);
        arguments = string.Concat(arguments, " /TestCaseFilter:\"(TestCategory=CategoryA&Priority=3)\"");
        InvokeVsTest(arguments);
        ValidateSummaryStatus(0, 1, 0);
        TryRemoveDirectory(resultsDir);
    }

    [TestMethod]
    [NetFullTargetFrameworkDataSource]
    [NetCoreTargetFrameworkDataSource]
    public void RunSelectedTestsWithCategoryTraitInMixCase(RunnerInfo runnerInfo)
    {
        SetTestEnvironment(_testEnvironment, runnerInfo);
        var resultsDir = GetResultsDirectory();

        var arguments = PrepareArguments(
            GetSampleTestAssembly(),
            GetTestAdapterPath(),
            string.Empty, FrameworkArgValue,
            runnerInfo.InIsolationValue, resultsDirectory: resultsDir);
        arguments = string.Concat(arguments, " /TestCaseFilter:\"TestCategory=Categorya\"");
        InvokeVsTest(arguments);
        ValidateSummaryStatus(0, 1, 0);
        TryRemoveDirectory(resultsDir);
    }
=======
    using System.IO;
    using Microsoft.TestPlatform.TestUtilities;
    using Microsoft.VisualStudio.TestTools.UnitTesting;
>>>>>>> be0ee8db

    [TestMethod]
    [NetFullTargetFrameworkDataSource]
    [NetCoreTargetFrameworkDataSource]
    public void RunSelectedTestsWithClassNameTrait(RunnerInfo runnerInfo)
    {
<<<<<<< HEAD
        SetTestEnvironment(_testEnvironment, runnerInfo);
        var resultsDir = GetResultsDirectory();

        var arguments = PrepareArguments(
            GetSampleTestAssembly(),
            GetTestAdapterPath(),
            string.Empty, FrameworkArgValue,
            runnerInfo.InIsolationValue, resultsDirectory: resultsDir);
        arguments = string.Concat(arguments, " /TestCaseFilter:\"ClassName=SampleUnitTestProject.UnitTest1\"");
        InvokeVsTest(arguments);
        ValidateSummaryStatus(1, 1, 1);
        TryRemoveDirectory(resultsDir);
    }

    [TestMethod]
    [NetFullTargetFrameworkDataSource]
    [NetCoreTargetFrameworkDataSource]
    public void RunSelectedTestsWithFullyQualifiedNameTrait(RunnerInfo runnerInfo)
    {
        SetTestEnvironment(_testEnvironment, runnerInfo);
        var resultsDir = GetResultsDirectory();

        var arguments = PrepareArguments(
            GetSampleTestAssembly(),
            GetTestAdapterPath(),
            string.Empty, FrameworkArgValue,
            runnerInfo.InIsolationValue, resultsDirectory: resultsDir);
        arguments = string.Concat(
            arguments,
            " /TestCaseFilter:\"FullyQualifiedName=SampleUnitTestProject.UnitTest1.FailingTest\"");
        InvokeVsTest(arguments);
        ValidateSummaryStatus(0, 1, 0);
        TryRemoveDirectory(resultsDir);
    }

    [TestMethod]
    [NetFullTargetFrameworkDataSource]
    [NetCoreTargetFrameworkDataSource]
    public void RunSelectedTestsWithNameTrait(RunnerInfo runnerInfo)
    {
        SetTestEnvironment(_testEnvironment, runnerInfo);
        var resultsDir = GetResultsDirectory();

        var arguments = PrepareArguments(
            GetSampleTestAssembly(),
            GetTestAdapterPath(),
            string.Empty, FrameworkArgValue,
            runnerInfo.InIsolationValue, resultsDirectory: resultsDir);
        arguments = string.Concat(arguments, " /TestCaseFilter:\"Name=PassingTest\"");
        InvokeVsTest(arguments);
        ValidateSummaryStatus(1, 0, 0);
        TryRemoveDirectory(resultsDir);
    }

    [TestMethod]
    [NetFullTargetFrameworkDataSource]
    [NetCoreTargetFrameworkDataSource]
    public void RunSelectedTestsWithOrOperatorTrait(RunnerInfo runnerInfo)
    {
        SetTestEnvironment(_testEnvironment, runnerInfo);
        var resultsDir = GetResultsDirectory();

        var arguments = PrepareArguments(
            GetSampleTestAssembly(),
            GetTestAdapterPath(),
            string.Empty, FrameworkArgValue,
            runnerInfo.InIsolationValue, resultsDirectory: resultsDir);
        arguments = string.Concat(arguments, " /TestCaseFilter:\"(TestCategory=CategoryA|Priority=2)\"");
        InvokeVsTest(arguments);
        ValidateSummaryStatus(1, 1, 0);
        TryRemoveDirectory(resultsDir);
    }

    [TestMethod]
    [NetFullTargetFrameworkDataSource]
    [NetCoreTargetFrameworkDataSource]
    public void RunSelectedTestsWithPriorityTrait(RunnerInfo runnerInfo)
    {
        SetTestEnvironment(_testEnvironment, runnerInfo);
        var resultsDir = GetResultsDirectory();

        var arguments = PrepareArguments(
            GetSampleTestAssembly(),
            GetTestAdapterPath(),
            string.Empty, FrameworkArgValue,
            runnerInfo.InIsolationValue, resultsDirectory: resultsDir);
        arguments = string.Concat(arguments, " /TestCaseFilter:\"Priority=2\"");
        InvokeVsTest(arguments);
        ValidateSummaryStatus(1, 0, 0);
        TryRemoveDirectory(resultsDir);
    }

    /// <summary>
    /// In case TestCaseFilter is provide without any property like Name or ClassName. ex. /TestCaseFilter:"UnitTest1"
    /// this command should provide same results as /TestCaseFilter:"FullyQualifiedName~UnitTest1".
    /// </summary>
    [TestMethod]
    [NetFullTargetFrameworkDataSource]
    [NetCoreTargetFrameworkDataSource]
    public void TestCaseFilterShouldWorkIfOnlyPropertyValueGivenInExpression(RunnerInfo runnerInfo)
    {
        SetTestEnvironment(_testEnvironment, runnerInfo);
        var resultsDir = GetResultsDirectory();

        var arguments = PrepareArguments(
            _testEnvironment.GetTestAsset("SimpleTestProject2.dll"),
            GetTestAdapterPath(),
            string.Empty, FrameworkArgValue,
            runnerInfo.InIsolationValue, resultsDirectory: resultsDir);
        arguments = string.Concat(arguments, " /TestCaseFilter:UnitTest1");
        InvokeVsTest(arguments);
        ValidateSummaryStatus(1, 1, 1);
        TryRemoveDirectory(resultsDir);
    }
=======
        [TestMethod]
        [NetFullTargetFrameworkDataSource(inIsolation: true, inProcess: true)]
        [NetCoreTargetFrameworkDataSource]
        public void RunSelectedTestsWithAndOperatorTrait(RunnerInfo runnerInfo)
        {
            AcceptanceTestBase.SetTestEnvironment(this.testEnvironment, runnerInfo);
            using var tempDir = new TempDirectory();

            var arguments = PrepareArguments(
                this.GetSampleTestAssembly(),
                this.GetTestAdapterPath(),
                string.Empty, this.FrameworkArgValue,
                runnerInfo.InIsolationValue, resultsDirectory: tempDir.Path);
            arguments = string.Concat(arguments, " /TestCaseFilter:\"(TestCategory=CategoryA&Priority=3)\"");
            this.InvokeVsTest(arguments);
            this.ValidateSummaryStatus(0, 1, 0);
        }

        [TestMethod]
        [NetFullTargetFrameworkDataSource]
        [NetCoreTargetFrameworkDataSource]
        public void RunSelectedTestsWithCategoryTraitInMixCase(RunnerInfo runnerInfo)
        {
            AcceptanceTestBase.SetTestEnvironment(this.testEnvironment, runnerInfo);
            using var tempDir = new TempDirectory();

            var arguments = PrepareArguments(
                this.GetSampleTestAssembly(),
                this.GetTestAdapterPath(),
                string.Empty, this.FrameworkArgValue,
                runnerInfo.InIsolationValue, resultsDirectory: tempDir.Path);
            arguments = string.Concat(arguments, " /TestCaseFilter:\"TestCategory=Categorya\"");
            this.InvokeVsTest(arguments);
            this.ValidateSummaryStatus(0, 1, 0);
        }

        [TestMethod]
        [NetFullTargetFrameworkDataSource]
        [NetCoreTargetFrameworkDataSource]
        public void RunSelectedTestsWithClassNameTrait(RunnerInfo runnerInfo)
        {
            AcceptanceTestBase.SetTestEnvironment(this.testEnvironment, runnerInfo);
            using var tempDir = new TempDirectory();

            var arguments = PrepareArguments(
                this.GetSampleTestAssembly(),
                this.GetTestAdapterPath(),
                string.Empty, this.FrameworkArgValue,
                runnerInfo.InIsolationValue, resultsDirectory: tempDir.Path);
            arguments = string.Concat(arguments, " /TestCaseFilter:\"ClassName=SampleUnitTestProject.UnitTest1\"");
            this.InvokeVsTest(arguments);
            this.ValidateSummaryStatus(1, 1, 1);
        }

        [TestMethod]
        [NetFullTargetFrameworkDataSource]
        [NetCoreTargetFrameworkDataSource]
        public void RunSelectedTestsWithFullyQualifiedNameTrait(RunnerInfo runnerInfo)
        {
            AcceptanceTestBase.SetTestEnvironment(this.testEnvironment, runnerInfo);
            using var tempDir = new TempDirectory();

            var arguments = PrepareArguments(
                this.GetSampleTestAssembly(),
                this.GetTestAdapterPath(),
                string.Empty, this.FrameworkArgValue,
                runnerInfo.InIsolationValue, resultsDirectory: tempDir.Path);
            arguments = string.Concat(
                arguments,
                " /TestCaseFilter:\"FullyQualifiedName=SampleUnitTestProject.UnitTest1.FailingTest\"");
            this.InvokeVsTest(arguments);
            this.ValidateSummaryStatus(0, 1, 0);
        }

        [TestMethod]
        [NetFullTargetFrameworkDataSource]
        [NetCoreTargetFrameworkDataSource]
        public void RunSelectedTestsWithNameTrait(RunnerInfo runnerInfo)
        {
            AcceptanceTestBase.SetTestEnvironment(this.testEnvironment, runnerInfo);
            using var tempDir = new TempDirectory();

            var arguments = PrepareArguments(
                this.GetSampleTestAssembly(),
                this.GetTestAdapterPath(),
                string.Empty, this.FrameworkArgValue,
                runnerInfo.InIsolationValue, resultsDirectory: tempDir.Path);
            arguments = string.Concat(arguments, " /TestCaseFilter:\"Name=PassingTest\"");
            this.InvokeVsTest(arguments);
            this.ValidateSummaryStatus(1, 0, 0);
        }

        [TestMethod]
        [NetFullTargetFrameworkDataSource]
        [NetCoreTargetFrameworkDataSource]
        public void RunSelectedTestsWithOrOperatorTrait(RunnerInfo runnerInfo)
        {
            AcceptanceTestBase.SetTestEnvironment(this.testEnvironment, runnerInfo);
            using var tempDir = new TempDirectory();

            var arguments = PrepareArguments(
                this.GetSampleTestAssembly(),
                this.GetTestAdapterPath(),
                string.Empty, this.FrameworkArgValue,
                runnerInfo.InIsolationValue, resultsDirectory: tempDir.Path);
            arguments = string.Concat(arguments, " /TestCaseFilter:\"(TestCategory=CategoryA|Priority=2)\"");
            this.InvokeVsTest(arguments);
            this.ValidateSummaryStatus(1, 1, 0);
        }
>>>>>>> be0ee8db

    /// <summary>
    /// Discover tests using mstest v1 adapter with test case filters.
    /// </summary>
    [TestMethod]
    [TestCategory("Windows-Review")]
    [NetFullTargetFrameworkDataSource]
    public void DiscoverMstestV1TestsWithAndOperatorTrait(RunnerInfo runnerInfo)
    {
        if (runnerInfo.RunnerFramework.StartsWith("netcoreapp"))
        {
<<<<<<< HEAD
            Assert.Inconclusive("Mstest v1 tests not supported with .Netcore runner.");
            return;
        }

        SetTestEnvironment(_testEnvironment, runnerInfo);
        var resultsDir = GetResultsDirectory();

        var arguments = PrepareArguments(
            _testEnvironment.GetTestAsset("MstestV1UnitTestProject.dll"),
            GetTestAdapterPath(),
            string.Empty, FrameworkArgValue,
            runnerInfo.InIsolationValue, resultsDirectory: resultsDir);
        arguments = string.Concat(arguments, " /listtests /TestCaseFilter:\"(TestCategory!=CategoryA&Priority!=3)\"");

        InvokeVsTest(arguments);
        var listOfTests = new string[] {"MstestV1UnitTestProject.UnitTest1.PassingTest1", "MstestV1UnitTestProject.UnitTest1.PassingTest2",
            "MstestV1UnitTestProject.UnitTest1.FailingTest2", "MstestV1UnitTestProject.UnitTest1.SkippingTest" };
        var listOfNotDiscoveredTests = new string[] { "MstestV1UnitTestProject.UnitTest1.FailingTest1" };
        ValidateDiscoveredTests(listOfTests);
        ValidateTestsNotDiscovered(listOfNotDiscoveredTests);
        TryRemoveDirectory(resultsDir);
    }
=======
            AcceptanceTestBase.SetTestEnvironment(this.testEnvironment, runnerInfo);
            using var tempDir = new TempDirectory();

            var arguments = PrepareArguments(
                this.GetSampleTestAssembly(),
                this.GetTestAdapterPath(),
                string.Empty, this.FrameworkArgValue,
                runnerInfo.InIsolationValue, resultsDirectory: tempDir.Path);
            arguments = string.Concat(arguments, " /TestCaseFilter:\"Priority=2\"");
            this.InvokeVsTest(arguments);
            this.ValidateSummaryStatus(1, 0, 0);
        }

        /// <summary>
        /// In case TestCaseFilter is provide without any property like Name or ClassName. ex. /TestCaseFilter:"UnitTest1"
        /// this command should provide same results as /TestCaseFilter:"FullyQualifiedName~UnitTest1".
        /// </summary>
        [TestMethod]
        [NetFullTargetFrameworkDataSource]
        [NetCoreTargetFrameworkDataSource]
        public void TestCaseFilterShouldWorkIfOnlyPropertyValueGivenInExpression(RunnerInfo runnerInfo)
        {
            AcceptanceTestBase.SetTestEnvironment(this.testEnvironment, runnerInfo);
            using var tempDir = new TempDirectory();

            var arguments = PrepareArguments(
                this.testEnvironment.GetTestAsset("SimpleTestProject2.dll"),
                this.GetTestAdapterPath(),
                string.Empty, this.FrameworkArgValue,
                runnerInfo.InIsolationValue, resultsDirectory: tempDir.Path);
            arguments = string.Concat(arguments, " /TestCaseFilter:UnitTest1");
            this.InvokeVsTest(arguments);
            this.ValidateSummaryStatus(1, 1, 1);
        }
>>>>>>> be0ee8db

    /// <summary>
    /// Discover tests using tmi adapter with test case filters.
    /// </summary>
    [TestMethod]
    [TestCategory("Windows-Review")]
    [Ignore("Temporary ignoring, because of incomplete interop work for legacy TP")]
    [NetFullTargetFrameworkDataSource]
    public void DiscoverTmiTestsWithOnlyPropertyValue(RunnerInfo runnerInfo)
    {
        if (runnerInfo.RunnerFramework.StartsWith("netcoreapp"))
        {
<<<<<<< HEAD
            Assert.Inconclusive("Tmi tests not supported with .Netcore runner.");
            return;
        }

        SetTestEnvironment(_testEnvironment, runnerInfo);
        var resultsDir = GetResultsDirectory();

        string testAssemblyPath = _testEnvironment.GetTestAsset("MstestV1UnitTestProject.dll");
        var arguments = PrepareArguments(
            testAssemblyPath,
            GetTestAdapterPath(),
            string.Empty, FrameworkArgValue,
            runnerInfo.InIsolationValue, resultsDirectory: resultsDir);
        string testSettingsPath = Path.Combine(Path.GetDirectoryName(testAssemblyPath), "MstestV1UnitTestProjectTestSettings.testsettings");
        arguments = string.Concat(arguments, " /listtests /TestCaseFilter:PassingTest /settings:", testSettingsPath);

        InvokeVsTest(arguments);
        var listOfTests = new string[] { "MstestV1UnitTestProject.UnitTest1.PassingTest1", "MstestV1UnitTestProject.UnitTest1.PassingTest2" };
        var listOfNotDiscoveredTests = new string[] { "MstestV1UnitTestProject.UnitTest1.FailingTest1", "MstestV1UnitTestProject.UnitTest1.FailingTest2", "MstestV1UnitTestProject.UnitTest1.SkippingTest" };
        ValidateDiscoveredTests(listOfTests);
        ValidateTestsNotDiscovered(listOfNotDiscoveredTests);
        TryRemoveDirectory(resultsDir);
=======
            if (runnerInfo.RunnerFramework.StartsWith("netcoreapp"))
            {
                Assert.Inconclusive("Mstest v1 tests not supported with .Netcore runner.");
                return;
            }

            AcceptanceTestBase.SetTestEnvironment(this.testEnvironment, runnerInfo);
            using var tempDir = new TempDirectory();

            var arguments = PrepareArguments(
                this.testEnvironment.GetTestAsset("MstestV1UnitTestProject.dll"),
                this.GetTestAdapterPath(),
                string.Empty, this.FrameworkArgValue,
                runnerInfo.InIsolationValue, resultsDirectory: tempDir.Path);
            arguments = string.Concat(arguments, " /listtests /TestCaseFilter:\"(TestCategory!=CategoryA&Priority!=3)\"");

            this.InvokeVsTest(arguments);
            var listOfTests = new string[] {"MstestV1UnitTestProject.UnitTest1.PassingTest1", "MstestV1UnitTestProject.UnitTest1.PassingTest2",
                "MstestV1UnitTestProject.UnitTest1.FailingTest2", "MstestV1UnitTestProject.UnitTest1.SkippingTest" };
            var listOfNotDiscoveredTests = new string[] { "MstestV1UnitTestProject.UnitTest1.FailingTest1" };
            this.ValidateDiscoveredTests(listOfTests);
            this.ValidateTestsNotDiscovered(listOfNotDiscoveredTests);
        }

        /// <summary>
        /// Discover tests using tmi adapter with test case filters.
        /// </summary>
        [TestMethod]
        [TestCategory("Windows-Review")]
        [Ignore("Temporary ignoring, because of incomplete interop work for legacy TP")]
        [NetFullTargetFrameworkDataSource]
        public void DiscoverTmiTestsWithOnlyPropertyValue(RunnerInfo runnerInfo)
        {
            if (runnerInfo.RunnerFramework.StartsWith("netcoreapp"))
            {
                Assert.Inconclusive("Tmi tests not supported with .Netcore runner.");
                return;
            }

            AcceptanceTestBase.SetTestEnvironment(this.testEnvironment, runnerInfo);
            using var tempDir = new TempDirectory();

            string testAssemblyPath = this.testEnvironment.GetTestAsset("MstestV1UnitTestProject.dll");
            var arguments = PrepareArguments(
                testAssemblyPath,
                this.GetTestAdapterPath(),
                string.Empty, this.FrameworkArgValue,
                runnerInfo.InIsolationValue, resultsDirectory: tempDir.Path);
            string testSettingsPath = Path.Combine(Path.GetDirectoryName(testAssemblyPath), "MstestV1UnitTestProjectTestSettings.testsettings");
            arguments = string.Concat(arguments, " /listtests /TestCaseFilter:PassingTest /settings:", testSettingsPath);

            this.InvokeVsTest(arguments);
            var listOfTests = new string[] { "MstestV1UnitTestProject.UnitTest1.PassingTest1", "MstestV1UnitTestProject.UnitTest1.PassingTest2" };
            var listOfNotDiscoveredTests = new string[] { "MstestV1UnitTestProject.UnitTest1.FailingTest1", "MstestV1UnitTestProject.UnitTest1.FailingTest2", "MstestV1UnitTestProject.UnitTest1.SkippingTest" };
            this.ValidateDiscoveredTests(listOfTests);
            this.ValidateTestsNotDiscovered(listOfNotDiscoveredTests);
        }
>>>>>>> be0ee8db
    }
}<|MERGE_RESOLUTION|>--- conflicted
+++ resolved
@@ -5,29 +5,28 @@
 
 using System.IO;
 
-using VisualStudio.TestTools.UnitTesting;
+using Microsoft.TestPlatform.TestUtilities;
+using Microsoft.VisualStudio.TestTools.UnitTesting;
 
 [TestClass]
 public class TestCaseFilterTests : AcceptanceTestBase
 {
-<<<<<<< HEAD
     [TestMethod]
     [NetFullTargetFrameworkDataSource(inIsolation: true, inProcess: true)]
     [NetCoreTargetFrameworkDataSource]
     public void RunSelectedTestsWithAndOperatorTrait(RunnerInfo runnerInfo)
     {
-        SetTestEnvironment(_testEnvironment, runnerInfo);
-        var resultsDir = GetResultsDirectory();
-
-        var arguments = PrepareArguments(
-            GetSampleTestAssembly(),
-            GetTestAdapterPath(),
-            string.Empty, FrameworkArgValue,
-            runnerInfo.InIsolationValue, resultsDirectory: resultsDir);
+        AcceptanceTestBase.SetTestEnvironment(this.testEnvironment, runnerInfo);
+        using var tempDir = new TempDirectory();
+
+        var arguments = PrepareArguments(
+            this.GetSampleTestAssembly(),
+            this.GetTestAdapterPath(),
+            string.Empty, this.FrameworkArgValue,
+            runnerInfo.InIsolationValue, resultsDirectory: tempDir.Path);
         arguments = string.Concat(arguments, " /TestCaseFilter:\"(TestCategory=CategoryA&Priority=3)\"");
-        InvokeVsTest(arguments);
-        ValidateSummaryStatus(0, 1, 0);
-        TryRemoveDirectory(resultsDir);
+        this.InvokeVsTest(arguments);
+        this.ValidateSummaryStatus(0, 1, 0);
     }
 
     [TestMethod]
@@ -35,43 +34,35 @@
     [NetCoreTargetFrameworkDataSource]
     public void RunSelectedTestsWithCategoryTraitInMixCase(RunnerInfo runnerInfo)
     {
-        SetTestEnvironment(_testEnvironment, runnerInfo);
-        var resultsDir = GetResultsDirectory();
-
-        var arguments = PrepareArguments(
-            GetSampleTestAssembly(),
-            GetTestAdapterPath(),
-            string.Empty, FrameworkArgValue,
-            runnerInfo.InIsolationValue, resultsDirectory: resultsDir);
+        AcceptanceTestBase.SetTestEnvironment(this.testEnvironment, runnerInfo);
+        using var tempDir = new TempDirectory();
+
+        var arguments = PrepareArguments(
+            this.GetSampleTestAssembly(),
+            this.GetTestAdapterPath(),
+            string.Empty, this.FrameworkArgValue,
+            runnerInfo.InIsolationValue, resultsDirectory: tempDir.Path);
         arguments = string.Concat(arguments, " /TestCaseFilter:\"TestCategory=Categorya\"");
-        InvokeVsTest(arguments);
-        ValidateSummaryStatus(0, 1, 0);
-        TryRemoveDirectory(resultsDir);
-    }
-=======
-    using System.IO;
-    using Microsoft.TestPlatform.TestUtilities;
-    using Microsoft.VisualStudio.TestTools.UnitTesting;
->>>>>>> be0ee8db
+        this.InvokeVsTest(arguments);
+        this.ValidateSummaryStatus(0, 1, 0);
+    }
 
     [TestMethod]
     [NetFullTargetFrameworkDataSource]
     [NetCoreTargetFrameworkDataSource]
     public void RunSelectedTestsWithClassNameTrait(RunnerInfo runnerInfo)
     {
-<<<<<<< HEAD
-        SetTestEnvironment(_testEnvironment, runnerInfo);
-        var resultsDir = GetResultsDirectory();
-
-        var arguments = PrepareArguments(
-            GetSampleTestAssembly(),
-            GetTestAdapterPath(),
-            string.Empty, FrameworkArgValue,
-            runnerInfo.InIsolationValue, resultsDirectory: resultsDir);
+        AcceptanceTestBase.SetTestEnvironment(this.testEnvironment, runnerInfo);
+        using var tempDir = new TempDirectory();
+
+        var arguments = PrepareArguments(
+            this.GetSampleTestAssembly(),
+            this.GetTestAdapterPath(),
+            string.Empty, this.FrameworkArgValue,
+            runnerInfo.InIsolationValue, resultsDirectory: tempDir.Path);
         arguments = string.Concat(arguments, " /TestCaseFilter:\"ClassName=SampleUnitTestProject.UnitTest1\"");
-        InvokeVsTest(arguments);
-        ValidateSummaryStatus(1, 1, 1);
-        TryRemoveDirectory(resultsDir);
+        this.InvokeVsTest(arguments);
+        this.ValidateSummaryStatus(1, 1, 1);
     }
 
     [TestMethod]
@@ -79,20 +70,19 @@
     [NetCoreTargetFrameworkDataSource]
     public void RunSelectedTestsWithFullyQualifiedNameTrait(RunnerInfo runnerInfo)
     {
-        SetTestEnvironment(_testEnvironment, runnerInfo);
-        var resultsDir = GetResultsDirectory();
-
-        var arguments = PrepareArguments(
-            GetSampleTestAssembly(),
-            GetTestAdapterPath(),
-            string.Empty, FrameworkArgValue,
-            runnerInfo.InIsolationValue, resultsDirectory: resultsDir);
+        AcceptanceTestBase.SetTestEnvironment(this.testEnvironment, runnerInfo);
+        using var tempDir = new TempDirectory();
+
+        var arguments = PrepareArguments(
+            this.GetSampleTestAssembly(),
+            this.GetTestAdapterPath(),
+            string.Empty, this.FrameworkArgValue,
+            runnerInfo.InIsolationValue, resultsDirectory: tempDir.Path);
         arguments = string.Concat(
             arguments,
             " /TestCaseFilter:\"FullyQualifiedName=SampleUnitTestProject.UnitTest1.FailingTest\"");
-        InvokeVsTest(arguments);
-        ValidateSummaryStatus(0, 1, 0);
-        TryRemoveDirectory(resultsDir);
+        this.InvokeVsTest(arguments);
+        this.ValidateSummaryStatus(0, 1, 0);
     }
 
     [TestMethod]
@@ -100,18 +90,17 @@
     [NetCoreTargetFrameworkDataSource]
     public void RunSelectedTestsWithNameTrait(RunnerInfo runnerInfo)
     {
-        SetTestEnvironment(_testEnvironment, runnerInfo);
-        var resultsDir = GetResultsDirectory();
-
-        var arguments = PrepareArguments(
-            GetSampleTestAssembly(),
-            GetTestAdapterPath(),
-            string.Empty, FrameworkArgValue,
-            runnerInfo.InIsolationValue, resultsDirectory: resultsDir);
+        AcceptanceTestBase.SetTestEnvironment(this.testEnvironment, runnerInfo);
+        using var tempDir = new TempDirectory();
+
+        var arguments = PrepareArguments(
+            this.GetSampleTestAssembly(),
+            this.GetTestAdapterPath(),
+            string.Empty, this.FrameworkArgValue,
+            runnerInfo.InIsolationValue, resultsDirectory: tempDir.Path);
         arguments = string.Concat(arguments, " /TestCaseFilter:\"Name=PassingTest\"");
-        InvokeVsTest(arguments);
-        ValidateSummaryStatus(1, 0, 0);
-        TryRemoveDirectory(resultsDir);
+        this.InvokeVsTest(arguments);
+        this.ValidateSummaryStatus(1, 0, 0);
     }
 
     [TestMethod]
@@ -119,18 +108,17 @@
     [NetCoreTargetFrameworkDataSource]
     public void RunSelectedTestsWithOrOperatorTrait(RunnerInfo runnerInfo)
     {
-        SetTestEnvironment(_testEnvironment, runnerInfo);
-        var resultsDir = GetResultsDirectory();
-
-        var arguments = PrepareArguments(
-            GetSampleTestAssembly(),
-            GetTestAdapterPath(),
-            string.Empty, FrameworkArgValue,
-            runnerInfo.InIsolationValue, resultsDirectory: resultsDir);
+        AcceptanceTestBase.SetTestEnvironment(this.testEnvironment, runnerInfo);
+        using var tempDir = new TempDirectory();
+
+        var arguments = PrepareArguments(
+            this.GetSampleTestAssembly(),
+            this.GetTestAdapterPath(),
+            string.Empty, this.FrameworkArgValue,
+            runnerInfo.InIsolationValue, resultsDirectory: tempDir.Path);
         arguments = string.Concat(arguments, " /TestCaseFilter:\"(TestCategory=CategoryA|Priority=2)\"");
-        InvokeVsTest(arguments);
-        ValidateSummaryStatus(1, 1, 0);
-        TryRemoveDirectory(resultsDir);
+        this.InvokeVsTest(arguments);
+        this.ValidateSummaryStatus(1, 1, 0);
     }
 
     [TestMethod]
@@ -138,18 +126,17 @@
     [NetCoreTargetFrameworkDataSource]
     public void RunSelectedTestsWithPriorityTrait(RunnerInfo runnerInfo)
     {
-        SetTestEnvironment(_testEnvironment, runnerInfo);
-        var resultsDir = GetResultsDirectory();
-
-        var arguments = PrepareArguments(
-            GetSampleTestAssembly(),
-            GetTestAdapterPath(),
-            string.Empty, FrameworkArgValue,
-            runnerInfo.InIsolationValue, resultsDirectory: resultsDir);
+        AcceptanceTestBase.SetTestEnvironment(this.testEnvironment, runnerInfo);
+        using var tempDir = new TempDirectory();
+
+        var arguments = PrepareArguments(
+            this.GetSampleTestAssembly(),
+            this.GetTestAdapterPath(),
+            string.Empty, this.FrameworkArgValue,
+            runnerInfo.InIsolationValue, resultsDirectory: tempDir.Path);
         arguments = string.Concat(arguments, " /TestCaseFilter:\"Priority=2\"");
-        InvokeVsTest(arguments);
-        ValidateSummaryStatus(1, 0, 0);
-        TryRemoveDirectory(resultsDir);
+        this.InvokeVsTest(arguments);
+        this.ValidateSummaryStatus(1, 0, 0);
     }
 
     /// <summary>
@@ -161,130 +148,18 @@
     [NetCoreTargetFrameworkDataSource]
     public void TestCaseFilterShouldWorkIfOnlyPropertyValueGivenInExpression(RunnerInfo runnerInfo)
     {
-        SetTestEnvironment(_testEnvironment, runnerInfo);
-        var resultsDir = GetResultsDirectory();
-
-        var arguments = PrepareArguments(
-            _testEnvironment.GetTestAsset("SimpleTestProject2.dll"),
-            GetTestAdapterPath(),
-            string.Empty, FrameworkArgValue,
-            runnerInfo.InIsolationValue, resultsDirectory: resultsDir);
+        AcceptanceTestBase.SetTestEnvironment(this.testEnvironment, runnerInfo);
+        using var tempDir = new TempDirectory();
+
+        var arguments = PrepareArguments(
+            this.testEnvironment.GetTestAsset("SimpleTestProject2.dll"),
+            this.GetTestAdapterPath(),
+            string.Empty, this.FrameworkArgValue,
+            runnerInfo.InIsolationValue, resultsDirectory: tempDir.Path);
         arguments = string.Concat(arguments, " /TestCaseFilter:UnitTest1");
-        InvokeVsTest(arguments);
-        ValidateSummaryStatus(1, 1, 1);
-        TryRemoveDirectory(resultsDir);
-    }
-=======
-        [TestMethod]
-        [NetFullTargetFrameworkDataSource(inIsolation: true, inProcess: true)]
-        [NetCoreTargetFrameworkDataSource]
-        public void RunSelectedTestsWithAndOperatorTrait(RunnerInfo runnerInfo)
-        {
-            AcceptanceTestBase.SetTestEnvironment(this.testEnvironment, runnerInfo);
-            using var tempDir = new TempDirectory();
-
-            var arguments = PrepareArguments(
-                this.GetSampleTestAssembly(),
-                this.GetTestAdapterPath(),
-                string.Empty, this.FrameworkArgValue,
-                runnerInfo.InIsolationValue, resultsDirectory: tempDir.Path);
-            arguments = string.Concat(arguments, " /TestCaseFilter:\"(TestCategory=CategoryA&Priority=3)\"");
-            this.InvokeVsTest(arguments);
-            this.ValidateSummaryStatus(0, 1, 0);
-        }
-
-        [TestMethod]
-        [NetFullTargetFrameworkDataSource]
-        [NetCoreTargetFrameworkDataSource]
-        public void RunSelectedTestsWithCategoryTraitInMixCase(RunnerInfo runnerInfo)
-        {
-            AcceptanceTestBase.SetTestEnvironment(this.testEnvironment, runnerInfo);
-            using var tempDir = new TempDirectory();
-
-            var arguments = PrepareArguments(
-                this.GetSampleTestAssembly(),
-                this.GetTestAdapterPath(),
-                string.Empty, this.FrameworkArgValue,
-                runnerInfo.InIsolationValue, resultsDirectory: tempDir.Path);
-            arguments = string.Concat(arguments, " /TestCaseFilter:\"TestCategory=Categorya\"");
-            this.InvokeVsTest(arguments);
-            this.ValidateSummaryStatus(0, 1, 0);
-        }
-
-        [TestMethod]
-        [NetFullTargetFrameworkDataSource]
-        [NetCoreTargetFrameworkDataSource]
-        public void RunSelectedTestsWithClassNameTrait(RunnerInfo runnerInfo)
-        {
-            AcceptanceTestBase.SetTestEnvironment(this.testEnvironment, runnerInfo);
-            using var tempDir = new TempDirectory();
-
-            var arguments = PrepareArguments(
-                this.GetSampleTestAssembly(),
-                this.GetTestAdapterPath(),
-                string.Empty, this.FrameworkArgValue,
-                runnerInfo.InIsolationValue, resultsDirectory: tempDir.Path);
-            arguments = string.Concat(arguments, " /TestCaseFilter:\"ClassName=SampleUnitTestProject.UnitTest1\"");
-            this.InvokeVsTest(arguments);
-            this.ValidateSummaryStatus(1, 1, 1);
-        }
-
-        [TestMethod]
-        [NetFullTargetFrameworkDataSource]
-        [NetCoreTargetFrameworkDataSource]
-        public void RunSelectedTestsWithFullyQualifiedNameTrait(RunnerInfo runnerInfo)
-        {
-            AcceptanceTestBase.SetTestEnvironment(this.testEnvironment, runnerInfo);
-            using var tempDir = new TempDirectory();
-
-            var arguments = PrepareArguments(
-                this.GetSampleTestAssembly(),
-                this.GetTestAdapterPath(),
-                string.Empty, this.FrameworkArgValue,
-                runnerInfo.InIsolationValue, resultsDirectory: tempDir.Path);
-            arguments = string.Concat(
-                arguments,
-                " /TestCaseFilter:\"FullyQualifiedName=SampleUnitTestProject.UnitTest1.FailingTest\"");
-            this.InvokeVsTest(arguments);
-            this.ValidateSummaryStatus(0, 1, 0);
-        }
-
-        [TestMethod]
-        [NetFullTargetFrameworkDataSource]
-        [NetCoreTargetFrameworkDataSource]
-        public void RunSelectedTestsWithNameTrait(RunnerInfo runnerInfo)
-        {
-            AcceptanceTestBase.SetTestEnvironment(this.testEnvironment, runnerInfo);
-            using var tempDir = new TempDirectory();
-
-            var arguments = PrepareArguments(
-                this.GetSampleTestAssembly(),
-                this.GetTestAdapterPath(),
-                string.Empty, this.FrameworkArgValue,
-                runnerInfo.InIsolationValue, resultsDirectory: tempDir.Path);
-            arguments = string.Concat(arguments, " /TestCaseFilter:\"Name=PassingTest\"");
-            this.InvokeVsTest(arguments);
-            this.ValidateSummaryStatus(1, 0, 0);
-        }
-
-        [TestMethod]
-        [NetFullTargetFrameworkDataSource]
-        [NetCoreTargetFrameworkDataSource]
-        public void RunSelectedTestsWithOrOperatorTrait(RunnerInfo runnerInfo)
-        {
-            AcceptanceTestBase.SetTestEnvironment(this.testEnvironment, runnerInfo);
-            using var tempDir = new TempDirectory();
-
-            var arguments = PrepareArguments(
-                this.GetSampleTestAssembly(),
-                this.GetTestAdapterPath(),
-                string.Empty, this.FrameworkArgValue,
-                runnerInfo.InIsolationValue, resultsDirectory: tempDir.Path);
-            arguments = string.Concat(arguments, " /TestCaseFilter:\"(TestCategory=CategoryA|Priority=2)\"");
-            this.InvokeVsTest(arguments);
-            this.ValidateSummaryStatus(1, 1, 0);
-        }
->>>>>>> be0ee8db
+        this.InvokeVsTest(arguments);
+        this.ValidateSummaryStatus(1, 1, 1);
+    }
 
     /// <summary>
     /// Discover tests using mstest v1 adapter with test case filters.
@@ -296,65 +171,27 @@
     {
         if (runnerInfo.RunnerFramework.StartsWith("netcoreapp"))
         {
-<<<<<<< HEAD
             Assert.Inconclusive("Mstest v1 tests not supported with .Netcore runner.");
             return;
         }
 
-        SetTestEnvironment(_testEnvironment, runnerInfo);
-        var resultsDir = GetResultsDirectory();
-
-        var arguments = PrepareArguments(
-            _testEnvironment.GetTestAsset("MstestV1UnitTestProject.dll"),
-            GetTestAdapterPath(),
-            string.Empty, FrameworkArgValue,
-            runnerInfo.InIsolationValue, resultsDirectory: resultsDir);
+        AcceptanceTestBase.SetTestEnvironment(this.testEnvironment, runnerInfo);
+        using var tempDir = new TempDirectory();
+
+        var arguments = PrepareArguments(
+            this.testEnvironment.GetTestAsset("MstestV1UnitTestProject.dll"),
+            this.GetTestAdapterPath(),
+            string.Empty, this.FrameworkArgValue,
+            runnerInfo.InIsolationValue, resultsDirectory: tempDir.Path);
         arguments = string.Concat(arguments, " /listtests /TestCaseFilter:\"(TestCategory!=CategoryA&Priority!=3)\"");
 
-        InvokeVsTest(arguments);
+        this.InvokeVsTest(arguments);
         var listOfTests = new string[] {"MstestV1UnitTestProject.UnitTest1.PassingTest1", "MstestV1UnitTestProject.UnitTest1.PassingTest2",
-            "MstestV1UnitTestProject.UnitTest1.FailingTest2", "MstestV1UnitTestProject.UnitTest1.SkippingTest" };
+                "MstestV1UnitTestProject.UnitTest1.FailingTest2", "MstestV1UnitTestProject.UnitTest1.SkippingTest" };
         var listOfNotDiscoveredTests = new string[] { "MstestV1UnitTestProject.UnitTest1.FailingTest1" };
-        ValidateDiscoveredTests(listOfTests);
-        ValidateTestsNotDiscovered(listOfNotDiscoveredTests);
-        TryRemoveDirectory(resultsDir);
-    }
-=======
-            AcceptanceTestBase.SetTestEnvironment(this.testEnvironment, runnerInfo);
-            using var tempDir = new TempDirectory();
-
-            var arguments = PrepareArguments(
-                this.GetSampleTestAssembly(),
-                this.GetTestAdapterPath(),
-                string.Empty, this.FrameworkArgValue,
-                runnerInfo.InIsolationValue, resultsDirectory: tempDir.Path);
-            arguments = string.Concat(arguments, " /TestCaseFilter:\"Priority=2\"");
-            this.InvokeVsTest(arguments);
-            this.ValidateSummaryStatus(1, 0, 0);
-        }
-
-        /// <summary>
-        /// In case TestCaseFilter is provide without any property like Name or ClassName. ex. /TestCaseFilter:"UnitTest1"
-        /// this command should provide same results as /TestCaseFilter:"FullyQualifiedName~UnitTest1".
-        /// </summary>
-        [TestMethod]
-        [NetFullTargetFrameworkDataSource]
-        [NetCoreTargetFrameworkDataSource]
-        public void TestCaseFilterShouldWorkIfOnlyPropertyValueGivenInExpression(RunnerInfo runnerInfo)
-        {
-            AcceptanceTestBase.SetTestEnvironment(this.testEnvironment, runnerInfo);
-            using var tempDir = new TempDirectory();
-
-            var arguments = PrepareArguments(
-                this.testEnvironment.GetTestAsset("SimpleTestProject2.dll"),
-                this.GetTestAdapterPath(),
-                string.Empty, this.FrameworkArgValue,
-                runnerInfo.InIsolationValue, resultsDirectory: tempDir.Path);
-            arguments = string.Concat(arguments, " /TestCaseFilter:UnitTest1");
-            this.InvokeVsTest(arguments);
-            this.ValidateSummaryStatus(1, 1, 1);
-        }
->>>>>>> be0ee8db
+        this.ValidateDiscoveredTests(listOfTests);
+        this.ValidateTestsNotDiscovered(listOfNotDiscoveredTests);
+    }
 
     /// <summary>
     /// Discover tests using tmi adapter with test case filters.
@@ -367,87 +204,26 @@
     {
         if (runnerInfo.RunnerFramework.StartsWith("netcoreapp"))
         {
-<<<<<<< HEAD
             Assert.Inconclusive("Tmi tests not supported with .Netcore runner.");
             return;
         }
 
-        SetTestEnvironment(_testEnvironment, runnerInfo);
-        var resultsDir = GetResultsDirectory();
-
-        string testAssemblyPath = _testEnvironment.GetTestAsset("MstestV1UnitTestProject.dll");
+        AcceptanceTestBase.SetTestEnvironment(this.testEnvironment, runnerInfo);
+        using var tempDir = new TempDirectory();
+
+        string testAssemblyPath = this.testEnvironment.GetTestAsset("MstestV1UnitTestProject.dll");
         var arguments = PrepareArguments(
             testAssemblyPath,
-            GetTestAdapterPath(),
-            string.Empty, FrameworkArgValue,
-            runnerInfo.InIsolationValue, resultsDirectory: resultsDir);
+            this.GetTestAdapterPath(),
+            string.Empty, this.FrameworkArgValue,
+            runnerInfo.InIsolationValue, resultsDirectory: tempDir.Path);
         string testSettingsPath = Path.Combine(Path.GetDirectoryName(testAssemblyPath), "MstestV1UnitTestProjectTestSettings.testsettings");
         arguments = string.Concat(arguments, " /listtests /TestCaseFilter:PassingTest /settings:", testSettingsPath);
 
-        InvokeVsTest(arguments);
+        this.InvokeVsTest(arguments);
         var listOfTests = new string[] { "MstestV1UnitTestProject.UnitTest1.PassingTest1", "MstestV1UnitTestProject.UnitTest1.PassingTest2" };
         var listOfNotDiscoveredTests = new string[] { "MstestV1UnitTestProject.UnitTest1.FailingTest1", "MstestV1UnitTestProject.UnitTest1.FailingTest2", "MstestV1UnitTestProject.UnitTest1.SkippingTest" };
-        ValidateDiscoveredTests(listOfTests);
-        ValidateTestsNotDiscovered(listOfNotDiscoveredTests);
-        TryRemoveDirectory(resultsDir);
-=======
-            if (runnerInfo.RunnerFramework.StartsWith("netcoreapp"))
-            {
-                Assert.Inconclusive("Mstest v1 tests not supported with .Netcore runner.");
-                return;
-            }
-
-            AcceptanceTestBase.SetTestEnvironment(this.testEnvironment, runnerInfo);
-            using var tempDir = new TempDirectory();
-
-            var arguments = PrepareArguments(
-                this.testEnvironment.GetTestAsset("MstestV1UnitTestProject.dll"),
-                this.GetTestAdapterPath(),
-                string.Empty, this.FrameworkArgValue,
-                runnerInfo.InIsolationValue, resultsDirectory: tempDir.Path);
-            arguments = string.Concat(arguments, " /listtests /TestCaseFilter:\"(TestCategory!=CategoryA&Priority!=3)\"");
-
-            this.InvokeVsTest(arguments);
-            var listOfTests = new string[] {"MstestV1UnitTestProject.UnitTest1.PassingTest1", "MstestV1UnitTestProject.UnitTest1.PassingTest2",
-                "MstestV1UnitTestProject.UnitTest1.FailingTest2", "MstestV1UnitTestProject.UnitTest1.SkippingTest" };
-            var listOfNotDiscoveredTests = new string[] { "MstestV1UnitTestProject.UnitTest1.FailingTest1" };
-            this.ValidateDiscoveredTests(listOfTests);
-            this.ValidateTestsNotDiscovered(listOfNotDiscoveredTests);
-        }
-
-        /// <summary>
-        /// Discover tests using tmi adapter with test case filters.
-        /// </summary>
-        [TestMethod]
-        [TestCategory("Windows-Review")]
-        [Ignore("Temporary ignoring, because of incomplete interop work for legacy TP")]
-        [NetFullTargetFrameworkDataSource]
-        public void DiscoverTmiTestsWithOnlyPropertyValue(RunnerInfo runnerInfo)
-        {
-            if (runnerInfo.RunnerFramework.StartsWith("netcoreapp"))
-            {
-                Assert.Inconclusive("Tmi tests not supported with .Netcore runner.");
-                return;
-            }
-
-            AcceptanceTestBase.SetTestEnvironment(this.testEnvironment, runnerInfo);
-            using var tempDir = new TempDirectory();
-
-            string testAssemblyPath = this.testEnvironment.GetTestAsset("MstestV1UnitTestProject.dll");
-            var arguments = PrepareArguments(
-                testAssemblyPath,
-                this.GetTestAdapterPath(),
-                string.Empty, this.FrameworkArgValue,
-                runnerInfo.InIsolationValue, resultsDirectory: tempDir.Path);
-            string testSettingsPath = Path.Combine(Path.GetDirectoryName(testAssemblyPath), "MstestV1UnitTestProjectTestSettings.testsettings");
-            arguments = string.Concat(arguments, " /listtests /TestCaseFilter:PassingTest /settings:", testSettingsPath);
-
-            this.InvokeVsTest(arguments);
-            var listOfTests = new string[] { "MstestV1UnitTestProject.UnitTest1.PassingTest1", "MstestV1UnitTestProject.UnitTest1.PassingTest2" };
-            var listOfNotDiscoveredTests = new string[] { "MstestV1UnitTestProject.UnitTest1.FailingTest1", "MstestV1UnitTestProject.UnitTest1.FailingTest2", "MstestV1UnitTestProject.UnitTest1.SkippingTest" };
-            this.ValidateDiscoveredTests(listOfTests);
-            this.ValidateTestsNotDiscovered(listOfNotDiscoveredTests);
-        }
->>>>>>> be0ee8db
+        this.ValidateDiscoveredTests(listOfTests);
+        this.ValidateTestsNotDiscovered(listOfNotDiscoveredTests);
     }
 }