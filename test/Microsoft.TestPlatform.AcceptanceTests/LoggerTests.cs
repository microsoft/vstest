--- conflicted
+++ resolved
@@ -3,39 +3,37 @@
 
 namespace Microsoft.TestPlatform.AcceptanceTests;
 
-using VisualStudio.TestTools.UnitTesting;
+using Microsoft.VisualStudio.TestTools.UnitTesting;
 using System.Linq;
 using System.Text;
 using System.IO;
 using System.Xml;
 using System;
+using Microsoft.TestPlatform.TestUtilities;
 
 [TestClass]
 public class LoggerTests : AcceptanceTestBase
 {
-<<<<<<< HEAD
     [TestMethod]
     [TestCategory("Windows-Review")]
     [NetFullTargetFrameworkDataSource(inIsolation: true, inProcess: true)]
     public void TrxLoggerWithFriendlyNameShouldProperlyOverwriteFile(RunnerInfo runnerInfo)
     {
-        SetTestEnvironment(_testEnvironment, runnerInfo);
-        var testResultsDirectory = GetResultsDirectory();
-
-        var arguments = PrepareArguments(GetSampleTestAssembly(), GetTestAdapterPath(), string.Empty, FrameworkArgValue, runnerInfo.InIsolationValue, testResultsDirectory);
+        AcceptanceTestBase.SetTestEnvironment(this.testEnvironment, runnerInfo);
+        using var tempDir = new TempDirectory();
+
+        var arguments = PrepareArguments(this.GetSampleTestAssembly(), this.GetTestAdapterPath(), string.Empty, this.FrameworkArgValue, runnerInfo.InIsolationValue, tempDir.Path);
         var trxFileName = "TestResults.trx";
         arguments = string.Concat(arguments, $" /logger:\"trx;LogFileName={trxFileName}\"");
-        InvokeVsTest(arguments);
-
-        arguments = PrepareArguments(GetSampleTestAssembly(), GetTestAdapterPath(), string.Empty, FrameworkArgValue, runnerInfo.InIsolationValue, testResultsDirectory);
+        this.InvokeVsTest(arguments);
+
+        arguments = PrepareArguments(this.GetSampleTestAssembly(), this.GetTestAdapterPath(), string.Empty, this.FrameworkArgValue, runnerInfo.InIsolationValue, tempDir.Path);
         arguments = string.Concat(arguments, $" /logger:\"trx;LogFileName={trxFileName}\"");
         arguments = string.Concat(arguments, " /testcasefilter:Name~Pass");
-        InvokeVsTest(arguments);
-
-        var trxFilePath = Path.Combine(testResultsDirectory, trxFileName);
+        this.InvokeVsTest(arguments);
+
+        var trxFilePath = Path.Combine(tempDir.Path, trxFileName);
         Assert.IsTrue(IsValidXml(trxFilePath), "Invalid content in Trx log file");
-
-        TryRemoveDirectory(testResultsDirectory);
     }
 
     [TestMethod]
@@ -43,46 +41,42 @@
     [NetFullTargetFrameworkDataSource(inIsolation: true, inProcess: true)]
     public void HtmlLoggerWithFriendlyNameShouldProperlyOverwriteFile(RunnerInfo runnerInfo)
     {
-        SetTestEnvironment(_testEnvironment, runnerInfo);
-        var testResultsDirectory = GetResultsDirectory();
-
-        var arguments = PrepareArguments(GetSampleTestAssembly(), GetTestAdapterPath(), string.Empty, FrameworkArgValue, runnerInfo.InIsolationValue, testResultsDirectory);
+        AcceptanceTestBase.SetTestEnvironment(this.testEnvironment, runnerInfo);
+        using var tempDir = new TempDirectory();
+
+        var arguments = PrepareArguments(this.GetSampleTestAssembly(), this.GetTestAdapterPath(), string.Empty, this.FrameworkArgValue, runnerInfo.InIsolationValue, tempDir.Path);
         var htmlFileName = "TestResults.html";
         arguments = string.Concat(arguments, $" /logger:\"html;LogFileName={htmlFileName}\"");
-        InvokeVsTest(arguments);
-
-        arguments = PrepareArguments(GetSampleTestAssembly(), GetTestAdapterPath(), string.Empty, FrameworkArgValue, runnerInfo.InIsolationValue, testResultsDirectory);
+        this.InvokeVsTest(arguments);
+
+        arguments = PrepareArguments(this.GetSampleTestAssembly(), this.GetTestAdapterPath(), string.Empty, this.FrameworkArgValue, runnerInfo.InIsolationValue, tempDir.Path);
         arguments = string.Concat(arguments, $" /logger:\"html;LogFileName={htmlFileName}\"");
         arguments = string.Concat(arguments, " /testcasefilter:Name~Pass");
-        InvokeVsTest(arguments);
-
-        var htmlLogFilePath = Path.Combine(testResultsDirectory, htmlFileName);
+        this.InvokeVsTest(arguments);
+
+        var htmlLogFilePath = Path.Combine(tempDir.Path, htmlFileName);
         IsFileAndContentEqual(htmlLogFilePath);
-
-        TryRemoveDirectory(testResultsDirectory);
     }
 
     [TestMethod]
     [NetCoreTargetFrameworkDataSource]
     public void TrxLoggerWithExecutorUriShouldProperlyOverwriteFile(RunnerInfo runnerInfo)
     {
-        SetTestEnvironment(_testEnvironment, runnerInfo);
-        var testResultsDirectory = GetResultsDirectory();
-
-        var arguments = PrepareArguments(GetSampleTestAssembly(), GetTestAdapterPath(), string.Empty, FrameworkArgValue, runnerInfo.InIsolationValue, testResultsDirectory);
+        AcceptanceTestBase.SetTestEnvironment(this.testEnvironment, runnerInfo);
+        using var tempDir = new TempDirectory();
+
+        var arguments = PrepareArguments(this.GetSampleTestAssembly(), this.GetTestAdapterPath(), string.Empty, this.FrameworkArgValue, runnerInfo.InIsolationValue, tempDir.Path);
         var trxFileName = "TestResults.trx";
         arguments = string.Concat(arguments, $" /logger:\"logger://Microsoft/TestPlatform/TrxLogger/v1;LogFileName={trxFileName}\"");
-        InvokeVsTest(arguments);
-
-        arguments = PrepareArguments(GetSampleTestAssembly(), GetTestAdapterPath(), string.Empty, FrameworkArgValue, runnerInfo.InIsolationValue, testResultsDirectory);
+        this.InvokeVsTest(arguments);
+
+        arguments = PrepareArguments(this.GetSampleTestAssembly(), this.GetTestAdapterPath(), string.Empty, this.FrameworkArgValue, runnerInfo.InIsolationValue, tempDir.Path);
         arguments = string.Concat(arguments, $" /logger:\"logger://Microsoft/TestPlatform/TrxLogger/v1;LogFileName={trxFileName}\"");
         arguments = string.Concat(arguments, " /testcasefilter:Name~Pass");
-        InvokeVsTest(arguments);
-
-        var trxLogFilePath = Path.Combine(testResultsDirectory, trxFileName);
+        this.InvokeVsTest(arguments);
+
+        var trxLogFilePath = Path.Combine(tempDir.Path, trxFileName);
         Assert.IsTrue(IsValidXml(trxLogFilePath), "Invalid content in Trx log file");
-
-        TryRemoveDirectory(testResultsDirectory);
     }
 
     [TestMethod]
@@ -90,46 +84,42 @@
     [NetFullTargetFrameworkDataSource(inIsolation: true, inProcess: true)]
     public void TrxLoggerWithLogFilePrefixShouldGenerateMultipleTrx(RunnerInfo runnerInfo)
     {
-        SetTestEnvironment(_testEnvironment, runnerInfo);
-        var testResultsDirectory = GetResultsDirectory();
+        AcceptanceTestBase.SetTestEnvironment(this.testEnvironment, runnerInfo);
+        using var tempDir = new TempDirectory();
         var trxFileNamePattern = "TestResults";
 
-        var arguments = PrepareArguments(GetSampleTestAssembly(), GetTestAdapterPath(), string.Empty, FrameworkArgValue, runnerInfo.InIsolationValue, testResultsDirectory);
+        var arguments = PrepareArguments(this.GetSampleTestAssembly(), this.GetTestAdapterPath(), string.Empty, this.FrameworkArgValue, runnerInfo.InIsolationValue, tempDir.Path);
         arguments = string.Concat(arguments, $" /logger:\"logger://Microsoft/TestPlatform/TrxLogger/v1;LogFilePrefix={trxFileNamePattern}\"");
-        InvokeVsTest(arguments);
-
-        arguments = PrepareArguments(GetSampleTestAssembly(), GetTestAdapterPath(), string.Empty, FrameworkArgValue, runnerInfo.InIsolationValue, testResultsDirectory);
+        this.InvokeVsTest(arguments);
+
+        arguments = PrepareArguments(this.GetSampleTestAssembly(), this.GetTestAdapterPath(), string.Empty, this.FrameworkArgValue, runnerInfo.InIsolationValue, tempDir.Path);
         arguments = string.Concat(arguments, $" /logger:\"logger://Microsoft/TestPlatform/TrxLogger/v1;LogFilePrefix={trxFileNamePattern}\"");
         arguments = string.Concat(arguments, " /testcasefilter:Name~Pass");
-        InvokeVsTest(arguments);
-
-        var trxFilePaths = Directory.EnumerateFiles(testResultsDirectory, trxFileNamePattern + "_net*.trx");
+        this.InvokeVsTest(arguments);
+
+        var trxFilePaths = Directory.EnumerateFiles(tempDir.Path, trxFileNamePattern + "_net*.trx");
         Assert.IsTrue(trxFilePaths.Count() > 1);
-
-        TryRemoveDirectory(testResultsDirectory);
     }
 
     [TestMethod]
     [NetCoreTargetFrameworkDataSource]
     public void HtmlLoggerWithExecutorUriShouldProperlyOverwriteFile(RunnerInfo runnerInfo)
     {
-        SetTestEnvironment(_testEnvironment, runnerInfo);
-        var testResultsDirectory = GetResultsDirectory();
-
-        var arguments = PrepareArguments(GetSampleTestAssembly(), GetTestAdapterPath(), string.Empty, FrameworkArgValue, runnerInfo.InIsolationValue, testResultsDirectory);
+        AcceptanceTestBase.SetTestEnvironment(this.testEnvironment, runnerInfo);
+        using var tempDir = new TempDirectory();
+
+        var arguments = PrepareArguments(this.GetSampleTestAssembly(), this.GetTestAdapterPath(), string.Empty, this.FrameworkArgValue, runnerInfo.InIsolationValue, tempDir.Path);
         var htmlFileName = "TestResults.html";
         arguments = string.Concat(arguments, $" /logger:\"logger://Microsoft/TestPlatform/htmlLogger/v1;LogFileName{htmlFileName}\"");
-        InvokeVsTest(arguments);
-
-        arguments = PrepareArguments(GetSampleTestAssembly(), GetTestAdapterPath(), string.Empty, FrameworkArgValue, runnerInfo.InIsolationValue, testResultsDirectory);
+        this.InvokeVsTest(arguments);
+
+        arguments = PrepareArguments(this.GetSampleTestAssembly(), this.GetTestAdapterPath(), string.Empty, this.FrameworkArgValue, runnerInfo.InIsolationValue, tempDir.Path);
         arguments = string.Concat(arguments, $" /logger:\"logger://Microsoft/TestPlatform/htmlLogger/v1;LogFileName={htmlFileName}\"");
         arguments = string.Concat(arguments, " /testcasefilter:Name~Pass");
-        InvokeVsTest(arguments);
-
-        var htmlLogFilePath = Path.Combine(testResultsDirectory, htmlFileName);
+        this.InvokeVsTest(arguments);
+
+        var htmlLogFilePath = Path.Combine(tempDir.Path, htmlFileName);
         IsFileAndContentEqual(htmlLogFilePath);
-
-        TryRemoveDirectory(testResultsDirectory);
     }
 
     [TestMethod]
@@ -137,145 +127,13 @@
     [NetFullTargetFrameworkDataSource]
     public void TrxLoggerResultSummaryOutcomeValueShouldBeFailedIfNoTestsExecutedAndTreatNoTestsAsErrorIsTrue(RunnerInfo runnerInfo)
     {
-        SetTestEnvironment(_testEnvironment, runnerInfo);
-
-        var arguments = PrepareArguments(GetSampleTestAssembly(), GetTestAdapterPath(), string.Empty, FrameworkArgValue, runnerInfo.InIsolationValue);
-        var trxFileName = "TrxLogger.trx";
-
-        arguments = string.Concat(arguments, $" /logger:\"trx;LogFileName={trxFileName}\"");
-=======
-    using Microsoft.VisualStudio.TestTools.UnitTesting;
-    using System.Linq;
-    using System.Text;
-    using System.IO;
-    using System.Xml;
-    using System;
-    using Microsoft.TestPlatform.TestUtilities;
-
-    [TestClass]
-    public class LoggerTests : AcceptanceTestBase
-    {
-        [TestMethod]
-        [TestCategory("Windows-Review")]
-        [NetFullTargetFrameworkDataSource(inIsolation: true, inProcess: true)]
-        public void TrxLoggerWithFriendlyNameShouldProperlyOverwriteFile(RunnerInfo runnerInfo)
-        {
-            AcceptanceTestBase.SetTestEnvironment(this.testEnvironment, runnerInfo);
-            using var tempDir = new TempDirectory();
-
-            var arguments = PrepareArguments(this.GetSampleTestAssembly(), this.GetTestAdapterPath(), string.Empty, this.FrameworkArgValue, runnerInfo.InIsolationValue, tempDir.Path);
-            var trxFileName = "TestResults.trx";
-            arguments = string.Concat(arguments, $" /logger:\"trx;LogFileName={trxFileName}\"");
-            this.InvokeVsTest(arguments);
-
-            arguments = PrepareArguments(this.GetSampleTestAssembly(), this.GetTestAdapterPath(), string.Empty, this.FrameworkArgValue, runnerInfo.InIsolationValue, tempDir.Path);
-            arguments = string.Concat(arguments, $" /logger:\"trx;LogFileName={trxFileName}\"");
-            arguments = string.Concat(arguments, " /testcasefilter:Name~Pass");
-            this.InvokeVsTest(arguments);
-
-            var trxFilePath = Path.Combine(tempDir.Path, trxFileName);
-            Assert.IsTrue(IsValidXml(trxFilePath), "Invalid content in Trx log file");
-        }
-
-        [TestMethod]
-        [TestCategory("Windows-Review")]
-        [NetFullTargetFrameworkDataSource(inIsolation: true, inProcess: true)]
-        public void HtmlLoggerWithFriendlyNameShouldProperlyOverwriteFile(RunnerInfo runnerInfo)
-        {
-            AcceptanceTestBase.SetTestEnvironment(this.testEnvironment, runnerInfo);
-            using var tempDir = new TempDirectory();
-
-            var arguments = PrepareArguments(this.GetSampleTestAssembly(), this.GetTestAdapterPath(), string.Empty, this.FrameworkArgValue, runnerInfo.InIsolationValue, tempDir.Path);
-            var htmlFileName = "TestResults.html";
-            arguments = string.Concat(arguments, $" /logger:\"html;LogFileName={htmlFileName}\"");
-            this.InvokeVsTest(arguments);
-
-            arguments = PrepareArguments(this.GetSampleTestAssembly(), this.GetTestAdapterPath(), string.Empty, this.FrameworkArgValue, runnerInfo.InIsolationValue, tempDir.Path);
-            arguments = string.Concat(arguments, $" /logger:\"html;LogFileName={htmlFileName}\"");
-            arguments = string.Concat(arguments, " /testcasefilter:Name~Pass");
-            this.InvokeVsTest(arguments);
-
-            var htmlLogFilePath = Path.Combine(tempDir.Path, htmlFileName);
-            IsFileAndContentEqual(htmlLogFilePath);
-        }
-
-        [TestMethod]
-        [NetCoreTargetFrameworkDataSource]
-        public void TrxLoggerWithExecutorUriShouldProperlyOverwriteFile(RunnerInfo runnerInfo)
-        {
-            AcceptanceTestBase.SetTestEnvironment(this.testEnvironment, runnerInfo);
-            using var tempDir = new TempDirectory();
-
-            var arguments = PrepareArguments(this.GetSampleTestAssembly(), this.GetTestAdapterPath(), string.Empty, this.FrameworkArgValue, runnerInfo.InIsolationValue, tempDir.Path);
-            var trxFileName = "TestResults.trx";
-            arguments = string.Concat(arguments, $" /logger:\"logger://Microsoft/TestPlatform/TrxLogger/v1;LogFileName={trxFileName}\"");
-            this.InvokeVsTest(arguments);
-
-            arguments = PrepareArguments(this.GetSampleTestAssembly(), this.GetTestAdapterPath(), string.Empty, this.FrameworkArgValue, runnerInfo.InIsolationValue, tempDir.Path);
-            arguments = string.Concat(arguments, $" /logger:\"logger://Microsoft/TestPlatform/TrxLogger/v1;LogFileName={trxFileName}\"");
-            arguments = string.Concat(arguments, " /testcasefilter:Name~Pass");
-            this.InvokeVsTest(arguments);
-
-            var trxLogFilePath = Path.Combine(tempDir.Path, trxFileName);
-            Assert.IsTrue(IsValidXml(trxLogFilePath), "Invalid content in Trx log file");
-        }
-
-        [TestMethod]
-        [TestCategory("Windows-Review")]
-        [NetFullTargetFrameworkDataSource(inIsolation: true, inProcess: true)]
-        public void TrxLoggerWithLogFilePrefixShouldGenerateMultipleTrx(RunnerInfo runnerInfo)
-        {
-            AcceptanceTestBase.SetTestEnvironment(this.testEnvironment, runnerInfo);
-            using var tempDir = new TempDirectory();
-            var trxFileNamePattern = "TestResults";
-
-            var arguments = PrepareArguments(this.GetSampleTestAssembly(), this.GetTestAdapterPath(), string.Empty, this.FrameworkArgValue, runnerInfo.InIsolationValue, tempDir.Path);
-            arguments = string.Concat(arguments, $" /logger:\"logger://Microsoft/TestPlatform/TrxLogger/v1;LogFilePrefix={trxFileNamePattern}\"");
-            this.InvokeVsTest(arguments);
-
-            arguments = PrepareArguments(this.GetSampleTestAssembly(), this.GetTestAdapterPath(), string.Empty, this.FrameworkArgValue, runnerInfo.InIsolationValue, tempDir.Path);
-            arguments = string.Concat(arguments, $" /logger:\"logger://Microsoft/TestPlatform/TrxLogger/v1;LogFilePrefix={trxFileNamePattern}\"");
-            arguments = string.Concat(arguments, " /testcasefilter:Name~Pass");
-            this.InvokeVsTest(arguments);
-
-            var trxFilePaths = Directory.EnumerateFiles(tempDir.Path, trxFileNamePattern + "_net*.trx");
-            Assert.IsTrue(trxFilePaths.Count() > 1);
-        }
-
-        [TestMethod]
-        [NetCoreTargetFrameworkDataSource]
-        public void HtmlLoggerWithExecutorUriShouldProperlyOverwriteFile(RunnerInfo runnerInfo)
-        {
-            AcceptanceTestBase.SetTestEnvironment(this.testEnvironment, runnerInfo);
-            using var tempDir = new TempDirectory();
-
-            var arguments = PrepareArguments(this.GetSampleTestAssembly(), this.GetTestAdapterPath(), string.Empty, this.FrameworkArgValue, runnerInfo.InIsolationValue, tempDir.Path);
-            var htmlFileName = "TestResults.html";
-            arguments = string.Concat(arguments, $" /logger:\"logger://Microsoft/TestPlatform/htmlLogger/v1;LogFileName{htmlFileName}\"");
-            this.InvokeVsTest(arguments);
-
-            arguments = PrepareArguments(this.GetSampleTestAssembly(), this.GetTestAdapterPath(), string.Empty, this.FrameworkArgValue, runnerInfo.InIsolationValue, tempDir.Path);
-            arguments = string.Concat(arguments, $" /logger:\"logger://Microsoft/TestPlatform/htmlLogger/v1;LogFileName={htmlFileName}\"");
-            arguments = string.Concat(arguments, " /testcasefilter:Name~Pass");
-            this.InvokeVsTest(arguments);
-
-            var htmlLogFilePath = Path.Combine(tempDir.Path, htmlFileName);
-            IsFileAndContentEqual(htmlLogFilePath);
-        }
-
-        [TestMethod]
-        [TestCategory("Windows-Review")]
-        [NetFullTargetFrameworkDataSource]
-        public void TrxLoggerResultSummaryOutcomeValueShouldBeFailedIfNoTestsExecutedAndTreatNoTestsAsErrorIsTrue(RunnerInfo runnerInfo)
-        {
-            SetTestEnvironment(this.testEnvironment, runnerInfo);
-            using var tempDir = new TempDirectory();
-
-            var arguments = PrepareArguments(this.GetSampleTestAssembly(), this.GetTestAdapterPath(), string.Empty, this.FrameworkArgValue, runnerInfo.InIsolationValue);
-            var trxFilePath = Path.Combine(tempDir.Path, "TrxLogger.trx");
-
-            arguments = string.Concat(arguments, $" /logger:\"trx;LogFileName={trxFilePath}\"");
->>>>>>> be0ee8db
+        SetTestEnvironment(this.testEnvironment, runnerInfo);
+        using var tempDir = new TempDirectory();
+
+        var arguments = PrepareArguments(this.GetSampleTestAssembly(), this.GetTestAdapterPath(), string.Empty, this.FrameworkArgValue, runnerInfo.InIsolationValue);
+        var trxFilePath = Path.Combine(tempDir.Path, "TrxLogger.trx");
+
+        arguments = string.Concat(arguments, $" /logger:\"trx;LogFileName={trxFilePath}\"");
 
         // Setting /TestCaseFilter to the test name, which does not exists in the assembly, so we will have 0 tests executed
         arguments = string.Concat(arguments, " /TestCaseFilter:TestNameThatMatchesNoTestInTheAssembly");
@@ -283,12 +141,7 @@
 
         InvokeVsTest(arguments);
 
-<<<<<<< HEAD
-        var trxLogFilePath = Path.Combine(Directory.GetCurrentDirectory(), "TestResults", trxFileName);
-        string outcomeValue = GetElementAtributeValueFromTrx(trxLogFilePath, "ResultSummary", "outcome");
-=======
-            string outcomeValue = GetElementAtributeValueFromTrx(trxFilePath, "ResultSummary", "outcome");
->>>>>>> be0ee8db
+        string outcomeValue = GetElementAtributeValueFromTrx(trxFilePath, "ResultSummary", "outcome");
 
         Assert.AreEqual("Failed", outcomeValue);
     }
