﻿// Copyright (c) Microsoft Corporation. All rights reserved.
// Licensed under the MIT license. See LICENSE file in the project root for full license information.

namespace Microsoft.TestPlatform.AcceptanceTests;

using VisualStudio.TestTools.UnitTesting;

using System;
using System.Collections.Generic;
using System.IO;
using System.Linq;
using System.Text;
using System.Xml;

[TestClass]
// this whole thing is complicated and depends on versions of OS and the target runtime
// keeping this for later
[TestCategory("Windows-Review")]
public class BlameDataCollectorTests : AcceptanceTestBase
{
<<<<<<< HEAD
    private readonly string _resultsDir;

    public const string Netcoreandfx = "net452;net472;netcoreapp3.1";
    public const string Net50 = "net5.0";

    public BlameDataCollectorTests()
    {
        _resultsDir = GetResultsDirectory();
    }

    [TestCleanup]
    public void Cleanup()
    {
        Environment.SetEnvironmentVariable("PROCDUMP_PATH", null);

        TryRemoveDirectory(_resultsDir);
    }

    [TestMethod]
    // netcoreapp2.1 dump is not supported on Linux
=======
    using Microsoft.TestPlatform.TestUtilities;
    using Microsoft.VisualStudio.TestTools.UnitTesting;

    using System;
    using System.Collections.Generic;
    using System.IO;
    using System.Linq;
    using System.Text;
    using System.Xml;

    [TestClass]
    // this whole thing is complicated and depends on versions of OS and the target runtime
    // keeping this for later
>>>>>>> be0ee8db
    [TestCategory("Windows-Review")]
    [NetFullTargetFrameworkDataSource]
    [NetCoreTargetFrameworkDataSource]
    public void BlameDataCollectorShouldGiveCorrectTestCaseName(RunnerInfo runnerInfo)
    {
<<<<<<< HEAD
        SetTestEnvironment(_testEnvironment, runnerInfo);
        var assemblyPaths = GetAssetFullPath("BlameUnitTestProject.dll");
        var arguments = PrepareArguments(assemblyPaths, GetTestAdapterPath(), string.Empty, FrameworkArgValue, runnerInfo.InIsolationValue);
        arguments = string.Concat(arguments, $" /Blame");
        arguments = string.Concat(arguments, $" /ResultsDirectory:{_resultsDir}");
        InvokeVsTest(arguments);

        VaildateOutput("BlameUnitTestProject.UnitTest1.TestMethod2");
    }

    [TestMethod]
    // netcoreapp2.1 dump is not supported on Linux
    [TestCategory("Windows-Review")]
    [NetFullTargetFrameworkDataSource]
    [NetCoreTargetFrameworkDataSource]
    public void BlameDataCollectorShouldOutputDumpFile(RunnerInfo runnerInfo)
    {
        Environment.SetEnvironmentVariable("PROCDUMP_PATH", Path.Combine(_testEnvironment.PackageDirectory, @"procdump\0.0.1\bin"));

        SetTestEnvironment(_testEnvironment, runnerInfo);
        var assemblyPaths = BuildMultipleAssemblyPath("SimpleTestProject3.dll").Trim('\"');
        var arguments = PrepareArguments(assemblyPaths, GetTestAdapterPath(), string.Empty, string.Empty, runnerInfo.InIsolationValue);
        arguments = string.Concat(arguments, $" /Blame:CollectDump");
        arguments = string.Concat(arguments, $" /ResultsDirectory:{_resultsDir}");
        arguments = string.Concat(arguments, " /testcasefilter:ExitWithStackoverFlow");
        InvokeVsTest(arguments);

        VaildateOutput("SampleUnitTestProject3.UnitTest1.ExitWithStackoverFlow", validateDumpFile: true);
    }

    [TestMethod]
    // netcoreapp2.1 dump is not supported on Linux
    [TestCategory("Windows-Review")]
    [NetFullTargetFrameworkDataSource]
    [NetCoreTargetFrameworkDataSource]
    public void BlameDataCollectorShouldNotOutputDumpFileWhenNoCrashOccurs(RunnerInfo runnerInfo)
    {
        Environment.SetEnvironmentVariable("PROCDUMP_PATH", Path.Combine(_testEnvironment.PackageDirectory, @"procdump\0.0.1\bin"));

        SetTestEnvironment(_testEnvironment, runnerInfo);
        var assemblyPaths = BuildMultipleAssemblyPath("SimpleTestProject.dll").Trim('\"');
        var arguments = PrepareArguments(assemblyPaths, GetTestAdapterPath(), string.Empty, string.Empty, runnerInfo.InIsolationValue);
        arguments = string.Concat(arguments, $" /Blame:CollectDump");
        arguments = string.Concat(arguments, $" /ResultsDirectory:{_resultsDir}");
        arguments = string.Concat(arguments, " /testcasefilter:PassingTest");
        InvokeVsTest(arguments);

        Assert.IsFalse(StdOut.Contains(".dmp"), "it should not collect a dump, because nothing crashed");
    }

    [TestMethod]
    // netcoreapp2.1 dump is not supported on Linux
    [TestCategory("Windows-Review")]
    [NetFullTargetFrameworkDataSource]
    [NetCoreTargetFrameworkDataSource]
    public void BlameDataCollectorShouldOutputDumpFileWhenNoCrashOccursButCollectAlwaysIsEnabled(RunnerInfo runnerInfo)
    {
        Environment.SetEnvironmentVariable("PROCDUMP_PATH", Path.Combine(_testEnvironment.PackageDirectory, @"procdump\0.0.1\bin"));

        SetTestEnvironment(_testEnvironment, runnerInfo);
        var assemblyPaths = BuildMultipleAssemblyPath("SimpleTestProject.dll").Trim('\"');
        var arguments = PrepareArguments(assemblyPaths, GetTestAdapterPath(), string.Empty, string.Empty, runnerInfo.InIsolationValue);
        arguments = string.Concat(arguments, $" /Blame:CollectDump;CollectAlways=True");
        arguments = string.Concat(arguments, $" /ResultsDirectory:{_resultsDir}");
        arguments = string.Concat(arguments, " /testcasefilter:PassingTest");
        InvokeVsTest(arguments);

        Assert.IsTrue(StdOut.Contains(".dmp"), "it should collect dump, even if nothing crashed");
    }

    [TestMethod]
    [NetCoreRunner("net452;net472;netcoreapp3.1;net5.0")]
    // should make no difference, keeping for easy debug
    // [NetFrameworkRunner("net452;net472;netcoreapp3.1;net5.0")]
    public void HangDumpOnTimeout(RunnerInfo runnerInfo)
    {
        Environment.SetEnvironmentVariable("PROCDUMP_PATH", Path.Combine(_testEnvironment.PackageDirectory, @"procdump\0.0.1\bin"));
=======
        public const string NETCOREANDFX = "net452;net472;netcoreapp3.1";
        public const string NET50 = "net5.0";

        [TestMethod]
        // netcoreapp2.1 dump is not supported on Linux
        [TestCategory("Windows-Review")]
        [NetFullTargetFrameworkDataSource]
        [NetCoreTargetFrameworkDataSource]
        public void BlameDataCollectorShouldGiveCorrectTestCaseName(RunnerInfo runnerInfo)
        {
            using var tempDir = new TempDirectory();
            AcceptanceTestBase.SetTestEnvironment(this.testEnvironment, runnerInfo);
            var assemblyPaths = this.GetAssetFullPath("BlameUnitTestProject.dll");
            var arguments = PrepareArguments(assemblyPaths, this.GetTestAdapterPath(), string.Empty, this.FrameworkArgValue, runnerInfo.InIsolationValue);
            arguments = string.Concat(arguments, $" /Blame");
            arguments = string.Concat(arguments, $" /ResultsDirectory:{tempDir.Path}");
            this.InvokeVsTest(arguments);

            this.VaildateOutput(tempDir, "BlameUnitTestProject.UnitTest1.TestMethod2");
        }

        [TestMethod]
        // netcoreapp2.1 dump is not supported on Linux
        [TestCategory("Windows-Review")]
        [NetFullTargetFrameworkDataSource]
        [NetCoreTargetFrameworkDataSource]
        public void BlameDataCollectorShouldOutputDumpFile(RunnerInfo runnerInfo)
        {
            using var tempDir = new TempDirectory();

            AcceptanceTestBase.SetTestEnvironment(this.testEnvironment, runnerInfo);
            var assemblyPaths = this.BuildMultipleAssemblyPath("SimpleTestProject3.dll").Trim('\"');
            var arguments = PrepareArguments(assemblyPaths, this.GetTestAdapterPath(), string.Empty, string.Empty, runnerInfo.InIsolationValue);
            arguments = string.Concat(arguments, $" /Blame:CollectDump");
            arguments = string.Concat(arguments, $" /ResultsDirectory:{tempDir.Path}");
            arguments = string.Concat(arguments, " /testcasefilter:ExitWithStackoverFlow");

            var env = new Dictionary<string, string>
            {
                ["PROCDUMP_PATH"] = Path.Combine(this.testEnvironment.PackageDirectory, @"procdump\0.0.1\bin"),
            };

            this.InvokeVsTest(arguments, env);

            this.VaildateOutput(tempDir, "SampleUnitTestProject3.UnitTest1.ExitWithStackoverFlow", validateDumpFile: true);
        }

        [TestMethod]
        // netcoreapp2.1 dump is not supported on Linux
        [TestCategory("Windows-Review")]
        [NetFullTargetFrameworkDataSource]
        [NetCoreTargetFrameworkDataSource]
        public void BlameDataCollectorShouldNotOutputDumpFileWhenNoCrashOccurs(RunnerInfo runnerInfo)
        {
            using var tempDir = new TempDirectory();

            AcceptanceTestBase.SetTestEnvironment(this.testEnvironment, runnerInfo);
            var assemblyPaths = this.BuildMultipleAssemblyPath("SimpleTestProject.dll").Trim('\"');
            var arguments = PrepareArguments(assemblyPaths, this.GetTestAdapterPath(), string.Empty, string.Empty, runnerInfo.InIsolationValue);
            arguments = string.Concat(arguments, $" /Blame:CollectDump");
            arguments = string.Concat(arguments, $" /ResultsDirectory:{tempDir.Path}");
            arguments = string.Concat(arguments, " /testcasefilter:PassingTest");

            var env = new Dictionary<string, string>
            {
                ["PROCDUMP_PATH"] = Path.Combine(this.testEnvironment.PackageDirectory, @"procdump\0.0.1\bin"),
            };

            this.InvokeVsTest(arguments, env);
>>>>>>> be0ee8db

        SetTestEnvironment(_testEnvironment, runnerInfo);
        var assemblyPaths = GetAssetFullPath("timeout.dll");
        var arguments = PrepareArguments(assemblyPaths, GetTestAdapterPath(), string.Empty, string.Empty, runnerInfo.InIsolationValue);
        arguments = string.Concat(arguments, $@" /Blame:""CollectHangDump;HangDumpType=full;TestTimeout=3s""");
        InvokeVsTest(arguments);

<<<<<<< HEAD
        ValidateDump();
    }

    [TestMethod]
    // net5.0 does not suppord dump on exit
    [NetCoreRunner("net452;net472;netcoreapp3.1")]
    // should make no difference, keeping for easy debug
    // [NetFrameworkRunner("net452;net472;netcoreapp3.1")]
=======
        [TestMethod]
        // netcoreapp2.1 dump is not supported on Linux
        [TestCategory("Windows-Review")]
        [NetFullTargetFrameworkDataSource]
        [NetCoreTargetFrameworkDataSource]
        public void BlameDataCollectorShouldOutputDumpFileWhenNoCrashOccursButCollectAlwaysIsEnabled(RunnerInfo runnerInfo)
        {
            using var tempDir = new TempDirectory();

            AcceptanceTestBase.SetTestEnvironment(this.testEnvironment, runnerInfo);
            var assemblyPaths = this.BuildMultipleAssemblyPath("SimpleTestProject.dll").Trim('\"');
            var arguments = PrepareArguments(assemblyPaths, this.GetTestAdapterPath(), string.Empty, string.Empty, runnerInfo.InIsolationValue);
            arguments = string.Concat(arguments, $" /Blame:CollectDump;CollectAlways=True");
            arguments = string.Concat(arguments, $" /ResultsDirectory:{tempDir.Path}");
            arguments = string.Concat(arguments, " /testcasefilter:PassingTest");

            var env = new Dictionary<string, string>
            {
                ["PROCDUMP_PATH"] = Path.Combine(this.testEnvironment.PackageDirectory, @"procdump\0.0.1\bin"),
            };

            this.InvokeVsTest(arguments, env);
>>>>>>> be0ee8db

    public void CrashDumpWhenThereIsNoTimeout(RunnerInfo runnerInfo)
    {
        Environment.SetEnvironmentVariable("PROCDUMP_PATH", Path.Combine(_testEnvironment.PackageDirectory, @"procdump\0.0.1\bin"));

<<<<<<< HEAD
        SetTestEnvironment(_testEnvironment, runnerInfo);
        var assemblyPaths = GetAssetFullPath("timeout.dll");
        var arguments = PrepareArguments(assemblyPaths, GetTestAdapterPath(), string.Empty, string.Empty, runnerInfo.InIsolationValue);
        arguments = string.Concat(arguments, $@" /Blame:""CollectDump;DumpType=full;CollectAlways=true;CollectHangDump""");
        InvokeVsTest(arguments);

        ValidateDump();
    }
=======
        [TestMethod]
        [NetCoreRunner("net452;net472;netcoreapp3.1;net5.0")]
        // should make no difference, keeping for easy debug
        // [NetFrameworkRunner("net452;net472;netcoreapp3.1;net5.0")]
        public void HangDumpOnTimeout(RunnerInfo runnerInfo)
        {
            AcceptanceTestBase.SetTestEnvironment(this.testEnvironment, runnerInfo);
            var assemblyPaths = this.GetAssetFullPath("timeout.dll");
            var arguments = PrepareArguments(assemblyPaths, this.GetTestAdapterPath(), string.Empty, string.Empty, runnerInfo.InIsolationValue);
            arguments = string.Concat(arguments, $@" /Blame:""CollectHangDump;HangDumpType=full;TestTimeout=3s""");

            var env = new Dictionary<string, string>
            {
                ["PROCDUMP_PATH"] = Path.Combine(this.testEnvironment.PackageDirectory, @"procdump\0.0.1\bin"),
            };

            this.InvokeVsTest(arguments, env);
>>>>>>> be0ee8db

    [TestMethod]
    // net5.0 does not suppord dump on exit
    [NetCoreRunner("net452;net472;netcoreapp3.1")]
    // should make no difference, keeping for easy debug
    // [NetFrameworkRunner("net452;net472;netcoreapp3.1")]

<<<<<<< HEAD
    public void CrashDumpOnExit(RunnerInfo runnerInfo)
    {
        Environment.SetEnvironmentVariable("PROCDUMP_PATH", Path.Combine(_testEnvironment.PackageDirectory, @"procdump\0.0.1\bin"));

        SetTestEnvironment(_testEnvironment, runnerInfo);
        var assemblyPaths = GetAssetFullPath("timeout.dll");
        var arguments = PrepareArguments(assemblyPaths, GetTestAdapterPath(), string.Empty, string.Empty, runnerInfo.InIsolationValue);
        arguments = string.Concat(arguments, $@" /Blame:""CollectDump;DumpType=full;CollectAlways=true""");
        InvokeVsTest(arguments);

        ValidateDump();
    }
=======
        [TestMethod]
        // net5.0 does not support dump on exit
        [NetCoreRunner("net452;net472;netcoreapp3.1")]
        // should make no difference, keeping for easy debug
        // [NetFrameworkRunner("net452;net472;netcoreapp3.1")]

        public void CrashDumpWhenThereIsNoTimeout(RunnerInfo runnerInfo)
        {
            AcceptanceTestBase.SetTestEnvironment(this.testEnvironment, runnerInfo);
            var assemblyPaths = this.GetAssetFullPath("timeout.dll");
            var arguments = PrepareArguments(assemblyPaths, this.GetTestAdapterPath(), string.Empty, string.Empty, runnerInfo.InIsolationValue);
            arguments = string.Concat(arguments, $@" /Blame:""CollectDump;DumpType=full;CollectAlways=true;CollectHangDump""");

            var env = new Dictionary<string, string>
            {
                ["PROCDUMP_PATH"] = Path.Combine(this.testEnvironment.PackageDirectory, @"procdump\0.0.1\bin"),
            };

            this.InvokeVsTest(arguments, env);
>>>>>>> be0ee8db

    [TestMethod]
    [NetCoreRunner("net452;net472;netcoreapp3.1;net5.0")]
    // should make no difference, keeping for easy debug
    // [NetFrameworkRunner("net452;net472;netcoreapp3.1;net5.0")]
    public void CrashDumpOnStackOverflow(RunnerInfo runnerInfo)
    {
        Environment.SetEnvironmentVariable("PROCDUMP_PATH", Path.Combine(_testEnvironment.PackageDirectory, @"procdump\0.0.1\bin"));

<<<<<<< HEAD
        SetTestEnvironment(_testEnvironment, runnerInfo);
        var assemblyPaths = GetAssetFullPath("crash.dll");
        var arguments = PrepareArguments(assemblyPaths, GetTestAdapterPath(), string.Empty, string.Empty, runnerInfo.InIsolationValue);
        arguments = string.Concat(arguments, $@" /Blame:""CollectDump;DumpType=full""");
        InvokeVsTest(arguments);

        ValidateDump();
    }

    [TestMethod]
    [NetCoreRunner(Net50)]
    // should make no difference, keeping for easy debug
    // [NetFrameworkRunner(NET50)]
    public void CrashDumpChildProcesses(RunnerInfo runnerInfo)
    {
        SetTestEnvironment(_testEnvironment, runnerInfo);
        var assemblyPaths = GetAssetFullPath("child-crash.dll");
        var arguments = PrepareArguments(assemblyPaths, GetTestAdapterPath(), string.Empty, string.Empty, runnerInfo.InIsolationValue);
        arguments = string.Concat(arguments, $@" /Blame:""CollectDump;DumpType=full""");
        InvokeVsTest(arguments);
=======
        [TestMethod]
        // net5.0 does not support dump on exit
        [NetCoreRunner("net452;net472;netcoreapp3.1")]
        // should make no difference, keeping for easy debug
        // [NetFrameworkRunner("net452;net472;netcoreapp3.1")]

        public void CrashDumpOnExit(RunnerInfo runnerInfo)
        {
            AcceptanceTestBase.SetTestEnvironment(this.testEnvironment, runnerInfo);
            var assemblyPaths = this.GetAssetFullPath("timeout.dll");
            var arguments = PrepareArguments(assemblyPaths, this.GetTestAdapterPath(), string.Empty, string.Empty, runnerInfo.InIsolationValue);
            arguments = string.Concat(arguments, $@" /Blame:""CollectDump;DumpType=full;CollectAlways=true""");

            var env = new Dictionary<string, string>
            {
                ["PROCDUMP_PATH"] = Path.Combine(this.testEnvironment.PackageDirectory, @"procdump\0.0.1\bin"),
            };

            this.InvokeVsTest(arguments, env);
>>>>>>> be0ee8db

        ValidateDump(2);
    }

<<<<<<< HEAD
    [TestMethod]
    [NetCoreRunner("net452;net472;netcoreapp3.1;net5.0")]
    // should make no difference, keeping for easy debug
    // [NetFrameworkRunner("net452;net472;netcoreapp3.1;net5.0")]
    public void HangDumpChildProcesses(RunnerInfo runnerInfo)
    {
        SetTestEnvironment(_testEnvironment, runnerInfo);
        var assemblyPaths = GetAssetFullPath("child-hang.dll");
        var arguments = PrepareArguments(assemblyPaths, GetTestAdapterPath(), string.Empty, string.Empty, runnerInfo.InIsolationValue);
        arguments = string.Concat(arguments, $@" /Blame:""CollectHangDump;HangDumpType=full;TestTimeout=15s""");
        InvokeVsTest(arguments);

        ValidateDump(2);
    }
=======
        [TestMethod]
        [NetCoreRunner("net452;net472;netcoreapp3.1;net5.0")]
        // should make no difference, keeping for easy debug
        // [NetFrameworkRunner("net452;net472;netcoreapp3.1;net5.0")]
        public void CrashDumpOnStackOverflow(RunnerInfo runnerInfo)
        {
            AcceptanceTestBase.SetTestEnvironment(this.testEnvironment, runnerInfo);
            var assemblyPaths = this.GetAssetFullPath("crash.dll");
            var arguments = PrepareArguments(assemblyPaths, this.GetTestAdapterPath(), string.Empty, string.Empty, runnerInfo.InIsolationValue);
            arguments = string.Concat(arguments, $@" /Blame:""CollectDump;DumpType=full""");

            var env = new Dictionary<string, string>
            {
                ["PROCDUMP_PATH"] = Path.Combine(this.testEnvironment.PackageDirectory, @"procdump\0.0.1\bin"),
            };

            this.InvokeVsTest(arguments, env);
>>>>>>> be0ee8db

    private void ValidateDump(int expectedDumpCount = 1)
    {
        var attachments = StdOutWithWhiteSpace.Split(new[] { Environment.NewLine }, StringSplitOptions.RemoveEmptyEntries)
            .SkipWhile(l => !l.Contains("Attachments:")).Skip(1)
            .Where(l => !string.IsNullOrWhiteSpace(l))
            .ToList();

        var output = string.Join(Environment.NewLine, attachments);
        if (!attachments.Any(a => a.Contains("Sequence_")))
        {
            // sequence file is pretty flaky, and easily substituted by diag log
            // throw new AssertFailedException("Expected Sequence file in Attachments, but there was none."
            //    + Environment.NewLine
            //    + output);
        }

        var dumps = attachments
            .Where(a => a.EndsWith(".dmp"))
            // On Windows we might collect conhost which tells us nothing
            // or WerFault in case we would start hanging during crash
            // we don't want these to make cross-platform checks more difficult
            // so we filter them out.
            .Where(a => !a.Contains("WerFault") && !a.Contains("conhost"))
            .Select(a => a.Trim()).ToList();

        if (dumps.Count < expectedDumpCount)
        {
            throw new AssertFailedException($"Expected at least {expectedDumpCount} dump file in Attachments, but there were {dumps.Count}."
                                            + Environment.NewLine
                                            + string.Join(Environment.NewLine, dumps));
        }

        var nonExistingDumps = new List<string>();
        var emptyDumps = new List<string>();
        foreach (var dump in dumps)
        {
            if (!File.Exists(dump))
            {
                nonExistingDumps.Add(dump);
            }
            else
            {
                var file = new FileInfo(dump);
                if (file.Length == 0)
                {
                    emptyDumps.Add(dump);
                }
            }
        }

        // allow some child dumps to be missing, they manage to terminate early from time to time
        if ((dumps.Count == 1 && nonExistingDumps.Any()) || (dumps.Count > 1 && nonExistingDumps.Count > 1)
                                                         || emptyDumps.Any())
        {
            var err = new StringBuilder();
            err.AppendLine("Expected all dumps in the list of attachments to exist, and not be empty, but:");
            if (nonExistingDumps.Any())
            {
                err.AppendLine($"{nonExistingDumps.Count} don't exist:")
                    .AppendLine(string.Join(Environment.NewLine, nonExistingDumps));
            }

            if (emptyDumps.Any())
            {
                err.AppendLine($"{emptyDumps.Count} are empty:")
                    .AppendLine(string.Join(Environment.NewLine, emptyDumps));
            }

            err.AppendLine("Reported attachments:")
                .AppendLine(output);

            throw new AssertFailedException(err.ToString());
        }
    }

<<<<<<< HEAD
    private void VaildateOutput(string testName, bool validateDumpFile = false)
    {
        bool isSequenceAttachmentReceived = false;
        bool isDumpAttachmentReceived = false;
        bool isValid = false;
        StdErrorContains(testName);
        StdOutputContains("Sequence_");
        var resultFiles = Directory.GetFiles(_resultsDir, "*", SearchOption.AllDirectories);

        foreach (var file in resultFiles)
        {
            if (file.Contains("Sequence_"))
=======
        private void VaildateOutput(TempDirectory tempDir, string testName, bool validateDumpFile = false)
        {
            bool isSequenceAttachmentReceived = false;
            bool isDumpAttachmentReceived = false;
            bool isValid = false;
            this.StdErrorContains(testName);
            this.StdOutputContains("Sequence_");
            var resultFiles = Directory.GetFiles(tempDir.Path, "*", SearchOption.AllDirectories);

            foreach (var file in resultFiles)
>>>>>>> be0ee8db
            {
                isSequenceAttachmentReceived = true;
                isValid = IsValidXml(file);
            }
            else if (validateDumpFile && file.Contains(".dmp"))
            {
                isDumpAttachmentReceived = true;
            }
        }

        Assert.IsTrue(isSequenceAttachmentReceived);
        Assert.IsTrue(!validateDumpFile || isDumpAttachmentReceived);
        Assert.IsTrue(isValid);
    }

    private bool IsValidXml(string xmlFilePath)
    {
        var file = File.OpenRead(xmlFilePath);
        var reader = XmlReader.Create(file);
        try
        {
            while (reader.Read())
            {
            }
            file.Dispose();
            return true;
        }
        catch (XmlException)
        {
            file.Dispose();
            return false;
        }
    }
}<|MERGE_RESOLUTION|>--- conflicted
+++ resolved
@@ -3,7 +3,8 @@
 
 namespace Microsoft.TestPlatform.AcceptanceTests;
 
-using VisualStudio.TestTools.UnitTesting;
+using Microsoft.TestPlatform.TestUtilities;
+using Microsoft.VisualStudio.TestTools.UnitTesting;
 
 using System;
 using System.Collections.Generic;
@@ -18,56 +19,25 @@
 [TestCategory("Windows-Review")]
 public class BlameDataCollectorTests : AcceptanceTestBase
 {
-<<<<<<< HEAD
-    private readonly string _resultsDir;
-
-    public const string Netcoreandfx = "net452;net472;netcoreapp3.1";
-    public const string Net50 = "net5.0";
-
-    public BlameDataCollectorTests()
-    {
-        _resultsDir = GetResultsDirectory();
-    }
-
-    [TestCleanup]
-    public void Cleanup()
-    {
-        Environment.SetEnvironmentVariable("PROCDUMP_PATH", null);
-
-        TryRemoveDirectory(_resultsDir);
-    }
+    public const string NETCOREANDFX = "net452;net472;netcoreapp3.1";
+    public const string NET50 = "net5.0";
 
     [TestMethod]
     // netcoreapp2.1 dump is not supported on Linux
-=======
-    using Microsoft.TestPlatform.TestUtilities;
-    using Microsoft.VisualStudio.TestTools.UnitTesting;
-
-    using System;
-    using System.Collections.Generic;
-    using System.IO;
-    using System.Linq;
-    using System.Text;
-    using System.Xml;
-
-    [TestClass]
-    // this whole thing is complicated and depends on versions of OS and the target runtime
-    // keeping this for later
->>>>>>> be0ee8db
     [TestCategory("Windows-Review")]
     [NetFullTargetFrameworkDataSource]
     [NetCoreTargetFrameworkDataSource]
     public void BlameDataCollectorShouldGiveCorrectTestCaseName(RunnerInfo runnerInfo)
     {
-<<<<<<< HEAD
-        SetTestEnvironment(_testEnvironment, runnerInfo);
-        var assemblyPaths = GetAssetFullPath("BlameUnitTestProject.dll");
-        var arguments = PrepareArguments(assemblyPaths, GetTestAdapterPath(), string.Empty, FrameworkArgValue, runnerInfo.InIsolationValue);
+        using var tempDir = new TempDirectory();
+        AcceptanceTestBase.SetTestEnvironment(this.testEnvironment, runnerInfo);
+        var assemblyPaths = this.GetAssetFullPath("BlameUnitTestProject.dll");
+        var arguments = PrepareArguments(assemblyPaths, this.GetTestAdapterPath(), string.Empty, this.FrameworkArgValue, runnerInfo.InIsolationValue);
         arguments = string.Concat(arguments, $" /Blame");
-        arguments = string.Concat(arguments, $" /ResultsDirectory:{_resultsDir}");
-        InvokeVsTest(arguments);
-
-        VaildateOutput("BlameUnitTestProject.UnitTest1.TestMethod2");
+        arguments = string.Concat(arguments, $" /ResultsDirectory:{tempDir.Path}");
+        this.InvokeVsTest(arguments);
+
+        this.VaildateOutput(tempDir, "BlameUnitTestProject.UnitTest1.TestMethod2");
     }
 
     [TestMethod]
@@ -77,17 +47,23 @@
     [NetCoreTargetFrameworkDataSource]
     public void BlameDataCollectorShouldOutputDumpFile(RunnerInfo runnerInfo)
     {
-        Environment.SetEnvironmentVariable("PROCDUMP_PATH", Path.Combine(_testEnvironment.PackageDirectory, @"procdump\0.0.1\bin"));
-
-        SetTestEnvironment(_testEnvironment, runnerInfo);
-        var assemblyPaths = BuildMultipleAssemblyPath("SimpleTestProject3.dll").Trim('\"');
-        var arguments = PrepareArguments(assemblyPaths, GetTestAdapterPath(), string.Empty, string.Empty, runnerInfo.InIsolationValue);
+        using var tempDir = new TempDirectory();
+
+        AcceptanceTestBase.SetTestEnvironment(this.testEnvironment, runnerInfo);
+        var assemblyPaths = this.BuildMultipleAssemblyPath("SimpleTestProject3.dll").Trim('\"');
+        var arguments = PrepareArguments(assemblyPaths, this.GetTestAdapterPath(), string.Empty, string.Empty, runnerInfo.InIsolationValue);
         arguments = string.Concat(arguments, $" /Blame:CollectDump");
-        arguments = string.Concat(arguments, $" /ResultsDirectory:{_resultsDir}");
+        arguments = string.Concat(arguments, $" /ResultsDirectory:{tempDir.Path}");
         arguments = string.Concat(arguments, " /testcasefilter:ExitWithStackoverFlow");
-        InvokeVsTest(arguments);
-
-        VaildateOutput("SampleUnitTestProject3.UnitTest1.ExitWithStackoverFlow", validateDumpFile: true);
+
+        var env = new Dictionary<string, string>
+        {
+            ["PROCDUMP_PATH"] = Path.Combine(this.testEnvironment.PackageDirectory, @"procdump\0.0.1\bin"),
+        };
+
+        this.InvokeVsTest(arguments, env);
+
+        this.VaildateOutput(tempDir, "SampleUnitTestProject3.UnitTest1.ExitWithStackoverFlow", validateDumpFile: true);
     }
 
     [TestMethod]
@@ -97,17 +73,23 @@
     [NetCoreTargetFrameworkDataSource]
     public void BlameDataCollectorShouldNotOutputDumpFileWhenNoCrashOccurs(RunnerInfo runnerInfo)
     {
-        Environment.SetEnvironmentVariable("PROCDUMP_PATH", Path.Combine(_testEnvironment.PackageDirectory, @"procdump\0.0.1\bin"));
-
-        SetTestEnvironment(_testEnvironment, runnerInfo);
-        var assemblyPaths = BuildMultipleAssemblyPath("SimpleTestProject.dll").Trim('\"');
-        var arguments = PrepareArguments(assemblyPaths, GetTestAdapterPath(), string.Empty, string.Empty, runnerInfo.InIsolationValue);
+        using var tempDir = new TempDirectory();
+
+        AcceptanceTestBase.SetTestEnvironment(this.testEnvironment, runnerInfo);
+        var assemblyPaths = this.BuildMultipleAssemblyPath("SimpleTestProject.dll").Trim('\"');
+        var arguments = PrepareArguments(assemblyPaths, this.GetTestAdapterPath(), string.Empty, string.Empty, runnerInfo.InIsolationValue);
         arguments = string.Concat(arguments, $" /Blame:CollectDump");
-        arguments = string.Concat(arguments, $" /ResultsDirectory:{_resultsDir}");
+        arguments = string.Concat(arguments, $" /ResultsDirectory:{tempDir.Path}");
         arguments = string.Concat(arguments, " /testcasefilter:PassingTest");
-        InvokeVsTest(arguments);
-
-        Assert.IsFalse(StdOut.Contains(".dmp"), "it should not collect a dump, because nothing crashed");
+
+        var env = new Dictionary<string, string>
+        {
+            ["PROCDUMP_PATH"] = Path.Combine(this.testEnvironment.PackageDirectory, @"procdump\0.0.1\bin"),
+        };
+
+        this.InvokeVsTest(arguments, env);
+
+        Assert.IsFalse(this.StdOut.Contains(".dmp"), "it should not collect a dump, because nothing crashed");
     }
 
     [TestMethod]
@@ -117,17 +99,23 @@
     [NetCoreTargetFrameworkDataSource]
     public void BlameDataCollectorShouldOutputDumpFileWhenNoCrashOccursButCollectAlwaysIsEnabled(RunnerInfo runnerInfo)
     {
-        Environment.SetEnvironmentVariable("PROCDUMP_PATH", Path.Combine(_testEnvironment.PackageDirectory, @"procdump\0.0.1\bin"));
-
-        SetTestEnvironment(_testEnvironment, runnerInfo);
-        var assemblyPaths = BuildMultipleAssemblyPath("SimpleTestProject.dll").Trim('\"');
-        var arguments = PrepareArguments(assemblyPaths, GetTestAdapterPath(), string.Empty, string.Empty, runnerInfo.InIsolationValue);
+        using var tempDir = new TempDirectory();
+
+        AcceptanceTestBase.SetTestEnvironment(this.testEnvironment, runnerInfo);
+        var assemblyPaths = this.BuildMultipleAssemblyPath("SimpleTestProject.dll").Trim('\"');
+        var arguments = PrepareArguments(assemblyPaths, this.GetTestAdapterPath(), string.Empty, string.Empty, runnerInfo.InIsolationValue);
         arguments = string.Concat(arguments, $" /Blame:CollectDump;CollectAlways=True");
-        arguments = string.Concat(arguments, $" /ResultsDirectory:{_resultsDir}");
+        arguments = string.Concat(arguments, $" /ResultsDirectory:{tempDir.Path}");
         arguments = string.Concat(arguments, " /testcasefilter:PassingTest");
-        InvokeVsTest(arguments);
-
-        Assert.IsTrue(StdOut.Contains(".dmp"), "it should collect dump, even if nothing crashed");
+
+        var env = new Dictionary<string, string>
+        {
+            ["PROCDUMP_PATH"] = Path.Combine(this.testEnvironment.PackageDirectory, @"procdump\0.0.1\bin"),
+        };
+
+        this.InvokeVsTest(arguments, env);
+
+        Assert.IsTrue(this.StdOut.Contains(".dmp"), "it should collect dump, even if nothing crashed");
     }
 
     [TestMethod]
@@ -136,192 +124,66 @@
     // [NetFrameworkRunner("net452;net472;netcoreapp3.1;net5.0")]
     public void HangDumpOnTimeout(RunnerInfo runnerInfo)
     {
-        Environment.SetEnvironmentVariable("PROCDUMP_PATH", Path.Combine(_testEnvironment.PackageDirectory, @"procdump\0.0.1\bin"));
-=======
-        public const string NETCOREANDFX = "net452;net472;netcoreapp3.1";
-        public const string NET50 = "net5.0";
-
-        [TestMethod]
-        // netcoreapp2.1 dump is not supported on Linux
-        [TestCategory("Windows-Review")]
-        [NetFullTargetFrameworkDataSource]
-        [NetCoreTargetFrameworkDataSource]
-        public void BlameDataCollectorShouldGiveCorrectTestCaseName(RunnerInfo runnerInfo)
-        {
-            using var tempDir = new TempDirectory();
-            AcceptanceTestBase.SetTestEnvironment(this.testEnvironment, runnerInfo);
-            var assemblyPaths = this.GetAssetFullPath("BlameUnitTestProject.dll");
-            var arguments = PrepareArguments(assemblyPaths, this.GetTestAdapterPath(), string.Empty, this.FrameworkArgValue, runnerInfo.InIsolationValue);
-            arguments = string.Concat(arguments, $" /Blame");
-            arguments = string.Concat(arguments, $" /ResultsDirectory:{tempDir.Path}");
-            this.InvokeVsTest(arguments);
-
-            this.VaildateOutput(tempDir, "BlameUnitTestProject.UnitTest1.TestMethod2");
-        }
-
-        [TestMethod]
-        // netcoreapp2.1 dump is not supported on Linux
-        [TestCategory("Windows-Review")]
-        [NetFullTargetFrameworkDataSource]
-        [NetCoreTargetFrameworkDataSource]
-        public void BlameDataCollectorShouldOutputDumpFile(RunnerInfo runnerInfo)
-        {
-            using var tempDir = new TempDirectory();
-
-            AcceptanceTestBase.SetTestEnvironment(this.testEnvironment, runnerInfo);
-            var assemblyPaths = this.BuildMultipleAssemblyPath("SimpleTestProject3.dll").Trim('\"');
-            var arguments = PrepareArguments(assemblyPaths, this.GetTestAdapterPath(), string.Empty, string.Empty, runnerInfo.InIsolationValue);
-            arguments = string.Concat(arguments, $" /Blame:CollectDump");
-            arguments = string.Concat(arguments, $" /ResultsDirectory:{tempDir.Path}");
-            arguments = string.Concat(arguments, " /testcasefilter:ExitWithStackoverFlow");
-
-            var env = new Dictionary<string, string>
-            {
-                ["PROCDUMP_PATH"] = Path.Combine(this.testEnvironment.PackageDirectory, @"procdump\0.0.1\bin"),
-            };
-
-            this.InvokeVsTest(arguments, env);
-
-            this.VaildateOutput(tempDir, "SampleUnitTestProject3.UnitTest1.ExitWithStackoverFlow", validateDumpFile: true);
-        }
-
-        [TestMethod]
-        // netcoreapp2.1 dump is not supported on Linux
-        [TestCategory("Windows-Review")]
-        [NetFullTargetFrameworkDataSource]
-        [NetCoreTargetFrameworkDataSource]
-        public void BlameDataCollectorShouldNotOutputDumpFileWhenNoCrashOccurs(RunnerInfo runnerInfo)
-        {
-            using var tempDir = new TempDirectory();
-
-            AcceptanceTestBase.SetTestEnvironment(this.testEnvironment, runnerInfo);
-            var assemblyPaths = this.BuildMultipleAssemblyPath("SimpleTestProject.dll").Trim('\"');
-            var arguments = PrepareArguments(assemblyPaths, this.GetTestAdapterPath(), string.Empty, string.Empty, runnerInfo.InIsolationValue);
-            arguments = string.Concat(arguments, $" /Blame:CollectDump");
-            arguments = string.Concat(arguments, $" /ResultsDirectory:{tempDir.Path}");
-            arguments = string.Concat(arguments, " /testcasefilter:PassingTest");
-
-            var env = new Dictionary<string, string>
-            {
-                ["PROCDUMP_PATH"] = Path.Combine(this.testEnvironment.PackageDirectory, @"procdump\0.0.1\bin"),
-            };
-
-            this.InvokeVsTest(arguments, env);
->>>>>>> be0ee8db
-
-        SetTestEnvironment(_testEnvironment, runnerInfo);
-        var assemblyPaths = GetAssetFullPath("timeout.dll");
-        var arguments = PrepareArguments(assemblyPaths, GetTestAdapterPath(), string.Empty, string.Empty, runnerInfo.InIsolationValue);
+        AcceptanceTestBase.SetTestEnvironment(this.testEnvironment, runnerInfo);
+        var assemblyPaths = this.GetAssetFullPath("timeout.dll");
+        var arguments = PrepareArguments(assemblyPaths, this.GetTestAdapterPath(), string.Empty, string.Empty, runnerInfo.InIsolationValue);
         arguments = string.Concat(arguments, $@" /Blame:""CollectHangDump;HangDumpType=full;TestTimeout=3s""");
-        InvokeVsTest(arguments);
-
-<<<<<<< HEAD
-        ValidateDump();
-    }
-
-    [TestMethod]
-    // net5.0 does not suppord dump on exit
+
+        var env = new Dictionary<string, string>
+        {
+            ["PROCDUMP_PATH"] = Path.Combine(this.testEnvironment.PackageDirectory, @"procdump\0.0.1\bin"),
+        };
+
+        this.InvokeVsTest(arguments, env);
+
+        this.ValidateDump();
+    }
+
+    [TestMethod]
+    // net5.0 does not support dump on exit
     [NetCoreRunner("net452;net472;netcoreapp3.1")]
     // should make no difference, keeping for easy debug
     // [NetFrameworkRunner("net452;net472;netcoreapp3.1")]
-=======
-        [TestMethod]
-        // netcoreapp2.1 dump is not supported on Linux
-        [TestCategory("Windows-Review")]
-        [NetFullTargetFrameworkDataSource]
-        [NetCoreTargetFrameworkDataSource]
-        public void BlameDataCollectorShouldOutputDumpFileWhenNoCrashOccursButCollectAlwaysIsEnabled(RunnerInfo runnerInfo)
-        {
-            using var tempDir = new TempDirectory();
-
-            AcceptanceTestBase.SetTestEnvironment(this.testEnvironment, runnerInfo);
-            var assemblyPaths = this.BuildMultipleAssemblyPath("SimpleTestProject.dll").Trim('\"');
-            var arguments = PrepareArguments(assemblyPaths, this.GetTestAdapterPath(), string.Empty, string.Empty, runnerInfo.InIsolationValue);
-            arguments = string.Concat(arguments, $" /Blame:CollectDump;CollectAlways=True");
-            arguments = string.Concat(arguments, $" /ResultsDirectory:{tempDir.Path}");
-            arguments = string.Concat(arguments, " /testcasefilter:PassingTest");
-
-            var env = new Dictionary<string, string>
-            {
-                ["PROCDUMP_PATH"] = Path.Combine(this.testEnvironment.PackageDirectory, @"procdump\0.0.1\bin"),
-            };
-
-            this.InvokeVsTest(arguments, env);
->>>>>>> be0ee8db
 
     public void CrashDumpWhenThereIsNoTimeout(RunnerInfo runnerInfo)
     {
-        Environment.SetEnvironmentVariable("PROCDUMP_PATH", Path.Combine(_testEnvironment.PackageDirectory, @"procdump\0.0.1\bin"));
-
-<<<<<<< HEAD
-        SetTestEnvironment(_testEnvironment, runnerInfo);
-        var assemblyPaths = GetAssetFullPath("timeout.dll");
-        var arguments = PrepareArguments(assemblyPaths, GetTestAdapterPath(), string.Empty, string.Empty, runnerInfo.InIsolationValue);
+        AcceptanceTestBase.SetTestEnvironment(this.testEnvironment, runnerInfo);
+        var assemblyPaths = this.GetAssetFullPath("timeout.dll");
+        var arguments = PrepareArguments(assemblyPaths, this.GetTestAdapterPath(), string.Empty, string.Empty, runnerInfo.InIsolationValue);
         arguments = string.Concat(arguments, $@" /Blame:""CollectDump;DumpType=full;CollectAlways=true;CollectHangDump""");
-        InvokeVsTest(arguments);
-
-        ValidateDump();
-    }
-=======
-        [TestMethod]
-        [NetCoreRunner("net452;net472;netcoreapp3.1;net5.0")]
-        // should make no difference, keeping for easy debug
-        // [NetFrameworkRunner("net452;net472;netcoreapp3.1;net5.0")]
-        public void HangDumpOnTimeout(RunnerInfo runnerInfo)
-        {
-            AcceptanceTestBase.SetTestEnvironment(this.testEnvironment, runnerInfo);
-            var assemblyPaths = this.GetAssetFullPath("timeout.dll");
-            var arguments = PrepareArguments(assemblyPaths, this.GetTestAdapterPath(), string.Empty, string.Empty, runnerInfo.InIsolationValue);
-            arguments = string.Concat(arguments, $@" /Blame:""CollectHangDump;HangDumpType=full;TestTimeout=3s""");
-
-            var env = new Dictionary<string, string>
-            {
-                ["PROCDUMP_PATH"] = Path.Combine(this.testEnvironment.PackageDirectory, @"procdump\0.0.1\bin"),
-            };
-
-            this.InvokeVsTest(arguments, env);
->>>>>>> be0ee8db
-
-    [TestMethod]
-    // net5.0 does not suppord dump on exit
+
+        var env = new Dictionary<string, string>
+        {
+            ["PROCDUMP_PATH"] = Path.Combine(this.testEnvironment.PackageDirectory, @"procdump\0.0.1\bin"),
+        };
+
+        this.InvokeVsTest(arguments, env);
+
+        this.ValidateDump();
+    }
+
+    [TestMethod]
+    // net5.0 does not support dump on exit
     [NetCoreRunner("net452;net472;netcoreapp3.1")]
     // should make no difference, keeping for easy debug
     // [NetFrameworkRunner("net452;net472;netcoreapp3.1")]
 
-<<<<<<< HEAD
     public void CrashDumpOnExit(RunnerInfo runnerInfo)
     {
-        Environment.SetEnvironmentVariable("PROCDUMP_PATH", Path.Combine(_testEnvironment.PackageDirectory, @"procdump\0.0.1\bin"));
-
-        SetTestEnvironment(_testEnvironment, runnerInfo);
-        var assemblyPaths = GetAssetFullPath("timeout.dll");
-        var arguments = PrepareArguments(assemblyPaths, GetTestAdapterPath(), string.Empty, string.Empty, runnerInfo.InIsolationValue);
+        AcceptanceTestBase.SetTestEnvironment(this.testEnvironment, runnerInfo);
+        var assemblyPaths = this.GetAssetFullPath("timeout.dll");
+        var arguments = PrepareArguments(assemblyPaths, this.GetTestAdapterPath(), string.Empty, string.Empty, runnerInfo.InIsolationValue);
         arguments = string.Concat(arguments, $@" /Blame:""CollectDump;DumpType=full;CollectAlways=true""");
-        InvokeVsTest(arguments);
-
-        ValidateDump();
-    }
-=======
-        [TestMethod]
-        // net5.0 does not support dump on exit
-        [NetCoreRunner("net452;net472;netcoreapp3.1")]
-        // should make no difference, keeping for easy debug
-        // [NetFrameworkRunner("net452;net472;netcoreapp3.1")]
-
-        public void CrashDumpWhenThereIsNoTimeout(RunnerInfo runnerInfo)
-        {
-            AcceptanceTestBase.SetTestEnvironment(this.testEnvironment, runnerInfo);
-            var assemblyPaths = this.GetAssetFullPath("timeout.dll");
-            var arguments = PrepareArguments(assemblyPaths, this.GetTestAdapterPath(), string.Empty, string.Empty, runnerInfo.InIsolationValue);
-            arguments = string.Concat(arguments, $@" /Blame:""CollectDump;DumpType=full;CollectAlways=true;CollectHangDump""");
-
-            var env = new Dictionary<string, string>
-            {
-                ["PROCDUMP_PATH"] = Path.Combine(this.testEnvironment.PackageDirectory, @"procdump\0.0.1\bin"),
-            };
-
-            this.InvokeVsTest(arguments, env);
->>>>>>> be0ee8db
+
+        var env = new Dictionary<string, string>
+        {
+            ["PROCDUMP_PATH"] = Path.Combine(this.testEnvironment.PackageDirectory, @"procdump\0.0.1\bin"),
+        };
+
+        this.InvokeVsTest(arguments, env);
+
+        this.ValidateDump();
+    }
 
     [TestMethod]
     [NetCoreRunner("net452;net472;netcoreapp3.1;net5.0")]
@@ -329,92 +191,54 @@
     // [NetFrameworkRunner("net452;net472;netcoreapp3.1;net5.0")]
     public void CrashDumpOnStackOverflow(RunnerInfo runnerInfo)
     {
-        Environment.SetEnvironmentVariable("PROCDUMP_PATH", Path.Combine(_testEnvironment.PackageDirectory, @"procdump\0.0.1\bin"));
-
-<<<<<<< HEAD
-        SetTestEnvironment(_testEnvironment, runnerInfo);
-        var assemblyPaths = GetAssetFullPath("crash.dll");
-        var arguments = PrepareArguments(assemblyPaths, GetTestAdapterPath(), string.Empty, string.Empty, runnerInfo.InIsolationValue);
+        AcceptanceTestBase.SetTestEnvironment(this.testEnvironment, runnerInfo);
+        var assemblyPaths = this.GetAssetFullPath("crash.dll");
+        var arguments = PrepareArguments(assemblyPaths, this.GetTestAdapterPath(), string.Empty, string.Empty, runnerInfo.InIsolationValue);
         arguments = string.Concat(arguments, $@" /Blame:""CollectDump;DumpType=full""");
-        InvokeVsTest(arguments);
-
-        ValidateDump();
-    }
-
-    [TestMethod]
-    [NetCoreRunner(Net50)]
+
+        var env = new Dictionary<string, string>
+        {
+            ["PROCDUMP_PATH"] = Path.Combine(this.testEnvironment.PackageDirectory, @"procdump\0.0.1\bin"),
+        };
+
+        this.InvokeVsTest(arguments, env);
+
+        this.ValidateDump();
+    }
+
+    [TestMethod]
+    [NetCoreRunner(NET50)]
     // should make no difference, keeping for easy debug
     // [NetFrameworkRunner(NET50)]
     public void CrashDumpChildProcesses(RunnerInfo runnerInfo)
     {
-        SetTestEnvironment(_testEnvironment, runnerInfo);
-        var assemblyPaths = GetAssetFullPath("child-crash.dll");
-        var arguments = PrepareArguments(assemblyPaths, GetTestAdapterPath(), string.Empty, string.Empty, runnerInfo.InIsolationValue);
+        AcceptanceTestBase.SetTestEnvironment(this.testEnvironment, runnerInfo);
+        var assemblyPaths = this.GetAssetFullPath("child-crash.dll");
+        var arguments = PrepareArguments(assemblyPaths, this.GetTestAdapterPath(), string.Empty, string.Empty, runnerInfo.InIsolationValue);
         arguments = string.Concat(arguments, $@" /Blame:""CollectDump;DumpType=full""");
-        InvokeVsTest(arguments);
-=======
-        [TestMethod]
-        // net5.0 does not support dump on exit
-        [NetCoreRunner("net452;net472;netcoreapp3.1")]
-        // should make no difference, keeping for easy debug
-        // [NetFrameworkRunner("net452;net472;netcoreapp3.1")]
-
-        public void CrashDumpOnExit(RunnerInfo runnerInfo)
-        {
-            AcceptanceTestBase.SetTestEnvironment(this.testEnvironment, runnerInfo);
-            var assemblyPaths = this.GetAssetFullPath("timeout.dll");
-            var arguments = PrepareArguments(assemblyPaths, this.GetTestAdapterPath(), string.Empty, string.Empty, runnerInfo.InIsolationValue);
-            arguments = string.Concat(arguments, $@" /Blame:""CollectDump;DumpType=full;CollectAlways=true""");
-
-            var env = new Dictionary<string, string>
-            {
-                ["PROCDUMP_PATH"] = Path.Combine(this.testEnvironment.PackageDirectory, @"procdump\0.0.1\bin"),
-            };
-
-            this.InvokeVsTest(arguments, env);
->>>>>>> be0ee8db
-
-        ValidateDump(2);
-    }
-
-<<<<<<< HEAD
+        this.InvokeVsTest(arguments);
+
+        this.ValidateDump(2);
+    }
+
     [TestMethod]
     [NetCoreRunner("net452;net472;netcoreapp3.1;net5.0")]
     // should make no difference, keeping for easy debug
     // [NetFrameworkRunner("net452;net472;netcoreapp3.1;net5.0")]
     public void HangDumpChildProcesses(RunnerInfo runnerInfo)
     {
-        SetTestEnvironment(_testEnvironment, runnerInfo);
-        var assemblyPaths = GetAssetFullPath("child-hang.dll");
-        var arguments = PrepareArguments(assemblyPaths, GetTestAdapterPath(), string.Empty, string.Empty, runnerInfo.InIsolationValue);
+        AcceptanceTestBase.SetTestEnvironment(this.testEnvironment, runnerInfo);
+        var assemblyPaths = this.GetAssetFullPath("child-hang.dll");
+        var arguments = PrepareArguments(assemblyPaths, this.GetTestAdapterPath(), string.Empty, string.Empty, runnerInfo.InIsolationValue);
         arguments = string.Concat(arguments, $@" /Blame:""CollectHangDump;HangDumpType=full;TestTimeout=15s""");
-        InvokeVsTest(arguments);
-
-        ValidateDump(2);
-    }
-=======
-        [TestMethod]
-        [NetCoreRunner("net452;net472;netcoreapp3.1;net5.0")]
-        // should make no difference, keeping for easy debug
-        // [NetFrameworkRunner("net452;net472;netcoreapp3.1;net5.0")]
-        public void CrashDumpOnStackOverflow(RunnerInfo runnerInfo)
-        {
-            AcceptanceTestBase.SetTestEnvironment(this.testEnvironment, runnerInfo);
-            var assemblyPaths = this.GetAssetFullPath("crash.dll");
-            var arguments = PrepareArguments(assemblyPaths, this.GetTestAdapterPath(), string.Empty, string.Empty, runnerInfo.InIsolationValue);
-            arguments = string.Concat(arguments, $@" /Blame:""CollectDump;DumpType=full""");
-
-            var env = new Dictionary<string, string>
-            {
-                ["PROCDUMP_PATH"] = Path.Combine(this.testEnvironment.PackageDirectory, @"procdump\0.0.1\bin"),
-            };
-
-            this.InvokeVsTest(arguments, env);
->>>>>>> be0ee8db
+        this.InvokeVsTest(arguments);
+
+        this.ValidateDump(2);
+    }
 
     private void ValidateDump(int expectedDumpCount = 1)
     {
-        var attachments = StdOutWithWhiteSpace.Split(new[] { Environment.NewLine }, StringSplitOptions.RemoveEmptyEntries)
+        var attachments = this.StdOutWithWhiteSpace.Split(new[] { Environment.NewLine }, StringSplitOptions.RemoveEmptyEntries)
             .SkipWhile(l => !l.Contains("Attachments:")).Skip(1)
             .Where(l => !string.IsNullOrWhiteSpace(l))
             .ToList();
@@ -440,8 +264,8 @@
         if (dumps.Count < expectedDumpCount)
         {
             throw new AssertFailedException($"Expected at least {expectedDumpCount} dump file in Attachments, but there were {dumps.Count}."
-                                            + Environment.NewLine
-                                            + string.Join(Environment.NewLine, dumps));
+                + Environment.NewLine
+                + string.Join(Environment.NewLine, dumps));
         }
 
         var nonExistingDumps = new List<string>();
@@ -464,54 +288,41 @@
 
         // allow some child dumps to be missing, they manage to terminate early from time to time
         if ((dumps.Count == 1 && nonExistingDumps.Any()) || (dumps.Count > 1 && nonExistingDumps.Count > 1)
-                                                         || emptyDumps.Any())
+            || emptyDumps.Any())
         {
             var err = new StringBuilder();
             err.AppendLine("Expected all dumps in the list of attachments to exist, and not be empty, but:");
             if (nonExistingDumps.Any())
             {
                 err.AppendLine($"{nonExistingDumps.Count} don't exist:")
-                    .AppendLine(string.Join(Environment.NewLine, nonExistingDumps));
+                .AppendLine(string.Join(Environment.NewLine, nonExistingDumps));
             }
 
             if (emptyDumps.Any())
             {
                 err.AppendLine($"{emptyDumps.Count} are empty:")
-                    .AppendLine(string.Join(Environment.NewLine, emptyDumps));
+                .AppendLine(string.Join(Environment.NewLine, emptyDumps));
             }
 
             err.AppendLine("Reported attachments:")
-                .AppendLine(output);
+            .AppendLine(output);
 
             throw new AssertFailedException(err.ToString());
         }
     }
 
-<<<<<<< HEAD
-    private void VaildateOutput(string testName, bool validateDumpFile = false)
+    private void VaildateOutput(TempDirectory tempDir, string testName, bool validateDumpFile = false)
     {
         bool isSequenceAttachmentReceived = false;
         bool isDumpAttachmentReceived = false;
         bool isValid = false;
-        StdErrorContains(testName);
-        StdOutputContains("Sequence_");
-        var resultFiles = Directory.GetFiles(_resultsDir, "*", SearchOption.AllDirectories);
+        this.StdErrorContains(testName);
+        this.StdOutputContains("Sequence_");
+        var resultFiles = Directory.GetFiles(tempDir.Path, "*", SearchOption.AllDirectories);
 
         foreach (var file in resultFiles)
         {
             if (file.Contains("Sequence_"))
-=======
-        private void VaildateOutput(TempDirectory tempDir, string testName, bool validateDumpFile = false)
-        {
-            bool isSequenceAttachmentReceived = false;
-            bool isDumpAttachmentReceived = false;
-            bool isValid = false;
-            this.StdErrorContains(testName);
-            this.StdOutputContains("Sequence_");
-            var resultFiles = Directory.GetFiles(tempDir.Path, "*", SearchOption.AllDirectories);
-
-            foreach (var file in resultFiles)
->>>>>>> be0ee8db
             {
                 isSequenceAttachmentReceived = true;
                 isValid = IsValidXml(file);
