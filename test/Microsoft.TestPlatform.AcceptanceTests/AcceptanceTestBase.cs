﻿// Copyright (c) Microsoft Corporation. All rights reserved.
// Licensed under the MIT license. See LICENSE file in the project root for full license information.

using System;
using System.Linq;

using Microsoft.TestPlatform.TestUtilities;

#nullable disable

namespace Microsoft.TestPlatform.AcceptanceTests;

public class AcceptanceTestBase : IntegrationTestBase
{
    public const string Net451TargetFramework = "net451";
    public const string Net452TargetFramework = "net452";
    public const string Net46TargetFramework = "net46";
    public const string Net461TargetFramework = "net461";
    public const string Net462TargetFramework = "net462";
    public const string Net47TargetFramework = "net47";
    public const string Net471TargetFramework = "net471";
    public const string Net472TargetFramework = "net472";
    public const string Net48TargetFramework = "net48";
    public const string DesktopTargetFramework = "net451";
    public const string Core21TargetFramework = "netcoreapp2.1";
    public const string Core31TargetFramework = "netcoreapp3.1";
    public const string Core50TargetFramework = "net5.0";
    public const string Core60TargetFramework = "net6.0";

    public const string DesktopFrameworkArgValue = ".NETFramework,Version=v4.5.1";
    public const string Net451FrameworkArgValue = ".NETFramework,Version=v4.5.1";
    public const string Net452FrameworkArgValue = ".NETFramework,Version=v4.5.2";
    public const string Net46FrameworkArgValue = ".NETFramework,Version=v4.6";
    public const string Net461FrameworkArgValue = ".NETFramework,Version=v4.6.1";
    public const string Net462FrameworkArgValue = ".NETFramework,Version=v4.6.2";
    public const string Net47FrameworkArgValue = ".NETFramework,Version=v4.7";
    public const string Net471FrameworkArgValue = ".NETFramework,Version=v4.7.1";
    public const string Net472FrameworkArgValue = ".NETFramework,Version=v4.7.2";
    public const string Net48FrameworkArgValue = ".NETFramework,Version=v4.8";

    public const string Core21FrameworkArgValue = ".NETCoreApp,Version=v2.1";
    public const string Core31FrameworkArgValue = ".NETCoreApp,Version=v3.1";
    public const string Core50FrameworkArgValue = ".NETCoreApp,Version=v5.0";
    public const string Core60FrameworkArgValue = ".NETCoreApp,Version=v6.0";

    public const string DesktopRunnerTargetRuntime = "win7-x64";
    public const string CoreRunnerTargetRuntime = "";
    public const string InIsolation = "/InIsolation";

    public const string NETFX452_48 = "net452;net461;net472;net48";
    public const string NETFX451_48 = "net452;net461;net472;net48";
    public const string NETCORE21_50 = "netcoreapp2.1;netcoreapp3.1;net5.0";
    public const string NETFX452_NET50 = "net452;net461;net472;net48;netcoreapp2.1;netcoreapp3.1;net5.0";
    public const string NETFX452_NET31 = "net452;net461;net472;net48;netcoreapp2.1;netcoreapp3.1";
    public const string DEFAULT_RUNNER_NETFX = "net451";
    /// <summary>
    /// Our current defaults for .NET and .NET Framework.
    /// </summary>
    public const string DEFAULT_RUNNER_NETFX_AND_NET = $"{DEFAULT_RUNNER_NETFX};netcoreapp2.1";
    public const string DEFAULT_HOST_NETFX_AND_NET = "net451;netcoreapp2.1";
    public const string LATEST_TO_LEGACY = "Latest;LatestPreview;LatestStable;RecentStable;MostDownloaded;PreviousStable;LegacyStable";
    public const string LATESTPREVIEW_TO_LEGACY = "LatestPreview;LatestStable;RecentStable;MostDownloaded;PreviousStable;LegacyStable";
    public const string LATEST = "Latest";
    public const string LATESTSTABLE= "LatestStable";
    internal const string MSTEST = "MSTest";

    public static string And(string left, string right)
    {
        return string.Join(";", left, right);
    }

    protected string FrameworkArgValue => DeriveFrameworkArgValue(_testEnvironment);

    protected static void SetTestEnvironment(IntegrationTestEnvironment testEnvironment, RunnerInfo runnerInfo)
    {
        testEnvironment.VSTestConsoleInfo = runnerInfo.VSTestConsoleInfo;
<<<<<<< HEAD
        testEnvironment.DllInfos = runnerInfo.DllInfos;
=======
        // The order here matters, it changes how the resulting path is built when we resolve test dlls and other assets.
        testEnvironment.DllInfos = new[] { runnerInfo.AdapterInfo, runnerInfo.TestHostInfo }.Where(d => d != null).ToList();
>>>>>>> 02c7d419
        testEnvironment.DebugInfo = runnerInfo.DebugInfo;

        testEnvironment.RunnerFramework = runnerInfo.RunnerFramework;
        testEnvironment.TargetFramework = runnerInfo.TargetFramework;
        testEnvironment.InIsolationValue = runnerInfo.InIsolationValue;
    }

    protected static string DeriveFrameworkArgValue(IntegrationTestEnvironment testEnvironment)
        => testEnvironment.TargetFramework switch
        {
            Core21TargetFramework => Core21FrameworkArgValue,
            Core31TargetFramework => Core31FrameworkArgValue,
            Core50TargetFramework => Core50FrameworkArgValue,
            Core60TargetFramework => Core60FrameworkArgValue,
            Net451TargetFramework => Net451FrameworkArgValue,
            Net452TargetFramework => Net452FrameworkArgValue,
            Net46TargetFramework => Net46FrameworkArgValue,
            Net461TargetFramework => Net461FrameworkArgValue,
            Net462TargetFramework => Net462FrameworkArgValue,
            Net47TargetFramework => Net47FrameworkArgValue,
            Net471TargetFramework => Net471FrameworkArgValue,
            Net472TargetFramework => Net472FrameworkArgValue,
            Net48TargetFramework => Net48FrameworkArgValue,
            _ => throw new NotSupportedException($"{testEnvironment.TargetFramework} is not supported TargetFramework value."),
        };

    protected bool IsDesktopTargetFramework()
        => _testEnvironment.TargetFramework == DesktopTargetFramework;

    protected string GetTargetFramworkForRunsettings()
    {
        string targetFramework = _testEnvironment.TargetFramework == DesktopTargetFramework ? "Framework45" : "FrameworkCore10";

        return targetFramework;
    }

    /// <summary>
    /// Empty runsettings, just with the RunSettings tag that we require.
    /// </summary>
    /// <returns></returns>
    public string GetEmptyRunsettings()
    {
        return "<RunSettings></RunSettings>";
    }

    /// <summary>
    /// Almost empty runsettings, just specifying the target framework from the currently set test environment.
    /// </summary>
    public string GetDefaultRunSettings()
    {
        return GetRunSettingsWithTargetFramework(FrameworkArgValue);
    }

    /// <summary>
    /// Almost empty runsettings, just specifying the given target framework.
    /// Use the overload without any parameters to get the target framework from the currently set test environment.
    /// </summary>
    /// <returns></returns>
    public string GetRunSettingsWithTargetFramework(string targetFramework)
    {
        string runSettingsXml =
            $@"<?xml version=""1.0"" encoding=""utf-8""?>
            <RunSettings>
                <RunConfiguration>
                    <TargetFrameworkVersion>{targetFramework}</TargetFrameworkVersion>
                </RunConfiguration>
            </RunSettings>";

        return runSettingsXml;
    }
}<|MERGE_RESOLUTION|>--- conflicted
+++ resolved
@@ -74,12 +74,8 @@
     protected static void SetTestEnvironment(IntegrationTestEnvironment testEnvironment, RunnerInfo runnerInfo)
     {
         testEnvironment.VSTestConsoleInfo = runnerInfo.VSTestConsoleInfo;
-<<<<<<< HEAD
-        testEnvironment.DllInfos = runnerInfo.DllInfos;
-=======
         // The order here matters, it changes how the resulting path is built when we resolve test dlls and other assets.
         testEnvironment.DllInfos = new[] { runnerInfo.AdapterInfo, runnerInfo.TestHostInfo }.Where(d => d != null).ToList();
->>>>>>> 02c7d419
         testEnvironment.DebugInfo = runnerInfo.DebugInfo;
 
         testEnvironment.RunnerFramework = runnerInfo.RunnerFramework;
