﻿// Copyright (c) Microsoft Corporation. All rights reserved.
// Licensed under the MIT license. See LICENSE file in the project root for full license information.

namespace Microsoft.TestPlatform.AcceptanceTests;

using System;
using System.IO;

using TestUtilities;

public class AcceptanceTestBase : IntegrationTestBase
{
<<<<<<< HEAD
    public const string Net451TargetFramework = "net451";
    public const string Net452TargetFramework = "net452";
    public const string Net46TargetFramework = "net46";
    public const string Net461TargetFramework = "net461";
    public const string Net462TargetFramework = "net462";
    public const string Net47TargetFramework = "net47";
    public const string Net471TargetFramework = "net471";
    public const string Net472TargetFramework = "net472";
    public const string Net48TargetFramework = "net48";
    public const string DesktopTargetFramework = "net451";
    public const string Core21TargetFramework = "netcoreapp2.1";
    public const string Core31TargetFramework = "netcoreapp3.1";
    public const string Core50TargetFramework = "net5.0";
    public const string Core60TargetFramework = "net6.0";

    public const string DesktopFrameworkArgValue = ".NETFramework,Version=v4.5.1";
    public const string Net451FrameworkArgValue = ".NETFramework,Version=v4.5.1";
    public const string Net452FrameworkArgValue = ".NETFramework,Version=v4.5.2";
    public const string Net46FrameworkArgValue = ".NETFramework,Version=v4.6";
    public const string Net461FrameworkArgValue = ".NETFramework,Version=v4.6.1";
    public const string Net462FrameworkArgValue = ".NETFramework,Version=v4.6.2";
    public const string Net47FrameworkArgValue = ".NETFramework,Version=v4.7";
    public const string Net471FrameworkArgValue = ".NETFramework,Version=v4.7.1";
    public const string Net472FrameworkArgValue = ".NETFramework,Version=v4.7.2";
    public const string Net48FrameworkArgValue = ".NETFramework,Version=v4.8";
=======
    using System;
>>>>>>> be0ee8db

    public const string Core21FrameworkArgValue = ".NETCoreApp,Version=v2.1";
    public const string Core31FrameworkArgValue = ".NETCoreApp,Version=v3.1";
    public const string Core50FrameworkArgValue = ".NETCoreApp,Version=v5.0";
    public const string Core60FrameworkArgValue = ".NETCoreApp,Version=v6.0";

    public const string DesktopRunnerTargetRuntime = "win7-x64";
    public const string CoreRunnerTargetRuntime = "";
    public const string InIsolation = "/InIsolation";

    public const string Netfx45248 = "net452;net461;net472;net48";
    public const string Netfx45148 = "net452;net461;net472;net48";
    public const string Netcore2150 = "netcoreapp2.1;netcoreapp3.1;net5.0";
    public const string Netfx452Net50 = "net452;net461;net472;net48;netcoreapp2.1;netcoreapp3.1;net5.0";
    public const string Netfx452Net31 = "net452;net461;net472;net48;netcoreapp2.1;netcoreapp3.1";

    public static string And(string left, string right)
    {
        return string.Join(";", left, right);
    }

    protected string FrameworkArgValue => DeriveFrameworkArgValue(_testEnvironment);

    protected static void SetTestEnvironment(IntegrationTestEnvironment testEnvironment, RunnerInfo runnerInfo)
    {
        testEnvironment.RunnerFramework = runnerInfo.RunnerFramework;
        testEnvironment.TargetFramework = runnerInfo.TargetFramework;
        testEnvironment.InIsolationValue = runnerInfo.InIsolationValue;
    }

    protected static string DeriveFrameworkArgValue(IntegrationTestEnvironment testEnvironment)
    {
        switch (testEnvironment.TargetFramework)
        {
            case Core21TargetFramework:
                return Core21FrameworkArgValue;
            case Core31TargetFramework:
                return Core31FrameworkArgValue;
            case Core50TargetFramework:
                return Core50FrameworkArgValue;
            case Core60TargetFramework:
                return Core60FrameworkArgValue;
            case Net451TargetFramework:
                return Net451FrameworkArgValue;
            case Net452TargetFramework:
                return Net452FrameworkArgValue;
            case Net46TargetFramework:
                return Net46FrameworkArgValue;
            case Net461TargetFramework:
                return Net461FrameworkArgValue;
            case Net462TargetFramework:
                return Net462FrameworkArgValue;
            case Net47TargetFramework:
                return Net47FrameworkArgValue;
            case Net471TargetFramework:
                return Net471FrameworkArgValue;
            case Net472TargetFramework:
                return Net472FrameworkArgValue;
            case Net48TargetFramework:
                return Net48FrameworkArgValue;
            default:
                throw new NotSupportedException($"{testEnvironment.TargetFramework} is not supported TargetFramework value.");
        }
    }

    protected bool IsDesktopTargetFramework()
    {
        return _testEnvironment.TargetFramework == DesktopTargetFramework;
    }

    protected string GetTargetFramworkForRunsettings()
    {
        string targetFramework = _testEnvironment.TargetFramework == DesktopTargetFramework ? "Framework45" : "FrameworkCore10";

        return targetFramework;
    }

    /// <summary>
    /// Default RunSettings
    /// </summary>
    /// <returns></returns>
    public string GetDefaultRunSettings()
    {
        string runSettingsXml = $@"<?xml version=""1.0"" encoding=""utf-8""?>
                                    <RunSettings>
                                        <RunConfiguration>
                                        <TargetFrameworkVersion>{FrameworkArgValue}</TargetFrameworkVersion>
                                        </RunConfiguration>
                                    </RunSettings>";
        return runSettingsXml;
    }
}<|MERGE_RESOLUTION|>--- conflicted
+++ resolved
@@ -4,13 +4,11 @@
 namespace Microsoft.TestPlatform.AcceptanceTests;
 
 using System;
-using System.IO;
 
-using TestUtilities;
+using Microsoft.TestPlatform.TestUtilities;
 
 public class AcceptanceTestBase : IntegrationTestBase
 {
-<<<<<<< HEAD
     public const string Net451TargetFramework = "net451";
     public const string Net452TargetFramework = "net452";
     public const string Net46TargetFramework = "net46";
@@ -36,9 +34,6 @@
     public const string Net471FrameworkArgValue = ".NETFramework,Version=v4.7.1";
     public const string Net472FrameworkArgValue = ".NETFramework,Version=v4.7.2";
     public const string Net48FrameworkArgValue = ".NETFramework,Version=v4.8";
-=======
-    using System;
->>>>>>> be0ee8db
 
     public const string Core21FrameworkArgValue = ".NETCoreApp,Version=v2.1";
     public const string Core31FrameworkArgValue = ".NETCoreApp,Version=v3.1";
@@ -49,18 +44,18 @@
     public const string CoreRunnerTargetRuntime = "";
     public const string InIsolation = "/InIsolation";
 
-    public const string Netfx45248 = "net452;net461;net472;net48";
-    public const string Netfx45148 = "net452;net461;net472;net48";
-    public const string Netcore2150 = "netcoreapp2.1;netcoreapp3.1;net5.0";
-    public const string Netfx452Net50 = "net452;net461;net472;net48;netcoreapp2.1;netcoreapp3.1;net5.0";
-    public const string Netfx452Net31 = "net452;net461;net472;net48;netcoreapp2.1;netcoreapp3.1";
+    public const string NETFX452_48 = "net452;net461;net472;net48";
+    public const string NETFX451_48 = "net452;net461;net472;net48";
+    public const string NETCORE21_50 = "netcoreapp2.1;netcoreapp3.1;net5.0";
+    public const string NETFX452_NET50 = "net452;net461;net472;net48;netcoreapp2.1;netcoreapp3.1;net5.0";
+    public const string NETFX452_NET31 = "net452;net461;net472;net48;netcoreapp2.1;netcoreapp3.1";
 
     public static string And(string left, string right)
     {
         return string.Join(";", left, right);
     }
 
-    protected string FrameworkArgValue => DeriveFrameworkArgValue(_testEnvironment);
+    protected string FrameworkArgValue => DeriveFrameworkArgValue(this.testEnvironment);
 
     protected static void SetTestEnvironment(IntegrationTestEnvironment testEnvironment, RunnerInfo runnerInfo)
     {
@@ -70,48 +65,30 @@
     }
 
     protected static string DeriveFrameworkArgValue(IntegrationTestEnvironment testEnvironment)
-    {
-        switch (testEnvironment.TargetFramework)
+        => testEnvironment.TargetFramework switch
         {
-            case Core21TargetFramework:
-                return Core21FrameworkArgValue;
-            case Core31TargetFramework:
-                return Core31FrameworkArgValue;
-            case Core50TargetFramework:
-                return Core50FrameworkArgValue;
-            case Core60TargetFramework:
-                return Core60FrameworkArgValue;
-            case Net451TargetFramework:
-                return Net451FrameworkArgValue;
-            case Net452TargetFramework:
-                return Net452FrameworkArgValue;
-            case Net46TargetFramework:
-                return Net46FrameworkArgValue;
-            case Net461TargetFramework:
-                return Net461FrameworkArgValue;
-            case Net462TargetFramework:
-                return Net462FrameworkArgValue;
-            case Net47TargetFramework:
-                return Net47FrameworkArgValue;
-            case Net471TargetFramework:
-                return Net471FrameworkArgValue;
-            case Net472TargetFramework:
-                return Net472FrameworkArgValue;
-            case Net48TargetFramework:
-                return Net48FrameworkArgValue;
-            default:
-                throw new NotSupportedException($"{testEnvironment.TargetFramework} is not supported TargetFramework value.");
-        }
-    }
+            Core21TargetFramework => Core21FrameworkArgValue,
+            Core31TargetFramework => Core31FrameworkArgValue,
+            Core50TargetFramework => Core50FrameworkArgValue,
+            Core60TargetFramework => Core60FrameworkArgValue,
+            Net451TargetFramework => Net451FrameworkArgValue,
+            Net452TargetFramework => Net452FrameworkArgValue,
+            Net46TargetFramework => Net46FrameworkArgValue,
+            Net461TargetFramework => Net461FrameworkArgValue,
+            Net462TargetFramework => Net462FrameworkArgValue,
+            Net47TargetFramework => Net47FrameworkArgValue,
+            Net471TargetFramework => Net471FrameworkArgValue,
+            Net472TargetFramework => Net472FrameworkArgValue,
+            Net48TargetFramework => Net48FrameworkArgValue,
+            _ => throw new NotSupportedException($"{testEnvironment.TargetFramework} is not supported TargetFramework value."),
+        };
 
     protected bool IsDesktopTargetFramework()
-    {
-        return _testEnvironment.TargetFramework == DesktopTargetFramework;
-    }
+        => this.testEnvironment.TargetFramework == AcceptanceTestBase.DesktopTargetFramework;
 
     protected string GetTargetFramworkForRunsettings()
     {
-        string targetFramework = _testEnvironment.TargetFramework == DesktopTargetFramework ? "Framework45" : "FrameworkCore10";
+        string targetFramework = testEnvironment.TargetFramework == DesktopTargetFramework ? "Framework45" : "FrameworkCore10";
 
         return targetFramework;
     }
