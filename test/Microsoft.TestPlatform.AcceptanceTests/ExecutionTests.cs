--- conflicted
+++ resolved
@@ -26,8 +26,6 @@
         SetTestEnvironment(_testEnvironment, runnerInfo);
 
         var assemblyPaths = BuildMultipleAssemblyPath("MSTestProject1.dll", "MSTestProject2.dll");
-<<<<<<< HEAD
-=======
 
         InvokeVsTestForExecution(assemblyPaths, testAdapterPath: null, FrameworkArgValue, string.Empty);
 
@@ -62,7 +60,6 @@
         SetTestEnvironment(_testEnvironment, runnerInfo);
 
         var assemblyPaths = BuildMultipleAssemblyPath("MSTestProject1.dll", "MSTestProject2.dll");
->>>>>>> f506d43e
 
         InvokeVsTestForExecution(assemblyPaths, testAdapterPath: null, FrameworkArgValue, string.Empty);
 
@@ -91,7 +88,6 @@
 
     [TestMethod]
     [TestCategory("Windows-Review")]
-<<<<<<< HEAD
     [TestHostCompatibilityDataSource]
     public void RunMultipleMSTestAssembliesOnVstestConsoleAndTesthostCombinations(RunnerInfo runnerInfo)
     {
@@ -107,14 +103,14 @@
 
     [TestMethod]
     [TestCategory("Windows-Review")]
-=======
->>>>>>> f506d43e
     [RunnerCompatibilityDataSource]
     public void RunMultipleMSTestAssembliesOnVstestConsoleAndTesthostCombinations2(RunnerInfo runnerInfo)
     {
         SetTestEnvironment(_testEnvironment, runnerInfo);
 
         var assemblyPaths = BuildMultipleAssemblyPath("MSTestProject1.dll", "MSTestProject2.dll");
+
+        InvokeVsTestForExecution(assemblyPaths, testAdapterPath: null, FrameworkArgValue, string.Empty);
 
         InvokeVsTestForExecution(assemblyPaths, testAdapterPath: null, FrameworkArgValue, string.Empty);
 
