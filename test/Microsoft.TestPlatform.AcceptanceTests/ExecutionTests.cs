--- conflicted
+++ resolved
@@ -17,14 +17,9 @@
 [TestClass]
 public class ExecutionTests : AcceptanceTestBase
 {
-<<<<<<< HEAD
-    // TODO: It looks like the first 3 tests would be useful to multiply by all 3 test frameworks, should we make the test even more generic, or duplicate them?
-    [TestMethod]
-=======
     //TODO: It looks like the first 3 tests would be useful to multiply by all 3 test frameworks, should we make the test even more generic, or duplicate them?
     [TestMethod]
     [TestCategory("Windows-Review")]
->>>>>>> 02c7d419
     [MSTestCompatibilityDataSource(InProcess = true)]
     public void RunMultipleTestAssemblies(RunnerInfo runnerInfo)
     {
@@ -41,13 +36,8 @@
     }
 
     [TestMethod]
-<<<<<<< HEAD
-    [TestPlatformCompatibilityDataSource(BeforeFeature = Features.ATTACH_DEBUGGER, AfterAdapterFeature = Features.MSTEST_IFRAMEWORK_HANDLE_99)]
-
-=======
     [TestCategory("Windows-Review")]
     [TestPlatformCompatibilityDataSource()]
->>>>>>> 02c7d419
     public void RunTestsFromMultipleMSTestAssemblies(RunnerInfo runnerInfo)
     {
         SetTestEnvironment(_testEnvironment, runnerInfo);
@@ -63,18 +53,13 @@
     }
 
     [TestMethod]
-<<<<<<< HEAD
-    [HostCompatibilityDataSource]
-=======
     [TestCategory("Windows-Review")]
     [TestHostCompatibilityDataSource]
->>>>>>> 02c7d419
     public void RunMultipleMSTestAssembliesOnVstestConsoleAndTesthostCombinations(RunnerInfo runnerInfo)
     {
         SetTestEnvironment(_testEnvironment, runnerInfo);
 
         var assemblyPaths = BuildMultipleAssemblyPath("MSTestProject1.dll", "MSTestProject2.dll");
-<<<<<<< HEAD
 
         InvokeVsTestForExecution(assemblyPaths, testAdapterPath: null, FrameworkArgValue, string.Empty);
 
@@ -82,27 +67,6 @@
         ExitCodeEquals(1); // failing tests
     }
 
-
-    [TestMethod]
-    [RunnerCompatibilityDataSource]
-    public void RunMultipleMSTestAssembliesOnVstestConsoleAndTesthostCombinations2(RunnerInfo runnerInfo)
-    {
-        SetTestEnvironment(_testEnvironment, runnerInfo);
-
-        var assemblyPaths = BuildMultipleAssemblyPath("MSTestProject1.dll", "MSTestProject2.dll");
-=======
->>>>>>> 02c7d419
-
-        InvokeVsTestForExecution(assemblyPaths, testAdapterPath: null, FrameworkArgValue, string.Empty);
-
-        ValidateSummaryStatus(2, 2, 2);
-        ExitCodeEquals(1); // failing tests
-    }
-
-
-    // TODO: This one mixes different frameworks, I can make it work, but it is worth it? We are going to test
-    // the two respective versions together (e.g. latest xunit and latest mstest), but does using two different test
-    // frameworks have any added value over using 2 mstest dlls?
     [TestMethod]
     [TestCategory("Windows-Review")]
     [RunnerCompatibilityDataSource]
@@ -133,11 +97,7 @@
             _testEnvironment.GetTestAsset("XUTestProject.dll", "net46") :
             _testEnvironment.GetTestAsset("XUTestProject.dll");
 
-<<<<<<< HEAD
-        assemblyPaths = string.Concat(assemblyPaths, "\" \"", xunitAssemblyPath);
-=======
         assemblyPaths = string.Join(" ", assemblyPaths, xunitAssemblyPath.AddDoubleQuote());
->>>>>>> 02c7d419
         InvokeVsTestForExecution(assemblyPaths, testAdapterPath: string.Empty, FrameworkArgValue, string.Empty);
 
         ValidateSummaryStatus(2, 2, 1);
@@ -149,25 +109,15 @@
     [TestCategory("Windows")]
     [TestMethod]
     [MSTestCompatibilityDataSource]
-<<<<<<< HEAD
-    public void RunMultipleTestAssembliesInParallel(RunnerInfo runnerInfo, MSTestInfo msTestInfo)
-=======
     public void RunMultipleTestAssembliesInParallel(RunnerInfo runnerInfo)
->>>>>>> 02c7d419
-    {
-        SetTestEnvironment(_testEnvironment, runnerInfo);
-        using var tempDir = new TempDirectory();
-
-<<<<<<< HEAD
-        var assemblyPaths = BuildMultipleAssemblyPath("SimpleTestProject.dll", "SimpleTestProject2.dll");
-        var arguments = PrepareArguments(assemblyPaths, testAdapterPath: null, runSettings: null, FrameworkArgValue, runnerInfo.InIsolationValue, resultsDirectory: tempDir.Path);
-=======
+    {
+        SetTestEnvironment(_testEnvironment, runnerInfo);
+
         var assemblyPaths = BuildMultipleAssemblyPath("MSTestProject1.dll", "MSTestProject2.dll");
         var arguments = PrepareArguments(assemblyPaths, testAdapterPath: null, runSettings: null, FrameworkArgValue, runnerInfo.InIsolationValue, resultsDirectory: TempDirectory.Path);
->>>>>>> 02c7d419
         arguments = string.Concat(arguments, " /Parallel");
         arguments = string.Concat(arguments, " /Platform:x86");
-        arguments += GetDiagArg(tempDir.Path);
+        arguments += GetDiagArg(TempDirectory.Path);
 
         // for the desktop we will run testhost.x86 in two copies, but for core
         // we will run a combination of testhost.x86 and dotnet, where the dotnet will be
@@ -180,7 +130,7 @@
 
         InvokeVsTest(arguments);
 
-        AssertExpectedNumberOfHostProcesses(expectedNumOfProcessCreated, tempDir.Path, testHostProcessNames);
+        AssertExpectedNumberOfHostProcesses(expectedNumOfProcessCreated, TempDirectory.Path, testHostProcessNames);
         ValidateSummaryStatus(2, 2, 2);
         ExitCodeEquals(1); // failing tests
     }
@@ -191,15 +141,10 @@
     public void TestSessionTimeOutTests(RunnerInfo runnerInfo)
     {
         SetTestEnvironment(_testEnvironment, runnerInfo);
-        using var tempDir = new TempDirectory();
 
         var assemblyPaths =
             BuildMultipleAssemblyPath("SimpleTestProject3.dll");
-<<<<<<< HEAD
-        var arguments = PrepareArguments(assemblyPaths, GetTestAdapterPath(), string.Empty, FrameworkArgValue, runnerInfo.InIsolationValue, resultsDirectory: tempDir.Path);
-=======
-        var arguments = PrepareArguments(assemblyPaths, GetTestAdapterPath(), string.Empty, FrameworkArgValue, runnerInfo.InIsolationValue, resultsDirectory: TempDirectory.Path);
->>>>>>> 02c7d419
+        var arguments = PrepareArguments(assemblyPaths, GetTestAdapterPath(), string.Empty, FrameworkArgValue, runnerInfo.InIsolationValue, resultsDirectory: TempDirectory.Path);
         arguments = string.Concat(arguments, " /TestCaseFilter:TestSessionTimeoutTest");
 
         // set TestSessionTimeOut = 7 sec
@@ -217,14 +162,9 @@
     public void TestPlatformShouldBeCompatibleWithOldTestHost(RunnerInfo runnerInfo)
     {
         SetTestEnvironment(_testEnvironment, runnerInfo);
-        using var tempDir = new TempDirectory();
 
         var assemblyPaths = BuildMultipleAssemblyPath("SampleProjectWithOldTestHost.dll");
-<<<<<<< HEAD
-        var arguments = PrepareArguments(assemblyPaths, GetTestAdapterPath(), string.Empty, FrameworkArgValue, runnerInfo.InIsolationValue, resultsDirectory: tempDir.Path);
-=======
-        var arguments = PrepareArguments(assemblyPaths, GetTestAdapterPath(), string.Empty, FrameworkArgValue, runnerInfo.InIsolationValue, resultsDirectory: TempDirectory.Path);
->>>>>>> 02c7d419
+        var arguments = PrepareArguments(assemblyPaths, GetTestAdapterPath(), string.Empty, FrameworkArgValue, runnerInfo.InIsolationValue, resultsDirectory: TempDirectory.Path);
 
         InvokeVsTest(arguments);
 
@@ -238,14 +178,9 @@
     public void WorkingDirectoryIsSourceDirectory(RunnerInfo runnerInfo)
     {
         SetTestEnvironment(_testEnvironment, runnerInfo);
-        using var tempDir = new TempDirectory();
 
         var assemblyPaths = BuildMultipleAssemblyPath("SimpleTestProject3.dll");
-<<<<<<< HEAD
-        var arguments = PrepareArguments(assemblyPaths, GetTestAdapterPath(), string.Empty, FrameworkArgValue, runnerInfo.InIsolationValue, resultsDirectory: tempDir.Path);
-=======
-        var arguments = PrepareArguments(assemblyPaths, GetTestAdapterPath(), string.Empty, FrameworkArgValue, runnerInfo.InIsolationValue, resultsDirectory: TempDirectory.Path);
->>>>>>> 02c7d419
+        var arguments = PrepareArguments(assemblyPaths, GetTestAdapterPath(), string.Empty, FrameworkArgValue, runnerInfo.InIsolationValue, resultsDirectory: TempDirectory.Path);
         arguments = string.Concat(arguments, " /tests:WorkingDirectoryTest");
 
         InvokeVsTest(arguments);
@@ -260,7 +195,6 @@
     public void StackOverflowExceptionShouldBeLoggedToConsoleAndDiagLogFile(RunnerInfo runnerInfo)
     {
         SetTestEnvironment(_testEnvironment, runnerInfo);
-        using var tempDir = new TempDirectory();
 
         if (IntegrationTestEnvironment.BuildConfiguration.Equals("release", StringComparison.OrdinalIgnoreCase))
         {
@@ -269,15 +203,11 @@
             return;
         }
 
-        var diagLogFilePath = Path.Combine(tempDir.Path, $"std_error_log_{Guid.NewGuid()}.txt");
+        var diagLogFilePath = Path.Combine(TempDirectory.Path, $"std_error_log_{Guid.NewGuid()}.txt");
         File.Delete(diagLogFilePath);
 
         var assemblyPaths = BuildMultipleAssemblyPath("SimpleTestProject3.dll");
-<<<<<<< HEAD
-        var arguments = PrepareArguments(assemblyPaths, GetTestAdapterPath(), string.Empty, FrameworkArgValue, runnerInfo.InIsolationValue, resultsDirectory: tempDir.Path);
-=======
-        var arguments = PrepareArguments(assemblyPaths, GetTestAdapterPath(), string.Empty, FrameworkArgValue, runnerInfo.InIsolationValue, resultsDirectory: TempDirectory.Path);
->>>>>>> 02c7d419
+        var arguments = PrepareArguments(assemblyPaths, GetTestAdapterPath(), string.Empty, FrameworkArgValue, runnerInfo.InIsolationValue, resultsDirectory: TempDirectory.Path);
         arguments = string.Concat(arguments, " /testcasefilter:ExitWithStackoverFlow");
         arguments = string.Concat(arguments, $" /diag:{diagLogFilePath}");
 
@@ -301,18 +231,13 @@
     public void UnhandleExceptionExceptionShouldBeLoggedToDiagLogFile(RunnerInfo runnerInfo)
     {
         SetTestEnvironment(_testEnvironment, runnerInfo);
-        using var tempDir = new TempDirectory();
-
-        var diagLogFilePath = Path.Combine(tempDir.Path, $"std_error_log_{Guid.NewGuid()}.txt");
+
+        var diagLogFilePath = Path.Combine(TempDirectory.Path, $"std_error_log_{Guid.NewGuid()}.txt");
         File.Delete(diagLogFilePath);
 
         var assemblyPaths =
             BuildMultipleAssemblyPath("SimpleTestProject3.dll");
-<<<<<<< HEAD
-        var arguments = PrepareArguments(assemblyPaths, GetTestAdapterPath(), string.Empty, FrameworkArgValue, runnerInfo.InIsolationValue, resultsDirectory: tempDir.Path);
-=======
-        var arguments = PrepareArguments(assemblyPaths, GetTestAdapterPath(), string.Empty, FrameworkArgValue, runnerInfo.InIsolationValue, resultsDirectory: TempDirectory.Path);
->>>>>>> 02c7d419
+        var arguments = PrepareArguments(assemblyPaths, GetTestAdapterPath(), string.Empty, FrameworkArgValue, runnerInfo.InIsolationValue, resultsDirectory: TempDirectory.Path);
         arguments = string.Concat(arguments, " /testcasefilter:ExitwithUnhandleException");
         arguments = string.Concat(arguments, $" /diag:{diagLogFilePath}");
 
@@ -329,16 +254,11 @@
     public void IncompatibleSourcesWarningShouldBeDisplayedInTheConsole(RunnerInfo runnerInfo)
     {
         SetTestEnvironment(_testEnvironment, runnerInfo);
-        using var tempDir = new TempDirectory();
 
         var expectedWarningContains = @"Following DLL(s) do not match current settings, which are .NETFramework,Version=v4.5.1 framework and X86 platform. SimpleTestProject3.dll is built for Framework .NETFramework,Version=v4.5.1 and Platform X64";
         var assemblyPaths =
             BuildMultipleAssemblyPath("SimpleTestProject3.dll", "SimpleTestProjectx86.dll");
-<<<<<<< HEAD
-        var arguments = PrepareArguments(assemblyPaths, GetTestAdapterPath(), string.Empty, FrameworkArgValue, runnerInfo.InIsolationValue, resultsDirectory: tempDir.Path);
-=======
-        var arguments = PrepareArguments(assemblyPaths, GetTestAdapterPath(), string.Empty, FrameworkArgValue, runnerInfo.InIsolationValue, resultsDirectory: TempDirectory.Path);
->>>>>>> 02c7d419
+        var arguments = PrepareArguments(assemblyPaths, GetTestAdapterPath(), string.Empty, FrameworkArgValue, runnerInfo.InIsolationValue, resultsDirectory: TempDirectory.Path);
         arguments = string.Concat(arguments, " /testcasefilter:PassingTestx86");
 
         InvokeVsTest(arguments);
@@ -356,12 +276,11 @@
     public void NoIncompatibleSourcesWarningShouldBeDisplayedInTheConsole(RunnerInfo runnerInfo)
     {
         SetTestEnvironment(_testEnvironment, runnerInfo);
-        using var tempDir = new TempDirectory();
 
         var expectedWarningContains = @"Following DLL(s) do not match current settings, which are .NETFramework,Version=v4.5.1 framework and X86 platform. SimpleTestProjectx86 is built for Framework .NETFramework,Version=v4.5.1 and Platform X86";
         var assemblyPaths =
             BuildMultipleAssemblyPath("SimpleTestProjectx86.dll");
-        var arguments = PrepareArguments(assemblyPaths, GetTestAdapterPath(), string.Empty, FrameworkArgValue, runnerInfo.InIsolationValue, resultsDirectory: tempDir.Path);
+        var arguments = PrepareArguments(assemblyPaths, GetTestAdapterPath(), string.Empty, FrameworkArgValue, runnerInfo.InIsolationValue, resultsDirectory: TempDirectory.Path);
 
         InvokeVsTest(arguments);
 
@@ -377,12 +296,11 @@
     public void IncompatibleSourcesWarningShouldBeDisplayedInTheConsoleOnlyWhenRunningIn32BitOS(RunnerInfo runnerInfo)
     {
         SetTestEnvironment(_testEnvironment, runnerInfo);
-        using var tempDir = new TempDirectory();
 
         var expectedWarningContains = @"Following DLL(s) do not match current settings, which are .NETFramework,Version=v4.5.1 framework and X86 platform. SimpleTestProject2.dll is built for Framework .NETFramework,Version=v4.5.1 and Platform X64";
         var assemblyPaths =
             BuildMultipleAssemblyPath("SimpleTestProject2.dll");
-        var arguments = PrepareArguments(assemblyPaths, GetTestAdapterPath(), string.Empty, FrameworkArgValue, runnerInfo.InIsolationValue, resultsDirectory: tempDir.Path);
+        var arguments = PrepareArguments(assemblyPaths, GetTestAdapterPath(), string.Empty, FrameworkArgValue, runnerInfo.InIsolationValue, resultsDirectory: TempDirectory.Path);
 
         InvokeVsTest(arguments);
 
@@ -407,11 +325,10 @@
     public void ExitCodeShouldReturnOneWhenTreatNoTestsAsErrorParameterSetToTrueAndNoTestMatchesFilter(RunnerInfo runnerInfo)
     {
         SetTestEnvironment(_testEnvironment, runnerInfo);
-        using var tempDir = new TempDirectory();
 
         var assemblyPaths = BuildMultipleAssemblyPath("SimpleTestProject2.dll");
 
-        var arguments = PrepareArguments(assemblyPaths, GetTestAdapterPath(), string.Empty, FrameworkArgValue, runnerInfo.InIsolationValue, resultsDirectory: tempDir.Path);
+        var arguments = PrepareArguments(assemblyPaths, GetTestAdapterPath(), string.Empty, FrameworkArgValue, runnerInfo.InIsolationValue, resultsDirectory: TempDirectory.Path);
 
         // Setting /TestCaseFilter to the test name, which does not exists in the assembly, so we will have 0 tests executed
         arguments = string.Concat(arguments, " /TestCaseFilter:TestNameThatMatchesNoTestInTheAssembly");
@@ -428,14 +345,9 @@
     public void ExitCodeShouldReturnZeroWhenTreatNoTestsAsErrorParameterSetToFalseAndNoTestMatchesFilter(RunnerInfo runnerInfo)
     {
         SetTestEnvironment(_testEnvironment, runnerInfo);
-        using var tempDir = new TempDirectory();
 
         var assemblyPaths = BuildMultipleAssemblyPath("SimpleTestProject2.dll");
-<<<<<<< HEAD
-        var arguments = PrepareArguments(assemblyPaths, GetTestAdapterPath(), string.Empty, FrameworkArgValue, runnerInfo.InIsolationValue, resultsDirectory: tempDir.Path);
-=======
-        var arguments = PrepareArguments(assemblyPaths, GetTestAdapterPath(), string.Empty, FrameworkArgValue, runnerInfo.InIsolationValue, resultsDirectory: TempDirectory.Path);
->>>>>>> 02c7d419
+        var arguments = PrepareArguments(assemblyPaths, GetTestAdapterPath(), string.Empty, FrameworkArgValue, runnerInfo.InIsolationValue, resultsDirectory: TempDirectory.Path);
 
         // Setting /TestCaseFilter to the test name, which does not exists in the assembly, so we will have 0 tests executed
         arguments = string.Concat(arguments, " /TestCaseFilter:TestNameThatMatchesNoTestInTheAssembly");
@@ -452,11 +364,10 @@
     public void ExitCodeShouldNotDependOnTreatNoTestsAsErrorTrueValueWhenThereAreAnyTestsToRun(RunnerInfo runnerInfo)
     {
         SetTestEnvironment(_testEnvironment, runnerInfo);
-        using var tempDir = new TempDirectory();
 
         var assemblyPaths = BuildMultipleAssemblyPath("SimpleTestProject2.dll");
 
-        var arguments = PrepareArguments(assemblyPaths, GetTestAdapterPath(), string.Empty, FrameworkArgValue, runnerInfo.InIsolationValue, resultsDirectory: tempDir.Path);
+        var arguments = PrepareArguments(assemblyPaths, GetTestAdapterPath(), string.Empty, FrameworkArgValue, runnerInfo.InIsolationValue, resultsDirectory: TempDirectory.Path);
 
         arguments = string.Concat(arguments, " -- RunConfiguration.TreatNoTestsAsError=true");
         InvokeVsTest(arguments);
@@ -471,14 +382,9 @@
     public void ExitCodeShouldNotDependOnFailTreatNoTestsAsErrorFalseValueWhenThereAreAnyTestsToRun(RunnerInfo runnerInfo)
     {
         SetTestEnvironment(_testEnvironment, runnerInfo);
-        using var tempDir = new TempDirectory();
 
         var assemblyPaths = BuildMultipleAssemblyPath("SimpleTestProject2.dll");
-<<<<<<< HEAD
-        var arguments = PrepareArguments(assemblyPaths, GetTestAdapterPath(), string.Empty, FrameworkArgValue, runnerInfo.InIsolationValue, resultsDirectory: tempDir.Path);
-=======
-        var arguments = PrepareArguments(assemblyPaths, GetTestAdapterPath(), string.Empty, FrameworkArgValue, runnerInfo.InIsolationValue, resultsDirectory: TempDirectory.Path);
->>>>>>> 02c7d419
+        var arguments = PrepareArguments(assemblyPaths, GetTestAdapterPath(), string.Empty, FrameworkArgValue, runnerInfo.InIsolationValue, resultsDirectory: TempDirectory.Path);
 
         arguments = string.Concat(arguments, " -- RunConfiguration.TreatNoTestsAsError=false");
         InvokeVsTest(arguments);
