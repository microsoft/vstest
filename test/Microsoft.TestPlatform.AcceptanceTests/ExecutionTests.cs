--- conflicted
+++ resolved
@@ -5,7 +5,6 @@
 
 using System;
 using System.IO;
-using System.Threading;
 
 using global::TestPlatform.TestUtilities;
 
@@ -16,7 +15,6 @@
 [TestClass]
 public class ExecutionTests : AcceptanceTestBase
 {
-<<<<<<< HEAD
     [TestMethod]
     [NetFullTargetFrameworkDataSource(inIsolation: true, inProcess: true)]
     [NetCoreTargetFrameworkDataSource]
@@ -25,10 +23,6 @@
         SetTestEnvironment(_testEnvironment, runnerInfo);
 
         var assemblyPaths = BuildMultipleAssemblyPath("SimpleTestProject.dll", "SimpleTestProject2.dll").Trim('\"');
-=======
-    using System;
-    using System.IO;
->>>>>>> be0ee8db
 
         InvokeVsTestForExecution(assemblyPaths, GetTestAdapterPath(), FrameworkArgValue, string.Empty);
 
@@ -61,39 +55,31 @@
     [TestMethod]
     [NetFullTargetFrameworkDataSource]
     [NetCoreTargetFrameworkDataSource]
-    [DoNotParallelize]
     public void RunMultipleTestAssembliesInParallel(RunnerInfo runnerInfo)
     {
-        SetTestEnvironment(_testEnvironment, runnerInfo);
-        var resultsDir = GetResultsDirectory();
-
-        var assemblyPaths = BuildMultipleAssemblyPath("SimpleTestProject.dll", "SimpleTestProject2.dll").Trim('\"');
-        var arguments = PrepareArguments(assemblyPaths, GetTestAdapterPath(), string.Empty, FrameworkArgValue, runnerInfo.InIsolationValue, resultsDirectory: resultsDir);
+        AcceptanceTestBase.SetTestEnvironment(this.testEnvironment, runnerInfo);
+        using var tempDir = new TempDirectory();
+
+        var assemblyPaths = this.BuildMultipleAssemblyPath("SimpleTestProject.dll", "SimpleTestProject2.dll").Trim('\"');
+        var arguments = PrepareArguments(assemblyPaths, this.GetTestAdapterPath(), string.Empty, this.FrameworkArgValue, runnerInfo.InIsolationValue, resultsDirectory: tempDir.Path);
         arguments = string.Concat(arguments, " /Parallel");
         arguments = string.Concat(arguments, " /Platform:x86");
-        string testhostProcessName = string.Empty;
-        // for the desktop we will run testhost.x86 in two copies, but for core 
-        // we will run a combination of testhost.x86 and dotnet, where the dotnet will be 
+        arguments += GetDiagArg(tempDir.Path);
+
+        // for the desktop we will run testhost.x86 in two copies, but for core
+        // we will run a combination of testhost.x86 and dotnet, where the dotnet will be
         // the test console, and sometimes it will be the test host (e.g dotnet, dotnet, testhost.x86, or dotnet, testhost.x86, testhost.x86)
         // based on the target framework
-        int expectedNumOfProcessCreated = IsDesktopRunner() ? 2 : 3;
-        var testhostProcessNames = new[] { "testhost.x86", "dotnet" };
-
-        var cts = new CancellationTokenSource();
-        var numOfProcessCreatedTask = NumberOfProcessLaunchedUtility.NumberOfProcessCreated(
-            cts,
-            testhostProcessNames);
-
-        InvokeVsTest(arguments);
-
-        cts.Cancel();
-        Assert.AreEqual(
-            expectedNumOfProcessCreated,
-            numOfProcessCreatedTask.Result.Count,
-            $"Number of {testhostProcessName} process created, expected: {expectedNumOfProcessCreated} actual: {numOfProcessCreatedTask.Result.Count} ({ string.Join(", ", numOfProcessCreatedTask.Result) })");
-        ValidateSummaryStatus(2, 2, 2);
-        ExitCodeEquals(1); // failing tests
-        TryRemoveDirectory(resultsDir);
+        int expectedNumOfProcessCreated = 2;
+        var testHostProcessNames = this.IsDesktopTargetFramework()
+            ? new[] { "testhost.x86", }
+            : new[] { "testhost.x86", "testhost", };
+
+        this.InvokeVsTest(arguments);
+
+        AssertExpectedNumberOfHostProcesses(expectedNumOfProcessCreated, tempDir.Path, testHostProcessNames);
+        this.ValidateSummaryStatus(2, 2, 2);
+        this.ExitCodeEquals(1); // failing tests
     }
 
     [TestMethod]
@@ -101,40 +87,38 @@
     [NetCoreTargetFrameworkDataSource]
     public void TestSessionTimeOutTests(RunnerInfo runnerInfo)
     {
-        SetTestEnvironment(_testEnvironment, runnerInfo);
-        var resultsDir = GetResultsDirectory();
-
-        var assemblyPaths =
-            BuildMultipleAssemblyPath("SimpleTestProject3.dll").Trim('\"');
-        var arguments = PrepareArguments(assemblyPaths, GetTestAdapterPath(), string.Empty, FrameworkArgValue, runnerInfo.InIsolationValue, resultsDirectory: resultsDir);
+        AcceptanceTestBase.SetTestEnvironment(this.testEnvironment, runnerInfo);
+        using var tempDir = new TempDirectory();
+
+        var assemblyPaths =
+            this.BuildMultipleAssemblyPath("SimpleTestProject3.dll").Trim('\"');
+        var arguments = PrepareArguments(assemblyPaths, this.GetTestAdapterPath(), string.Empty, this.FrameworkArgValue, runnerInfo.InIsolationValue, resultsDirectory: tempDir.Path);
         arguments = string.Concat(arguments, " /TestCaseFilter:TestSessionTimeoutTest");
 
         // set TestSessionTimeOut = 7 sec
         arguments = string.Concat(arguments, " -- RunConfiguration.TestSessionTimeout=7000");
         InvokeVsTest(arguments);
 
-        ExitCodeEquals(1);
-        StdErrorContains("Test Run Aborted.");
-        StdErrorContains("Aborting test run: test run timeout of 7000 milliseconds exceeded.");
-        StdOutputDoesNotContains("Total tests: 6");
-        TryRemoveDirectory(resultsDir);
+        this.ExitCodeEquals(1);
+        this.StdErrorContains("Test Run Aborted.");
+        this.StdErrorContains("Aborting test run: test run timeout of 7000 milliseconds exceeded.");
+        this.StdOutputDoesNotContains("Total tests: 6");
     }
 
     [TestMethod]
     [NetCoreTargetFrameworkDataSource]
     public void TestPlatformShouldBeCompatibleWithOldTestHost(RunnerInfo runnerInfo)
     {
-        SetTestEnvironment(_testEnvironment, runnerInfo); var resultsDir = GetResultsDirectory();
-
-        var assemblyPaths = BuildMultipleAssemblyPath("SampleProjectWithOldTestHost.dll").Trim('\"');
-        var arguments = PrepareArguments(assemblyPaths, GetTestAdapterPath(), string.Empty, FrameworkArgValue, runnerInfo.InIsolationValue, resultsDirectory: resultsDir);
-
-        InvokeVsTest(arguments);
-
-<<<<<<< HEAD
-        ValidateSummaryStatus(1, 0, 0);
-        ExitCodeEquals(0);
-        TryRemoveDirectory(resultsDir);
+        AcceptanceTestBase.SetTestEnvironment(this.testEnvironment, runnerInfo);
+        using var tempDir = new TempDirectory();
+
+        var assemblyPaths = this.BuildMultipleAssemblyPath("SampleProjectWithOldTestHost.dll").Trim('\"');
+        var arguments = PrepareArguments(assemblyPaths, this.GetTestAdapterPath(), string.Empty, this.FrameworkArgValue, runnerInfo.InIsolationValue, resultsDirectory: tempDir.Path);
+
+        InvokeVsTest(arguments);
+
+        this.ValidateSummaryStatus(1, 0, 0);
+        this.ExitCodeEquals(0);
     }
 
     [TestMethod]
@@ -142,145 +126,54 @@
     [NetCoreTargetFrameworkDataSource]
     public void WorkingDirectoryIsSourceDirectory(RunnerInfo runnerInfo)
     {
-        SetTestEnvironment(_testEnvironment, runnerInfo);
-        var resultsDir = GetResultsDirectory();
-
-        var assemblyPaths = BuildMultipleAssemblyPath("SimpleTestProject3.dll").Trim('\"');
-        var arguments = PrepareArguments(assemblyPaths, GetTestAdapterPath(), string.Empty, FrameworkArgValue, runnerInfo.InIsolationValue, resultsDirectory: resultsDir);
+        AcceptanceTestBase.SetTestEnvironment(this.testEnvironment, runnerInfo);
+        using var tempDir = new TempDirectory();
+
+        var assemblyPaths = this.BuildMultipleAssemblyPath("SimpleTestProject3.dll").Trim('\"');
+        var arguments = PrepareArguments(assemblyPaths, this.GetTestAdapterPath(), string.Empty, this.FrameworkArgValue, runnerInfo.InIsolationValue, resultsDirectory: tempDir.Path);
         arguments = string.Concat(arguments, " /tests:WorkingDirectoryTest");
 
         InvokeVsTest(arguments);
-=======
-        // We cannot run this test on Mac/Linux because we're trying to switch the arch between x64 and x86
-        // and after --arch feature implementation we won't find correct muxer on CI.
-        [TestCategory("Windows")]
-        [TestMethod]
-        [NetFullTargetFrameworkDataSource]
-        [NetCoreTargetFrameworkDataSource]
-        public void RunMultipleTestAssembliesInParallel(RunnerInfo runnerInfo)
-        {
-            AcceptanceTestBase.SetTestEnvironment(this.testEnvironment, runnerInfo);
-            using var tempDir = new TempDirectory();
-
-            var assemblyPaths = this.BuildMultipleAssemblyPath("SimpleTestProject.dll", "SimpleTestProject2.dll").Trim('\"');
-            var arguments = PrepareArguments(assemblyPaths, this.GetTestAdapterPath(), string.Empty, this.FrameworkArgValue, runnerInfo.InIsolationValue, resultsDirectory: tempDir.Path);
-            arguments = string.Concat(arguments, " /Parallel");
-            arguments = string.Concat(arguments, " /Platform:x86");
-            arguments += GetDiagArg(tempDir.Path);
-
-            // for the desktop we will run testhost.x86 in two copies, but for core
-            // we will run a combination of testhost.x86 and dotnet, where the dotnet will be
-            // the test console, and sometimes it will be the test host (e.g dotnet, dotnet, testhost.x86, or dotnet, testhost.x86, testhost.x86)
-            // based on the target framework
-            int expectedNumOfProcessCreated = 2;
-            var testHostProcessNames = this.IsDesktopTargetFramework()
-                ? new[] { "testhost.x86", }
-                : new[] { "testhost.x86", "testhost", };
-
-            this.InvokeVsTest(arguments);
-
-            AssertExpectedNumberOfHostProcesses(expectedNumOfProcessCreated, tempDir.Path, testHostProcessNames);
-            this.ValidateSummaryStatus(2, 2, 2);
-            this.ExitCodeEquals(1); // failing tests
-        }
-
-        [TestMethod]
-        [NetFullTargetFrameworkDataSource(inIsolation: true, inProcess: true)]
-        [NetCoreTargetFrameworkDataSource]
-        public void TestSessionTimeOutTests(RunnerInfo runnerInfo)
-        {
-            AcceptanceTestBase.SetTestEnvironment(this.testEnvironment, runnerInfo);
-            using var tempDir = new TempDirectory();
-
-            var assemblyPaths =
-                this.BuildMultipleAssemblyPath("SimpleTestProject3.dll").Trim('\"');
-            var arguments = PrepareArguments(assemblyPaths, this.GetTestAdapterPath(), string.Empty, this.FrameworkArgValue, runnerInfo.InIsolationValue, resultsDirectory: tempDir.Path);
-            arguments = string.Concat(arguments, " /TestCaseFilter:TestSessionTimeoutTest");
-
-            // set TestSessionTimeOut = 7 sec
-            arguments = string.Concat(arguments, " -- RunConfiguration.TestSessionTimeout=7000");
-            this.InvokeVsTest(arguments);
-
-            this.ExitCodeEquals(1);
-            this.StdErrorContains("Test Run Aborted.");
-            this.StdErrorContains("Aborting test run: test run timeout of 7000 milliseconds exceeded.");
-            this.StdOutputDoesNotContains("Total tests: 6");
-        }
-
-        [TestMethod]
-        [NetCoreTargetFrameworkDataSource]
-        public void TestPlatformShouldBeCompatibleWithOldTestHost(RunnerInfo runnerInfo)
-        {
-            AcceptanceTestBase.SetTestEnvironment(this.testEnvironment, runnerInfo);
-            using var tempDir = new TempDirectory();
-
-            var assemblyPaths = this.BuildMultipleAssemblyPath("SampleProjectWithOldTestHost.dll").Trim('\"');
-            var arguments = PrepareArguments(assemblyPaths, this.GetTestAdapterPath(), string.Empty, this.FrameworkArgValue, runnerInfo.InIsolationValue, resultsDirectory: tempDir.Path);
->>>>>>> be0ee8db
-
-        ValidateSummaryStatus(1, 0, 0);
-        ExitCodeEquals(0);
-        TryRemoveDirectory(resultsDir);
-    }
-
-<<<<<<< HEAD
+
+        this.ValidateSummaryStatus(1, 0, 0);
+        this.ExitCodeEquals(0);
+    }
+
     [TestMethod]
     [NetFullTargetFrameworkDataSource]
     [NetCoreTargetFrameworkDataSource]
     public void StackOverflowExceptionShouldBeLoggedToConsoleAndDiagLogFile(RunnerInfo runnerInfo)
     {
-        SetTestEnvironment(_testEnvironment, runnerInfo);
-        var resultsDir = GetResultsDirectory();
-=======
-            this.ValidateSummaryStatus(1, 0, 0);
-            this.ExitCodeEquals(0);
-        }
->>>>>>> be0ee8db
+        AcceptanceTestBase.SetTestEnvironment(this.testEnvironment, runnerInfo);
+        using var tempDir = new TempDirectory();
 
         if (IntegrationTestEnvironment.BuildConfiguration.Equals("release", StringComparison.OrdinalIgnoreCase))
         {
-<<<<<<< HEAD
             // On release, x64 builds, recursive calls may be replaced with loops (tail call optimization)
             Assert.Inconclusive("On StackOverflowException testhost not exited in release configuration.");
             return;
         }
 
-        var diagLogFilePath = Path.Combine(resultsDir, $"std_error_log_{Guid.NewGuid()}.txt");
+        var diagLogFilePath = Path.Combine(tempDir.Path, $"std_error_log_{Guid.NewGuid()}.txt");
         File.Delete(diagLogFilePath);
-=======
-            AcceptanceTestBase.SetTestEnvironment(this.testEnvironment, runnerInfo);
-            using var tempDir = new TempDirectory();
-
-            var assemblyPaths = this.BuildMultipleAssemblyPath("SimpleTestProject3.dll").Trim('\"');
-            var arguments = PrepareArguments(assemblyPaths, this.GetTestAdapterPath(), string.Empty, this.FrameworkArgValue, runnerInfo.InIsolationValue, resultsDirectory: tempDir.Path);
-            arguments = string.Concat(arguments, " /tests:WorkingDirectoryTest");
->>>>>>> be0ee8db
-
-        var assemblyPaths = BuildMultipleAssemblyPath("SimpleTestProject3.dll").Trim('\"');
-        var arguments = PrepareArguments(assemblyPaths, GetTestAdapterPath(), string.Empty, FrameworkArgValue, runnerInfo.InIsolationValue, resultsDirectory: resultsDir);
+
+        var assemblyPaths = this.BuildMultipleAssemblyPath("SimpleTestProject3.dll").Trim('\"');
+        var arguments = PrepareArguments(assemblyPaths, this.GetTestAdapterPath(), string.Empty, this.FrameworkArgValue, runnerInfo.InIsolationValue, resultsDirectory: tempDir.Path);
         arguments = string.Concat(arguments, " /testcasefilter:ExitWithStackoverFlow");
         arguments = string.Concat(arguments, $" /diag:{diagLogFilePath}");
 
-<<<<<<< HEAD
-        InvokeVsTest(arguments);
-=======
-            this.ValidateSummaryStatus(1, 0, 0);
-            this.ExitCodeEquals(0);
-        }
->>>>>>> be0ee8db
+        InvokeVsTest(arguments);
 
         var errorMessage = "Process is terminated due to StackOverflowException.";
         if (runnerInfo.TargetFramework.StartsWith("netcoreapp2."))
         {
-<<<<<<< HEAD
             errorMessage = "Process is terminating due to StackOverflowException.";
         }
 
-        ExitCodeEquals(1);
+        this.ExitCodeEquals(1);
         FileAssert.Contains(diagLogFilePath, errorMessage);
-        StdErrorContains(errorMessage);
+        this.StdErrorContains(errorMessage);
         File.Delete(diagLogFilePath);
-        TryRemoveDirectory(resultsDir);
     }
 
     [TestMethod]
@@ -288,75 +181,23 @@
     [NetCoreTargetFrameworkDataSource]
     public void UnhandleExceptionExceptionShouldBeLoggedToDiagLogFile(RunnerInfo runnerInfo)
     {
-        SetTestEnvironment(_testEnvironment, runnerInfo);
-        var resultsDir = GetResultsDirectory();
-
-        var diagLogFilePath = Path.Combine(resultsDir, $"std_error_log_{Guid.NewGuid()}.txt");
+        AcceptanceTestBase.SetTestEnvironment(this.testEnvironment, runnerInfo);
+        using var tempDir = new TempDirectory();
+
+        var diagLogFilePath = Path.Combine(tempDir.Path, $"std_error_log_{Guid.NewGuid()}.txt");
         File.Delete(diagLogFilePath);
 
         var assemblyPaths =
-            BuildMultipleAssemblyPath("SimpleTestProject3.dll").Trim('\"');
-        var arguments = PrepareArguments(assemblyPaths, GetTestAdapterPath(), string.Empty, FrameworkArgValue, runnerInfo.InIsolationValue, resultsDirectory: resultsDir);
+            this.BuildMultipleAssemblyPath("SimpleTestProject3.dll").Trim('\"');
+        var arguments = PrepareArguments(assemblyPaths, this.GetTestAdapterPath(), string.Empty, this.FrameworkArgValue, runnerInfo.InIsolationValue, resultsDirectory: tempDir.Path);
         arguments = string.Concat(arguments, " /testcasefilter:ExitwithUnhandleException");
         arguments = string.Concat(arguments, $" /diag:{diagLogFilePath}");
-=======
-            AcceptanceTestBase.SetTestEnvironment(this.testEnvironment, runnerInfo);
-            using var tempDir = new TempDirectory();
-
-            if (IntegrationTestEnvironment.BuildConfiguration.Equals("release", StringComparison.OrdinalIgnoreCase))
-            {
-                // On release, x64 builds, recursive calls may be replaced with loops (tail call optimization)
-                Assert.Inconclusive("On StackOverflowException testhost not exited in release configuration.");
-                return;
-            }
-
-            var diagLogFilePath = Path.Combine(tempDir.Path, $"std_error_log_{Guid.NewGuid()}.txt");
-            File.Delete(diagLogFilePath);
-
-            var assemblyPaths = this.BuildMultipleAssemblyPath("SimpleTestProject3.dll").Trim('\"');
-            var arguments = PrepareArguments(assemblyPaths, this.GetTestAdapterPath(), string.Empty, this.FrameworkArgValue, runnerInfo.InIsolationValue, resultsDirectory: tempDir.Path);
-            arguments = string.Concat(arguments, " /testcasefilter:ExitWithStackoverFlow");
-            arguments = string.Concat(arguments, $" /diag:{diagLogFilePath}");
-
-            this.InvokeVsTest(arguments);
-
-            var errorMessage = "Process is terminated due to StackOverflowException.";
-            if (runnerInfo.TargetFramework.StartsWith("netcoreapp2."))
-            {
-                errorMessage = "Process is terminating due to StackOverflowException.";
-            }
-
-            this.ExitCodeEquals(1);
-            FileAssert.Contains(diagLogFilePath, errorMessage);
-            this.StdErrorContains(errorMessage);
-            File.Delete(diagLogFilePath);
-        }
-
-        [TestMethod]
-        [NetFullTargetFrameworkDataSource]
-        [NetCoreTargetFrameworkDataSource]
-        public void UnhandleExceptionExceptionShouldBeLoggedToDiagLogFile(RunnerInfo runnerInfo)
-        {
-            AcceptanceTestBase.SetTestEnvironment(this.testEnvironment, runnerInfo);
-            using var tempDir = new TempDirectory();
-
-            var diagLogFilePath = Path.Combine(tempDir.Path, $"std_error_log_{Guid.NewGuid()}.txt");
-            File.Delete(diagLogFilePath);
-
-            var assemblyPaths =
-                this.BuildMultipleAssemblyPath("SimpleTestProject3.dll").Trim('\"');
-            var arguments = PrepareArguments(assemblyPaths, this.GetTestAdapterPath(), string.Empty, this.FrameworkArgValue, runnerInfo.InIsolationValue, resultsDirectory: tempDir.Path);
-            arguments = string.Concat(arguments, " /testcasefilter:ExitwithUnhandleException");
-            arguments = string.Concat(arguments, $" /diag:{diagLogFilePath}");
->>>>>>> be0ee8db
-
-        InvokeVsTest(arguments);
-
-<<<<<<< HEAD
+
+        InvokeVsTest(arguments);
+
         var errorFirstLine = "Test host standard error line: Unhandled Exception: System.InvalidOperationException: Operation is not valid due to the current state of the object.";
         FileAssert.Contains(diagLogFilePath, errorFirstLine);
         File.Delete(diagLogFilePath);
-        TryRemoveDirectory(resultsDir);
     }
 
     [TestMethod]
@@ -364,44 +205,22 @@
     [NetFullTargetFrameworkDataSource]
     public void IncompatibleSourcesWarningShouldBeDisplayedInTheConsole(RunnerInfo runnerInfo)
     {
-        SetTestEnvironment(_testEnvironment, runnerInfo);
-        var resultsDir = GetResultsDirectory();
+        AcceptanceTestBase.SetTestEnvironment(this.testEnvironment, runnerInfo);
+        using var tempDir = new TempDirectory();
 
         var expectedWarningContains = @"Following DLL(s) do not match current settings, which are .NETFramework,Version=v4.5.1 framework and X86 platform. SimpleTestProject3.dll is built for Framework .NETFramework,Version=v4.5.1 and Platform X64";
         var assemblyPaths =
-            BuildMultipleAssemblyPath("SimpleTestProject3.dll", "SimpleTestProjectx86.dll").Trim('\"');
-        var arguments = PrepareArguments(assemblyPaths, GetTestAdapterPath(), string.Empty, FrameworkArgValue, runnerInfo.InIsolationValue, resultsDirectory: resultsDir);
+            this.BuildMultipleAssemblyPath("SimpleTestProject3.dll", "SimpleTestProjectx86.dll").Trim('\"');
+        var arguments = PrepareArguments(assemblyPaths, this.GetTestAdapterPath(), string.Empty, this.FrameworkArgValue, runnerInfo.InIsolationValue, resultsDirectory: tempDir.Path);
         arguments = string.Concat(arguments, " /testcasefilter:PassingTestx86");
-=======
-            var errorFirstLine = "Test host standard error line: Unhandled Exception: System.InvalidOperationException: Operation is not valid due to the current state of the object.";
-            FileAssert.Contains(diagLogFilePath, errorFirstLine);
-            File.Delete(diagLogFilePath);
-        }
-
-        [TestMethod]
-        [TestCategory("Windows-Review")]
-        [NetFullTargetFrameworkDataSource]
-        public void IncompatibleSourcesWarningShouldBeDisplayedInTheConsole(RunnerInfo runnerInfo)
-        {
-            AcceptanceTestBase.SetTestEnvironment(this.testEnvironment, runnerInfo);
-            using var tempDir = new TempDirectory();
-
-            var expectedWarningContains = @"Following DLL(s) do not match current settings, which are .NETFramework,Version=v4.5.1 framework and X86 platform. SimpleTestProject3.dll is built for Framework .NETFramework,Version=v4.5.1 and Platform X64";
-            var assemblyPaths =
-                this.BuildMultipleAssemblyPath("SimpleTestProject3.dll", "SimpleTestProjectx86.dll").Trim('\"');
-            var arguments = PrepareArguments(assemblyPaths, this.GetTestAdapterPath(), string.Empty, this.FrameworkArgValue, runnerInfo.InIsolationValue, resultsDirectory: tempDir.Path);
-            arguments = string.Concat(arguments, " /testcasefilter:PassingTestx86");
->>>>>>> be0ee8db
 
         InvokeVsTest(arguments);
 
         ValidateSummaryStatus(1, 0, 0);
         ExitCodeEquals(0);
 
-<<<<<<< HEAD
         // When both x64 & x86 DLL is passed x64 dll will be ignored.
-        StdOutputContains(expectedWarningContains);
-        TryRemoveDirectory(resultsDir);
+        this.StdOutputContains(expectedWarningContains);
     }
 
     [TestMethod]
@@ -409,40 +228,20 @@
     [NetFullTargetFrameworkDataSource]
     public void NoIncompatibleSourcesWarningShouldBeDisplayedInTheConsole(RunnerInfo runnerInfo)
     {
-        SetTestEnvironment(_testEnvironment, runnerInfo);
-        var resultsDir = GetResultsDirectory();
+        AcceptanceTestBase.SetTestEnvironment(this.testEnvironment, runnerInfo);
+        using var tempDir = new TempDirectory();
 
         var expectedWarningContains = @"Following DLL(s) do not match current settings, which are .NETFramework,Version=v4.5.1 framework and X86 platform. SimpleTestProjectx86 is built for Framework .NETFramework,Version=v4.5.1 and Platform X86";
         var assemblyPaths =
-            BuildMultipleAssemblyPath("SimpleTestProjectx86.dll");
-        var arguments = PrepareArguments(assemblyPaths, GetTestAdapterPath(), string.Empty, FrameworkArgValue, runnerInfo.InIsolationValue, resultsDirectory: resultsDir);
-=======
-            // When both x64 & x86 DLL is passed x64 dll will be ignored.
-            this.StdOutputContains(expectedWarningContains);
-        }
-
-        [TestMethod]
-        [TestCategory("Windows-Review")]
-        [NetFullTargetFrameworkDataSource]
-        public void NoIncompatibleSourcesWarningShouldBeDisplayedInTheConsole(RunnerInfo runnerInfo)
-        {
-            AcceptanceTestBase.SetTestEnvironment(this.testEnvironment, runnerInfo);
-            using var tempDir = new TempDirectory();
-
-            var expectedWarningContains = @"Following DLL(s) do not match current settings, which are .NETFramework,Version=v4.5.1 framework and X86 platform. SimpleTestProjectx86 is built for Framework .NETFramework,Version=v4.5.1 and Platform X86";
-            var assemblyPaths =
-                this.BuildMultipleAssemblyPath("SimpleTestProjectx86.dll");
-            var arguments = PrepareArguments(assemblyPaths, this.GetTestAdapterPath(), string.Empty, this.FrameworkArgValue, runnerInfo.InIsolationValue, resultsDirectory: tempDir.Path);
->>>>>>> be0ee8db
+            this.BuildMultipleAssemblyPath("SimpleTestProjectx86.dll");
+        var arguments = PrepareArguments(assemblyPaths, this.GetTestAdapterPath(), string.Empty, this.FrameworkArgValue, runnerInfo.InIsolationValue, resultsDirectory: tempDir.Path);
 
         InvokeVsTest(arguments);
 
         ValidateSummaryStatus(1, 0, 0);
         ExitCodeEquals(0);
 
-<<<<<<< HEAD
-        StdOutputDoesNotContains(expectedWarningContains);
-        TryRemoveDirectory(resultsDir);
+        this.StdOutputDoesNotContains(expectedWarningContains);
     }
 
     [TestMethod]
@@ -450,17 +249,13 @@
     [NetFullTargetFrameworkDataSource]
     public void IncompatibleSourcesWarningShouldBeDisplayedInTheConsoleOnlyWhenRunningIn32BitOS(RunnerInfo runnerInfo)
     {
-        SetTestEnvironment(_testEnvironment, runnerInfo);
-        var resultsDir = GetResultsDirectory();
-=======
-            this.StdOutputDoesNotContains(expectedWarningContains);
-        }
->>>>>>> be0ee8db
+        AcceptanceTestBase.SetTestEnvironment(this.testEnvironment, runnerInfo);
+        using var tempDir = new TempDirectory();
 
         var expectedWarningContains = @"Following DLL(s) do not match current settings, which are .NETFramework,Version=v4.5.1 framework and X86 platform. SimpleTestProject2.dll is built for Framework .NETFramework,Version=v4.5.1 and Platform X64";
         var assemblyPaths =
-            BuildMultipleAssemblyPath("SimpleTestProject2.dll");
-        var arguments = PrepareArguments(assemblyPaths, GetTestAdapterPath(), string.Empty, FrameworkArgValue, runnerInfo.InIsolationValue, resultsDirectory: resultsDir);
+            this.BuildMultipleAssemblyPath("SimpleTestProject2.dll");
+        var arguments = PrepareArguments(assemblyPaths, this.GetTestAdapterPath(), string.Empty, this.FrameworkArgValue, runnerInfo.InIsolationValue, resultsDirectory: tempDir.Path);
 
         InvokeVsTest(arguments);
 
@@ -470,72 +265,34 @@
         // If we are running this test on 64 bit OS, it should not output any warning
         if (Environment.Is64BitOperatingSystem)
         {
-<<<<<<< HEAD
-            StdOutputDoesNotContains(expectedWarningContains);
-=======
-            AcceptanceTestBase.SetTestEnvironment(this.testEnvironment, runnerInfo);
-            using var tempDir = new TempDirectory();
-
-            var expectedWarningContains = @"Following DLL(s) do not match current settings, which are .NETFramework,Version=v4.5.1 framework and X86 platform. SimpleTestProject2.dll is built for Framework .NETFramework,Version=v4.5.1 and Platform X64";
-            var assemblyPaths =
-                this.BuildMultipleAssemblyPath("SimpleTestProject2.dll");
-            var arguments = PrepareArguments(assemblyPaths, this.GetTestAdapterPath(), string.Empty, this.FrameworkArgValue, runnerInfo.InIsolationValue, resultsDirectory: tempDir.Path);
-
-            this.InvokeVsTest(arguments);
-
-            this.ValidateSummaryStatus(1, 1, 1);
-            this.ExitCodeEquals(1);
-
-            // If we are running this test on 64 bit OS, it should not output any warning
-            if (Environment.Is64BitOperatingSystem)
-            {
-                this.StdOutputDoesNotContains(expectedWarningContains);
-            }
-            // If we are running this test on 32 bit OS, it should output warning message
-            else
-            {
-                this.StdOutputContains(expectedWarningContains);
-            }
->>>>>>> be0ee8db
+            this.StdOutputDoesNotContains(expectedWarningContains);
         }
         // If we are running this test on 32 bit OS, it should output warning message
         else
         {
-<<<<<<< HEAD
-            StdOutputContains(expectedWarningContains);
+            this.StdOutputContains(expectedWarningContains);
         }
-        TryRemoveDirectory(resultsDir);
-    }
-=======
-            SetTestEnvironment(this.testEnvironment, runnerInfo);
-            using var tempDir = new TempDirectory();
->>>>>>> be0ee8db
+    }
 
     [TestMethod]
     [TestCategory("Windows-Review")]
     [NetFullTargetFrameworkDataSource]
     public void ExitCodeShouldReturnOneWhenTreatNoTestsAsErrorParameterSetToTrueAndNoTestMatchesFilter(RunnerInfo runnerInfo)
     {
-        SetTestEnvironment(_testEnvironment, runnerInfo);
-        var resultsDir = GetResultsDirectory();
-
-<<<<<<< HEAD
+        SetTestEnvironment(this.testEnvironment, runnerInfo);
+        using var tempDir = new TempDirectory();
+
         var assemblyPaths = BuildMultipleAssemblyPath("SimpleTestProject2.dll").Trim('\"');
-=======
-            var arguments = PrepareArguments(assemblyPaths, this.GetTestAdapterPath(), string.Empty, this.FrameworkArgValue, runnerInfo.InIsolationValue, resultsDirectory: tempDir.Path);
->>>>>>> be0ee8db
-
-        var arguments = PrepareArguments(assemblyPaths, GetTestAdapterPath(), string.Empty, FrameworkArgValue, runnerInfo.InIsolationValue, resultsDirectory: resultsDir);
+
+        var arguments = PrepareArguments(assemblyPaths, this.GetTestAdapterPath(), string.Empty, this.FrameworkArgValue, runnerInfo.InIsolationValue, resultsDirectory: tempDir.Path);
 
         // Setting /TestCaseFilter to the test name, which does not exists in the assembly, so we will have 0 tests executed
         arguments = string.Concat(arguments, " /TestCaseFilter:TestNameThatMatchesNoTestInTheAssembly");
 
-<<<<<<< HEAD
         arguments = string.Concat(arguments, " -- RunConfiguration.TreatNoTestsAsError=true");
         InvokeVsTest(arguments);
 
-        ExitCodeEquals(1);
-        TryRemoveDirectory(resultsDir);
+        this.ExitCodeEquals(1);
     }
 
     [TestMethod]
@@ -543,73 +300,38 @@
     [NetFullTargetFrameworkDataSource]
     public void ExitCodeShouldReturnZeroWhenTreatNoTestsAsErrorParameterSetToFalseAndNoTestMatchesFilter(RunnerInfo runnerInfo)
     {
-        SetTestEnvironment(_testEnvironment, runnerInfo);
-        var resultsDir = GetResultsDirectory();
-=======
-            this.ExitCodeEquals(1);
-        }
-
-        [TestMethod]
-        [TestCategory("Windows-Review")]
-        [NetFullTargetFrameworkDataSource]
-        public void ExitCodeShouldReturnZeroWhenTreatNoTestsAsErrorParameterSetToFalseAndNoTestMatchesFilter(RunnerInfo runnerInfo)
-        {
-            SetTestEnvironment(this.testEnvironment, runnerInfo);
-            using var tempDir = new TempDirectory();
-
-            var assemblyPaths = this.BuildMultipleAssemblyPath("SimpleTestProject2.dll").Trim('\"');
-            var arguments = PrepareArguments(assemblyPaths, this.GetTestAdapterPath(), string.Empty, this.FrameworkArgValue, runnerInfo.InIsolationValue, resultsDirectory: tempDir.Path);
->>>>>>> be0ee8db
-
-        var assemblyPaths = BuildMultipleAssemblyPath("SimpleTestProject2.dll").Trim('\"');
-        var arguments = PrepareArguments(assemblyPaths, GetTestAdapterPath(), string.Empty, FrameworkArgValue, runnerInfo.InIsolationValue, resultsDirectory: resultsDir);
+        SetTestEnvironment(this.testEnvironment, runnerInfo);
+        using var tempDir = new TempDirectory();
+
+        var assemblyPaths = this.BuildMultipleAssemblyPath("SimpleTestProject2.dll").Trim('\"');
+        var arguments = PrepareArguments(assemblyPaths, this.GetTestAdapterPath(), string.Empty, this.FrameworkArgValue, runnerInfo.InIsolationValue, resultsDirectory: tempDir.Path);
 
         // Setting /TestCaseFilter to the test name, which does not exists in the assembly, so we will have 0 tests executed
         arguments = string.Concat(arguments, " /TestCaseFilter:TestNameThatMatchesNoTestInTheAssembly");
 
-<<<<<<< HEAD
         arguments = string.Concat(arguments, " -- RunConfiguration.TreatNoTestsAsError=false");
         InvokeVsTest(arguments);
 
-        ExitCodeEquals(0);
-        TryRemoveDirectory(resultsDir);
-    }
-=======
-            this.ExitCodeEquals(0);
-        }
-
-        [TestMethod]
-        [TestCategory("Windows")]
-        [NetFullTargetFrameworkDataSource]
-        public void ExitCodeShouldNotDependOnTreatNoTestsAsErrorTrueValueWhenThereAreAnyTestsToRun(RunnerInfo runnerInfo)
-        {
-            SetTestEnvironment(this.testEnvironment, runnerInfo);
-            using var tempDir = new TempDirectory();
->>>>>>> be0ee8db
+        this.ExitCodeEquals(0);
+    }
 
     [TestMethod]
     [TestCategory("Windows")]
     [NetFullTargetFrameworkDataSource]
     public void ExitCodeShouldNotDependOnTreatNoTestsAsErrorTrueValueWhenThereAreAnyTestsToRun(RunnerInfo runnerInfo)
     {
-        SetTestEnvironment(_testEnvironment, runnerInfo);
-        var resultsDir = GetResultsDirectory();
-
-<<<<<<< HEAD
+        SetTestEnvironment(this.testEnvironment, runnerInfo);
+        using var tempDir = new TempDirectory();
+
         var assemblyPaths = BuildMultipleAssemblyPath("SimpleTestProject2.dll").Trim('\"');
-=======
-            var arguments = PrepareArguments(assemblyPaths, this.GetTestAdapterPath(), string.Empty, this.FrameworkArgValue, runnerInfo.InIsolationValue, resultsDirectory: tempDir.Path);
->>>>>>> be0ee8db
-
-        var arguments = PrepareArguments(assemblyPaths, GetTestAdapterPath(), string.Empty, FrameworkArgValue, runnerInfo.InIsolationValue, resultsDirectory: resultsDir);
-
-<<<<<<< HEAD
+
+        var arguments = PrepareArguments(assemblyPaths, this.GetTestAdapterPath(), string.Empty, this.FrameworkArgValue, runnerInfo.InIsolationValue, resultsDirectory: tempDir.Path);
+
         arguments = string.Concat(arguments, " -- RunConfiguration.TreatNoTestsAsError=true");
         InvokeVsTest(arguments);
 
         // Returning 1 because of failing test in test assembly (SimpleTestProject2.dll)
-        ExitCodeEquals(1);
-        TryRemoveDirectory(resultsDir);
+        this.ExitCodeEquals(1);
     }
 
     [TestMethod]
@@ -617,39 +339,16 @@
     [NetFullTargetFrameworkDataSource]
     public void ExitCodeShouldNotDependOnFailTreatNoTestsAsErrorFalseValueWhenThereAreAnyTestsToRun(RunnerInfo runnerInfo)
     {
-        SetTestEnvironment(_testEnvironment, runnerInfo);
-        var resultsDir = GetResultsDirectory();
-
-        var assemblyPaths = BuildMultipleAssemblyPath("SimpleTestProject2.dll").Trim('\"');
-        var arguments = PrepareArguments(assemblyPaths, GetTestAdapterPath(), string.Empty, FrameworkArgValue, runnerInfo.InIsolationValue, resultsDirectory: resultsDir);
-=======
-            // Returning 1 because of failing test in test assembly (SimpleTestProject2.dll)
-            this.ExitCodeEquals(1);
-        }
-
-        [TestMethod]
-        [TestCategory("Windows")]
-        [NetFullTargetFrameworkDataSource]
-        public void ExitCodeShouldNotDependOnFailTreatNoTestsAsErrorFalseValueWhenThereAreAnyTestsToRun(RunnerInfo runnerInfo)
-        {
-            SetTestEnvironment(this.testEnvironment, runnerInfo);
-            using var tempDir = new TempDirectory();
-
-            var assemblyPaths = this.BuildMultipleAssemblyPath("SimpleTestProject2.dll").Trim('\"');
-            var arguments = PrepareArguments(assemblyPaths, this.GetTestAdapterPath(), string.Empty, this.FrameworkArgValue, runnerInfo.InIsolationValue, resultsDirectory: tempDir.Path);
->>>>>>> be0ee8db
+        SetTestEnvironment(this.testEnvironment, runnerInfo);
+        using var tempDir = new TempDirectory();
+
+        var assemblyPaths = this.BuildMultipleAssemblyPath("SimpleTestProject2.dll").Trim('\"');
+        var arguments = PrepareArguments(assemblyPaths, this.GetTestAdapterPath(), string.Empty, this.FrameworkArgValue, runnerInfo.InIsolationValue, resultsDirectory: tempDir.Path);
 
         arguments = string.Concat(arguments, " -- RunConfiguration.TreatNoTestsAsError=false");
         InvokeVsTest(arguments);
 
-<<<<<<< HEAD
         // Returning 1 because of failing test in test assembly (SimpleTestProject2.dll)
-        ExitCodeEquals(1);
-        TryRemoveDirectory(resultsDir);
-=======
-            // Returning 1 because of failing test in test assembly (SimpleTestProject2.dll)
-            this.ExitCodeEquals(1);
-        }
->>>>>>> be0ee8db
+        this.ExitCodeEquals(1);
     }
 }