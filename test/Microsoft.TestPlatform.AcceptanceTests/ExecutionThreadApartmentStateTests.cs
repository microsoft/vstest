﻿// Copyright (c) Microsoft Corporation. All rights reserved.
// Licensed under the MIT license. See LICENSE file in the project root for full license information.

namespace Microsoft.TestPlatform.AcceptanceTests
{
    using Microsoft.VisualStudio.TestTools.UnitTesting;

    [TestClass]
    public class ExecutionThreadApartmentStateTests : AcceptanceTestBase
    {
        [CustomDataTestMethod]
        [NETFullTargetFramework(inIsolation: true, inProcess: true)]
        public void UITestShouldPassIfApartmentStateIsSTA(RunnerInfo runnerInfo)
        {
            AcceptanceTestBase.SetTestEnvironment(this.testEnvironment, runnerInfo);

<<<<<<< HEAD
            var assemblyPaths = this.BuildMultipleAssemblyPath("SimpleTestProject3.dll").Trim('\"');
            var arguments = PrepareArguments(assemblyPaths, this.GetTestAdapterPath(), string.Empty, this.FrameworkArgValue, runnerInfo.InIsolationValue);
            arguments = string.Concat(arguments, " /testcasefilter:UITestMethod");
=======
            var assemblyPaths =
                this.BuildMultipleAssemblyPath("SimpleTestProject3.dll").Trim('\"');
            var arguments = PrepareArguments(assemblyPaths, this.GetTestAdapterPath(), string.Empty, runnerInfo.InIsolationValue);
            arguments = string.Concat(arguments, " /testcasefilter:UITestMethod -- RunConfiguration.ExecutionThreadApartmentState=STA");
>>>>>>> f650bf38
            this.InvokeVsTest(arguments);
            this.ValidateSummaryStatus(1, 0, 0);
        }

        [CustomDataTestMethod]
        [NETCORETargetFramework]
        public void WarningShouldBeShownWhenValueIsSTAForNetCore(RunnerInfo runnerInfo)
        {
            AcceptanceTestBase.SetTestEnvironment(this.testEnvironment, runnerInfo);

            var assemblyPaths =
                this.BuildMultipleAssemblyPath("SimpleTestProject2.dll").Trim('\"');
            var arguments = PrepareArguments(assemblyPaths, this.GetTestAdapterPath(), string.Empty, runnerInfo.InIsolationValue);
            arguments = string.Concat(arguments, " /testcasefilter:PassingTest2 -- RunConfiguration.ExecutionThreadApartmentState=STA");
            this.InvokeVsTest(arguments);
            this.StdOutputContains("ExecutionThreadApartmentState option not supported for framework:");
            this.ValidateSummaryStatus(1, 0, 0);
        }

        [CustomDataTestMethod]
        [NETFullTargetFramework(inIsolation: true, inProcess: true)]
        public void UITestShouldFailWhenDefaultApartmentStateIsMTA(RunnerInfo runnerInfo)
        {
            AcceptanceTestBase.SetTestEnvironment(this.testEnvironment, runnerInfo);

            var assemblyPaths =
                this.BuildMultipleAssemblyPath("SimpleTestProject3.dll").Trim('\"');
<<<<<<< HEAD
            var arguments = PrepareArguments(assemblyPaths, this.GetTestAdapterPath(), string.Empty, this.FrameworkArgValue, runnerInfo.InIsolationValue);
            arguments = string.Concat(arguments, " /testcasefilter:UITestMethod -- RunConfiguration.ExecutionThreadApartmentState=MTA");
=======
            var arguments = PrepareArguments(assemblyPaths, this.GetTestAdapterPath(), string.Empty, runnerInfo.InIsolationValue);
            arguments = string.Concat(arguments, " /testcasefilter:UITestMethod");
>>>>>>> f650bf38
            this.InvokeVsTest(arguments);
            this.ValidateSummaryStatus(0, 1, 0);
        }

        [Ignore(@"Issue with TestSessionTimeout:  https://github.com/Microsoft/vstest/issues/980")]
        [CustomDataTestMethod]
        [NETFullTargetFramework(inIsolation: true, inProcess: true)]
        public void CancelTestExectionShouldWorkWhenApartmentStateIsSTA(RunnerInfo runnerInfo)
        {
            AcceptanceTestBase.SetTestEnvironment(this.testEnvironment, runnerInfo);

            var assemblyPaths =
                this.BuildMultipleAssemblyPath("SimpleTestProject3.dll").Trim('\"');
            var arguments = PrepareArguments(assemblyPaths, this.GetTestAdapterPath(), string.Empty, runnerInfo.InIsolationValue);
            arguments = string.Concat(arguments, " /tests:UITestWithSleep1,UITestMethod -- RunConfiguration.ExecutionThreadApartmentState=STA RunConfiguration.TestSessionTimeout=2000");
            this.InvokeVsTest(arguments);
            this.StdOutputContains("Canceling test run: test run timeout of");
            this.ValidateSummaryStatus(1, 0, 0);
        }
    }
}<|MERGE_RESOLUTION|>--- conflicted
+++ resolved
@@ -14,16 +14,9 @@
         {
             AcceptanceTestBase.SetTestEnvironment(this.testEnvironment, runnerInfo);
 
-<<<<<<< HEAD
             var assemblyPaths = this.BuildMultipleAssemblyPath("SimpleTestProject3.dll").Trim('\"');
-            var arguments = PrepareArguments(assemblyPaths, this.GetTestAdapterPath(), string.Empty, this.FrameworkArgValue, runnerInfo.InIsolationValue);
-            arguments = string.Concat(arguments, " /testcasefilter:UITestMethod");
-=======
-            var assemblyPaths =
-                this.BuildMultipleAssemblyPath("SimpleTestProject3.dll").Trim('\"');
             var arguments = PrepareArguments(assemblyPaths, this.GetTestAdapterPath(), string.Empty, runnerInfo.InIsolationValue);
             arguments = string.Concat(arguments, " /testcasefilter:UITestMethod -- RunConfiguration.ExecutionThreadApartmentState=STA");
->>>>>>> f650bf38
             this.InvokeVsTest(arguments);
             this.ValidateSummaryStatus(1, 0, 0);
         }
@@ -51,13 +44,8 @@
 
             var assemblyPaths =
                 this.BuildMultipleAssemblyPath("SimpleTestProject3.dll").Trim('\"');
-<<<<<<< HEAD
             var arguments = PrepareArguments(assemblyPaths, this.GetTestAdapterPath(), string.Empty, this.FrameworkArgValue, runnerInfo.InIsolationValue);
-            arguments = string.Concat(arguments, " /testcasefilter:UITestMethod -- RunConfiguration.ExecutionThreadApartmentState=MTA");
-=======
-            var arguments = PrepareArguments(assemblyPaths, this.GetTestAdapterPath(), string.Empty, runnerInfo.InIsolationValue);
             arguments = string.Concat(arguments, " /testcasefilter:UITestMethod");
->>>>>>> f650bf38
             this.InvokeVsTest(arguments);
             this.ValidateSummaryStatus(0, 1, 0);
         }
