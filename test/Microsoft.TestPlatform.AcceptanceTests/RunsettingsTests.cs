﻿// Copyright (c) Microsoft Corporation. All rights reserved.
// Licensed under the MIT license. See LICENSE file in the project root for full license information.

namespace Microsoft.TestPlatform.AcceptanceTests
{
    using System;
    using System.Collections.Generic;
    using System.IO;
    using System.Threading;

    using global::TestPlatform.TestUtilities;

    using Microsoft.VisualStudio.TestTools.UnitTesting;

    [TestClass]
    [DoNotParallelize]
    public class RunsettingsTests : AcceptanceTestBase
    {
        private string runsettingsPath = Path.Combine(Path.GetTempPath(), "test_" + Guid.NewGuid() + ".runsettings");

        [TestCleanup]
        public void TestCleanup()
        {
            if (File.Exists(runsettingsPath))
            {
                File.Delete(runsettingsPath);
            }
        }

        #region Runsettings precedence tests
        /// <summary>
        /// Command line run settings should have high precedence among settings file, cli runsettings and cli switches
        /// </summary>
        [TestMethod]
        [NetFullTargetFrameworkDataSource]
        [NetCoreTargetFrameworkDataSource]
        public void CommandLineRunSettingsShouldWinAmongAllOptions(RunnerInfo runnerInfo)
        {
            AcceptanceTestBase.SetTestEnvironment(this.testEnvironment, runnerInfo);

            var targetPlatform = "x86";
            var testhostProcessName = new[] { "testhost.x86", "dotnet" };
            var expectedNumOfProcessCreated = GetExpectedNumOfProcessCreatedForWithoutParallel();

            // passing parallel
            var runConfigurationDictionary = new Dictionary<string, string>
                                                 {
                                                         { "MaxCpuCount", "0" },
                                                         { "TargetFrameworkVersion", this.GetTargetFramworkForRunsettings() },
                                                         { "TestAdaptersPaths", this.GetTestAdapterPath() }
                                                 };
            // passing different platform
            var additionalArgs = "/Platform:x64";

            var runSettingsArgs = String.Join(
                " ",
                new string[]
                    {
                        "RunConfiguration.MaxCpuCount=1",
                        string.Concat("RunConfiguration.TargetPlatform=",targetPlatform),
                        string.Concat("RunConfiguration.TargetFrameworkVersion=" , this.GetTargetFramworkForRunsettings()),
                        string.Concat("RunConfiguration.TestAdaptersPaths=" , this.GetTestAdapterPath())
                    });

            this.RunTestWithRunSettings(runConfigurationDictionary, runSettingsArgs, additionalArgs, testhostProcessName, expectedNumOfProcessCreated);
        }

        /// <summary>
        /// Command line run settings should have high precedence btween cli runsettings and cli switches.
        /// </summary>
        [TestMethod]
        [NetFullTargetFrameworkDataSource]
        [NetCoreTargetFrameworkDataSource]
        public void CLIRunsettingsShouldWinBetweenCLISwitchesAndCLIRunsettings(RunnerInfo runnerInfo)
        {
            AcceptanceTestBase.SetTestEnvironment(this.testEnvironment, runnerInfo);

            var targetPlatform = "x86";
            var testhostProcessName = new[] { "testhost.x86", "dotnet" };
            var expectedNumOfProcessCreated = GetExpectedNumOfProcessCreatedForWithoutParallel();

            // Pass parallel
            var additionalArgs = "/Parallel";

            // Pass non parallel
            var runSettingsArgs = String.Join(
                " ",
                new string[]
                    {
                        "RunConfiguration.MaxCpuCount=1",
                        string.Concat("RunConfiguration.TargetPlatform=",targetPlatform),
                        string.Concat("RunConfiguration.TargetFrameworkVersion=" , this.GetTargetFramworkForRunsettings()),
                        string.Concat("RunConfiguration.TestAdaptersPaths=" , this.GetTestAdapterPath())
                    });

            this.RunTestWithRunSettings(null, runSettingsArgs, additionalArgs, testhostProcessName, expectedNumOfProcessCreated);
        }

        /// <summary>
        /// Command line switches should have high precedence if runsetting file and command line switch specified
        /// </summary>
        /// <param name="runnerFramework"></param>
        /// <param name="targetFramework"></param>
        /// <param name="targetRuntime"></param>
        [TestMethod]
        [NetFullTargetFrameworkDataSource]
        [NetCoreTargetFrameworkDataSource]
        public void CommandLineSwitchesShouldWinBetweenSettingsFileAndCommandLineSwitches(RunnerInfo runnerInfo)
        {
            AcceptanceTestBase.SetTestEnvironment(this.testEnvironment, runnerInfo);

            var testhostProcessName = new[] { "testhost.x86", "dotnet" };
            var expectedNumOfProcessCreated = GetExpectedNumOfProcessCreatedForWithoutParallel();

            // passing different platform
            var runConfigurationDictionary = new Dictionary<string, string>
                                                 {
                                                         { "MaxCpuCount", "1" },
                                                          { "TargetPlatform", "x64" },
                                                         { "TargetFrameworkVersion", this.GetTargetFramworkForRunsettings() },
                                                         { "TestAdaptersPaths", this.GetTestAdapterPath() }
                                                 };
            var additionalArgs = "/Platform:x86";

            this.RunTestWithRunSettings(runConfigurationDictionary, null, additionalArgs, testhostProcessName, expectedNumOfProcessCreated);
        }

        #endregion

        [TestMethod]
        [NetFullTargetFrameworkDataSource]
        [NetCoreTargetFrameworkDataSource]
        public void RunSettingsWithoutParallelAndPlatformX86(RunnerInfo runnerInfo)
        {
            AcceptanceTestBase.SetTestEnvironment(this.testEnvironment, runnerInfo);

            var targetPlatform = "x86";
            var testhostProcessNames = new[] { "testhost.x86" };
            var expectedNumOfProcessCreated = 1;

            var runConfigurationDictionary = new Dictionary<string, string>
                                                 {
                                                         { "MaxCpuCount", "1" },
                                                         { "TargetPlatform", targetPlatform },
                                                         { "TargetFrameworkVersion", this.GetTargetFramworkForRunsettings() },
                                                         { "TestAdaptersPaths", this.GetTestAdapterPath() }
                                                 };
            this.RunTestWithRunSettings(runConfigurationDictionary, null, null, testhostProcessNames, expectedNumOfProcessCreated);
        }

        [TestMethod]
        [NetFullTargetFrameworkDataSource]
        [NetCoreTargetFrameworkDataSource]
        public void RunSettingsParamsAsArguments(RunnerInfo runnerInfo)
        {
            AcceptanceTestBase.SetTestEnvironment(this.testEnvironment, runnerInfo);

            var targetPlatform = "x86";
            var testhostProcessName = new[] { "testhost.x86" };
            var expectedNumOfProcessCreated = 1;

            var runSettingsArgs = String.Join(
                " ",
                new string[]
                    {
                        "RunConfiguration.MaxCpuCount=1",
                        string.Concat("RunConfiguration.TargetPlatform=",targetPlatform),
                        string.Concat("RunConfiguration.TargetFrameworkVersion=" , this.GetTargetFramworkForRunsettings()),
                        string.Concat("RunConfiguration.TestAdaptersPaths=" , this.GetTestAdapterPath())
                    });

            this.RunTestWithRunSettings(null, runSettingsArgs, null, testhostProcessName, expectedNumOfProcessCreated);
        }

        [TestMethod]
        [NetFullTargetFrameworkDataSource]
        [NetCoreTargetFrameworkDataSource]
        public void RunSettingsAndRunSettingsParamsAsArguments(RunnerInfo runnerInfo)
        {
            AcceptanceTestBase.SetTestEnvironment(this.testEnvironment, runnerInfo);

            var targetPlatform = "x86";
            var testhostProcessName = new[] { "testhost.x86" };
            var expectedNumOfProcessCreated = 1;
            var runConfigurationDictionary = new Dictionary<string, string>
                                                 {
                                                         { "MaxCpuCount", "2" },
                                                         { "TargetPlatform", targetPlatform },
                                                         { "TargetFrameworkVersion", this.GetTargetFramworkForRunsettings() },
                                                         { "TestAdaptersPaths", this.GetTestAdapterPath() }
                                                 };

            var runSettingsArgs = String.Join(
                " ",
                new string[]
                    {
                        "RunConfiguration.MaxCpuCount=1",
                        string.Concat("RunConfiguration.TargetPlatform=",targetPlatform),
                        string.Concat("RunConfiguration.TargetFrameworkVersion=" , this.GetTargetFramworkForRunsettings()),
                        string.Concat("RunConfiguration.TestAdaptersPaths=" , this.GetTestAdapterPath())
                    });

            this.RunTestWithRunSettings(runConfigurationDictionary, runSettingsArgs, null, testhostProcessName, expectedNumOfProcessCreated);
        }

        [TestMethod]
        [NetFullTargetFrameworkDataSource]
        [NetCoreTargetFrameworkDataSource]
        public void RunSettingsWithParallelAndPlatformX64(RunnerInfo runnerInfo)
        {
            AcceptanceTestBase.SetTestEnvironment(this.testEnvironment, runnerInfo);

            var targetPlatform = "x64";
            var testhostProcessName = new[] { "testhost", "dotnet" };
            var expectedProcessCreated = 2;
            if (!this.IsDesktopRunner())
            {
                // this creates dotnet hosted vstest console and 2 testhosts one of which is hosted
                // in dotnet, so we have two dotnet + 1 testhost.exe
                expectedProcessCreated = 3;
            }

            var runConfigurationDictionary = new Dictionary<string, string>
                                                 {
                                                         { "MaxCpuCount", "2" },
                                                         { "TargetPlatform", targetPlatform },
                                                         { "TargetFrameworkVersion", this.GetTargetFramworkForRunsettings()},
                                                         { "TestAdaptersPaths", this.GetTestAdapterPath() }
                                                 };
            this.RunTestWithRunSettings(runConfigurationDictionary, null, null, testhostProcessName, expectedProcessCreated);
        }

        [TestMethod]
        [NetFullTargetFrameworkDataSource(inIsolation: true, inProcess: true)]
        [NetCoreTargetFrameworkDataSource]
        public void RunSettingsWithInvalidValueShouldLogError(RunnerInfo runnerInfo)
        {
            AcceptanceTestBase.SetTestEnvironment(this.testEnvironment, runnerInfo);

            var runConfigurationDictionary = new Dictionary<string, string>
                                                 {
                                                         { "TargetPlatform", "123" }
                                                 };
            var runsettingsFilePath = this.GetRunsettingsFilePath(runConfigurationDictionary);
            var arguments = PrepareArguments(
                this.GetSampleTestAssembly(),
                string.Empty,
                runsettingsFilePath, this.FrameworkArgValue,
                runnerInfo.InIsolationValue);
            this.InvokeVsTest(arguments);
            this.StdErrorContains(@"Settings file provided does not conform to required format. An error occurred while loading the settings. Error: Invalid setting 'RunConfiguration'. Invalid value '123' specified for 'TargetPlatform'.");
        }

        [TestMethod]
        [NetFullTargetFrameworkDataSource(inIsolation: true, inProcess: true)]
        [NetCoreTargetFrameworkDataSource]
        public void TestAdapterPathFromRunSettings(RunnerInfo runnerInfo)
        {
            AcceptanceTestBase.SetTestEnvironment(this.testEnvironment, runnerInfo);

            var runConfigurationDictionary = new Dictionary<string, string>
                                                 {
                                                         { "TestAdaptersPaths", this.GetTestAdapterPath() }
                                                 };
            var runsettingsFilePath = this.GetRunsettingsFilePath(runConfigurationDictionary);
            var arguments = PrepareArguments(
                this.GetSampleTestAssembly(),
                string.Empty,
                runsettingsFilePath, this.FrameworkArgValue,
                runnerInfo.InIsolationValue);
            this.InvokeVsTest(arguments);
            this.ValidateSummaryStatus(1, 1, 1);
        }

        #region LegacySettings Tests

        [TestMethod]
        [NetFullTargetFrameworkDataSource(inIsolation: true, useCoreRunner: false)]
        public void LegacySettingsWithPlatform(RunnerInfo runnerInfo)
        {
            AcceptanceTestBase.SetTestEnvironment(this.testEnvironment, runnerInfo);

            var testAssemblyPath = this.GetAssetFullPath("LegacySettingsUnitTestProject.dll");
            var testAssemblyDirectory = Path.GetDirectoryName(testAssemblyPath);

            var runsettingsXml = @"<RunSettings>
                                    <MSTest>
                                    <ForcedLegacyMode>true</ForcedLegacyMode>
                                    </MSTest>
                                    <LegacySettings>
                                      <Execution hostProcessPlatform=""x64"">
                                      </Execution>
                                    </LegacySettings>
                                   </RunSettings>";

            File.WriteAllText(this.runsettingsPath, runsettingsXml);

            var arguments = PrepareArguments(
               testAssemblyPath,
               string.Empty,
               this.runsettingsPath, this.FrameworkArgValue, runnerInfo.InIsolationValue);
            this.InvokeVsTest(arguments);
            this.ValidateSummaryStatus(0, 0, 0);
        }

        [TestMethod]
        [NetFullTargetFrameworkDataSource(inIsolation: true, useCoreRunner: false)]
        public void LegacySettingsWithScripts(RunnerInfo runnerInfo)
        {
            AcceptanceTestBase.SetTestEnvironment(this.testEnvironment, runnerInfo);

            var testAssemblyPath = this.GetAssetFullPath("LegacySettingsUnitTestProject.dll");
            var testAssemblyDirectory = Path.GetDirectoryName(testAssemblyPath);

            // Create the script files
            var guid = Guid.NewGuid();
            var setupScriptName = "setupScript_" + guid + ".bat";
            var setupScriptPath = Path.Combine(Path.GetTempPath(), setupScriptName);
            File.WriteAllText(setupScriptPath, @"echo > %temp%\ScriptTestingFile.txt");

            var cleanupScriptName = "cleanupScript_" + guid + ".bat";
            var cleanupScriptPath = Path.Combine(Path.GetTempPath(), cleanupScriptName);
            File.WriteAllText(cleanupScriptPath, @"del %temp%\ScriptTestingFile.txt");

            var runsettingsFormat = @"<RunSettings>
                                    <MSTest>
                                    <ForcedLegacyMode>true</ForcedLegacyMode>
                                    </MSTest>
                                    <LegacySettings>
                                         <Scripts setupScript=""{0}"" cleanupScript=""{1}"" />
                                    </LegacySettings>
                                   </RunSettings>";

            // Scripts have relative paths to temp directory where the runsettings is created.
            var runsettingsXml = string.Format(runsettingsFormat, setupScriptName, cleanupScriptName);

            File.WriteAllText(this.runsettingsPath, runsettingsXml);

            var arguments = PrepareArguments(
               testAssemblyPath,
               string.Empty,
               this.runsettingsPath, this.FrameworkArgValue, runnerInfo.InIsolationValue);
            arguments = string.Concat(arguments, " /testcasefilter:Name=ScriptsTest");
            this.InvokeVsTest(arguments);
            this.ValidateSummaryStatus(1, 0, 0);

            // Validate cleanup script ran
            var scriptPath = Path.Combine(Path.GetTempPath() + "ScriptTestingFile.txt");
            Assert.IsFalse(File.Exists(scriptPath));

            // Cleanup script files
            File.Delete(setupScriptPath);
            File.Delete(cleanupScriptPath);
        }

        [TestMethod]
        [NetFullTargetFrameworkDataSource(inIsolation: true, useCoreRunner: false)]
        public void LegacySettingsWithDeploymentItem(RunnerInfo runnerInfo)
        {
            AcceptanceTestBase.SetTestEnvironment(this.testEnvironment, runnerInfo);

            var testAssemblyPath = this.GetAssetFullPath("LegacySettingsUnitTestProject.dll");
            var testAssemblyDirectory = Path.GetDirectoryName(testAssemblyPath);

            var deploymentItem = Path.Combine(testAssemblyDirectory, "Deployment", "DeploymentFile.xml");

            var runsettingsFormat = @"<RunSettings>
                                    <MSTest>
                                    <ForcedLegacyMode>true</ForcedLegacyMode>
                                    </MSTest>
                                    <LegacySettings>
                                         <Deployment>
                                            <DeploymentItem filename=""{0}"" />
                                         </Deployment>
                                    </LegacySettings>
                                   </RunSettings>";

            var runsettingsXml = string.Format(runsettingsFormat, deploymentItem);
            File.WriteAllText(this.runsettingsPath, runsettingsXml);

            var arguments = PrepareArguments(
               testAssemblyPath,
               string.Empty,
               this.runsettingsPath, this.FrameworkArgValue, runnerInfo.InIsolationValue);
            arguments = string.Concat(arguments, " /testcasefilter:Name=DeploymentItemTest");
            this.InvokeVsTest(arguments);
            this.ValidateSummaryStatus(1, 0, 0);
        }

        [TestMethod]
        [NetFullTargetFrameworkDataSource(inIsolation: true, useCoreRunner: false)]
        public void LegacySettingsTestTimeout(RunnerInfo runnerInfo)
        {
            AcceptanceTestBase.SetTestEnvironment(this.testEnvironment, runnerInfo);
            var testAssemblyPath = this.GetAssetFullPath("LegacySettingsUnitTestProject.dll");
            var runsettingsXml = @"<RunSettings>
                                    <MSTest>
                                    <ForcedLegacyMode>true</ForcedLegacyMode>
                                    </MSTest>
                                    <LegacySettings>
                                        <Execution><Timeouts testTimeout=""2000"" />
                                        </Execution>
                                    </LegacySettings>
                                   </RunSettings>";
            File.WriteAllText(this.runsettingsPath, runsettingsXml);
            var arguments = PrepareArguments(testAssemblyPath, string.Empty, this.runsettingsPath, this.FrameworkArgValue, runnerInfo.InIsolationValue);
            arguments = string.Concat(arguments, " /testcasefilter:Name~TimeTest");

            this.InvokeVsTest(arguments);

            this.ValidateSummaryStatus(1, 1, 0);
        }

        [TestMethod]
        [NetFullTargetFrameworkDataSource(inIsolation: true, useCoreRunner: false)]
        public void LegacySettingsAssemblyResolution(RunnerInfo runnerInfo)
        {
            AcceptanceTestBase.SetTestEnvironment(this.testEnvironment, runnerInfo);
            var testAssemblyPath = this.GetAssetFullPath("LegacySettingsUnitTestProject.dll");
            var runsettingsFormat = @"<RunSettings>
                                    <MSTest><ForcedLegacyMode>true</ForcedLegacyMode></MSTest>
                                    <LegacySettings>
                                        <Execution>
                                         <TestTypeSpecific>
                                          <UnitTestRunConfig testTypeId=""13cdc9d9-ddb5-4fa4-a97d-d965ccfc6d4b"">
                                           <AssemblyResolution>
                                              <TestDirectory useLoadContext=""true"" />
                                              <RuntimeResolution>
                                                  <Directory path=""{0}"" includeSubDirectories=""true"" />
                                              </RuntimeResolution>
                                           </AssemblyResolution>
                                          </UnitTestRunConfig>
                                         </TestTypeSpecific>
                                        </Execution>
                                    </LegacySettings>
                                   </RunSettings>";

            var testAssemblyDirectory = Path.Combine(this.testEnvironment.TestAssetsPath, "LegacySettingsUnitTestProject", "DependencyAssembly");
            var runsettingsXml = string.Format(runsettingsFormat, testAssemblyDirectory);

            File.WriteAllText(this.runsettingsPath, runsettingsXml);
            var arguments = PrepareArguments(testAssemblyPath, string.Empty, this.runsettingsPath, this.FrameworkArgValue, runnerInfo.InIsolationValue);
            arguments = string.Concat(arguments, " /testcasefilter:Name=DependencyTest");

            this.InvokeVsTest(arguments);

            this.ValidateSummaryStatus(1, 0, 0);
        }

        #endregion

        #region RunSettings With EnvironmentVariables Settings Tests

        [TestMethod]
        [NetFullTargetFrameworkDataSource]
        [NetCoreTargetFrameworkDataSource]
        public void EnvironmentVariablesSettingsShouldSetEnvironmentVariables(RunnerInfo runnerInfo)
        {
            AcceptanceTestBase.SetTestEnvironment(this.testEnvironment, runnerInfo);

            var testAssemblyPath = this.GetAssetFullPath("EnvironmentVariablesTestProject.dll");

            var runsettingsXml = @"<RunSettings>
                                    <RunConfiguration>
                                      <EnvironmentVariables>
                                        <RANDOM_PATH>C:\temp</RANDOM_PATH>
                                      </EnvironmentVariables>
                                    </RunConfiguration>
                                   </RunSettings>";

            File.WriteAllText(this.runsettingsPath, runsettingsXml);

            var arguments = PrepareArguments(
               testAssemblyPath,
               string.Empty,
               this.runsettingsPath, this.FrameworkArgValue, runnerInfo.InIsolationValue);
            this.InvokeVsTest(arguments);
            this.ValidateSummaryStatus(1, 0, 0);
        }

        #endregion

        #region RunSettings defined in project file
        /// <summary>
        /// RunSettingsFilePath can be specified in .csproj and should be honored by `dotnet test`, this test
<<<<<<< HEAD
        /// checks that the settings were honored by translating an inconlusive test to failed "result", instead of the default "skipped".
=======
        /// checks that the settings were honored by translating an inconclusive test to failed "result", instead of the default "skipped".
>>>>>>> 53da99a8
        /// This test depends on Microsoft.TestPlatform.Build\Microsoft.TestPlatform.targets being previously copied into the
        /// artifacts/testArtifacts/dotnet folder. This will allow the local copy of dotnet to pickup the VSTest msbuild task.
        /// </summary>
        /// <param name="runnerInfo"></param>
        [TestMethod]
        [NetFullTargetFrameworkDataSource]
        [NetCoreTargetFrameworkDataSource]
        public void RunSettingsAreLoadedFromProject(RunnerInfo runnerInfo)
        {
            AcceptanceTestBase.SetTestEnvironment(this.testEnvironment, runnerInfo);

            var projectName = "ProjectFileRunSettingsTestProject.csproj";
            var projectPath = this.GetProjectFullPath(projectName);
            this.InvokeDotnetTest(projectPath);
            this.ValidateSummaryStatus(0, 1, 0);

<<<<<<< HEAD
            // make sure that we can revert the project settings back by providing a config from commandline
=======
            // make sure that we can revert the project settings back by providing a config from command line
>>>>>>> 53da99a8
            // keeping this in the same test, because it is easier to see that we are reverting settings that
            // are honored by dotnet test, instead of just using the default, which would produce the same
            // result
            var settingsPath = this.GetProjectAssetFullPath(projectName, "inconclusive.runsettings");
            this.InvokeDotnetTest($"{projectPath} --settings {settingsPath}");
            this.ValidateSummaryStatus(0, 0, 1);
        }

        #endregion

        private string GetRunsettingsFilePath(Dictionary<string, string> runConfigurationDictionary)
        {
            var runsettingsPath = Path.Combine(
                Path.GetTempPath(),
                "test_" + Guid.NewGuid() + ".runsettings");
            CreateRunSettingsFile(runsettingsPath, runConfigurationDictionary);
            return runsettingsPath;
        }

        private void RunTestWithRunSettings(Dictionary<string, string> runConfigurationDictionary,
            string runSettingsArgs, string additionalArgs, IEnumerable<string> testhostProcessNames, int expectedNumOfProcessCreated)
        {
            var assemblyPaths =
                this.BuildMultipleAssemblyPath("SimpleTestProject.dll", "SimpleTestProject2.dll").Trim('\"');

            var runsettingsPath = string.Empty;

            if (runConfigurationDictionary != null)
            {
                runsettingsPath = this.GetRunsettingsFilePath(runConfigurationDictionary);
            }

            var arguments = PrepareArguments(assemblyPaths, this.GetTestAdapterPath(), runsettingsPath, this.FrameworkArgValue, this.testEnvironment.InIsolationValue);

            if (!string.IsNullOrWhiteSpace(additionalArgs))
            {
                arguments = string.Concat(arguments, " ", additionalArgs);
            }

            if (!string.IsNullOrWhiteSpace(runSettingsArgs))
            {
                arguments = string.Concat(arguments, " -- ", runSettingsArgs);
            }

            var cts = new CancellationTokenSource();
            var numOfProcessCreatedTask = NumberOfProcessLaunchedUtility.NumberOfProcessCreated(
                cts,
                testhostProcessNames);

            this.InvokeVsTest(arguments);
            cts.Cancel();

            var processesCreated = numOfProcessCreatedTask.Result;
            // assert
            Assert.AreEqual(
                expectedNumOfProcessCreated,
                processesCreated.Count,
                $"Number of { string.Join(", ", testhostProcessNames) } process created, expected: {expectedNumOfProcessCreated} actual: {processesCreated.Count} ({ string.Join(", ", processesCreated) }) args: {arguments} runner path: {this.GetConsoleRunnerPath()}");
            this.ValidateSummaryStatus(2, 2, 2);

            //cleanup
            if (!string.IsNullOrWhiteSpace(runsettingsPath))
            {
                File.Delete(runsettingsPath);
            }
        }

        private int GetExpectedNumOfProcessCreatedForWithoutParallel()
        {
            if (this.IsDesktopRunner() && this.IsDesktopTargetFramework())
            {
                // we create just testhost.exe
                return 1;
            }

            if (this.IsDesktopRunner() && !this.IsDesktopTargetFramework())
            {
                // we create dotnet testhost and testhost.exe
                return 2;
            }

            if (!this.IsDesktopRunner() && this.IsDesktopTargetFramework())
            {
                // we create testhost and testhost
                return 2;
            }

            if (!this.IsDesktopRunner() && this.IsDesktopTargetFramework() && this.testEnvironment.InIsolationValue == "InProcess")
            {
                // we create just testhost
                return 1;
            }

            if (!this.IsDesktopRunner() && !this.IsDesktopTargetFramework())
            {
                // we create dotnet vsconsole, and 2 dotnet test hosts
                return 3;
            }

            return -10;
        }
    }
}<|MERGE_RESOLUTION|>--- conflicted
+++ resolved
@@ -483,11 +483,7 @@
         #region RunSettings defined in project file
         /// <summary>
         /// RunSettingsFilePath can be specified in .csproj and should be honored by `dotnet test`, this test
-<<<<<<< HEAD
-        /// checks that the settings were honored by translating an inconlusive test to failed "result", instead of the default "skipped".
-=======
         /// checks that the settings were honored by translating an inconclusive test to failed "result", instead of the default "skipped".
->>>>>>> 53da99a8
         /// This test depends on Microsoft.TestPlatform.Build\Microsoft.TestPlatform.targets being previously copied into the
         /// artifacts/testArtifacts/dotnet folder. This will allow the local copy of dotnet to pickup the VSTest msbuild task.
         /// </summary>
@@ -504,11 +500,7 @@
             this.InvokeDotnetTest(projectPath);
             this.ValidateSummaryStatus(0, 1, 0);
 
-<<<<<<< HEAD
-            // make sure that we can revert the project settings back by providing a config from commandline
-=======
             // make sure that we can revert the project settings back by providing a config from command line
->>>>>>> 53da99a8
             // keeping this in the same test, because it is easier to see that we are reverting settings that
             // are honored by dotnet test, instead of just using the default, which would produce the same
             // result
