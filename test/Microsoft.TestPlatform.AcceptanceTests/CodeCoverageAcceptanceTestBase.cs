--- conflicted
+++ resolved
@@ -52,34 +52,23 @@
         return moduleNode;
     }
 
-<<<<<<< HEAD
     protected XmlNode GetNode(XmlNode node, string type, string name)
     {
         return node.SelectSingleNode($"//{type}[@name='{name}']");
     }
-=======
-        protected XmlDocument GetXmlCoverage(string coverageResult, TempDirectory tempDirectory)
-        {
-            XmlDocument coverage = new XmlDocument();
->>>>>>> be0ee8db
 
-    protected XmlDocument GetXmlCoverage(string coverageResult)
+    protected XmlDocument GetXmlCoverage(string coverageResult, TempDirectory tempDirectory)
     {
-        XmlDocument coverage = new();
+        XmlDocument coverage = new XmlDocument();
 
-<<<<<<< HEAD
         if (coverageResult.EndsWith(".xml", StringComparison.OrdinalIgnoreCase))
         {
             coverage.Load(coverageResult);
             return coverage;
         }
-=======
-            var codeCoverageExe = this.GetCodeCoverageExePath();
-            var output = Path.Combine(tempDirectory.Path, Guid.NewGuid().ToString() + ".xml");
->>>>>>> be0ee8db
 
-        var codeCoverageExe = GetCodeCoverageExePath();
-        var output = Path.Combine(Path.GetTempPath(), Guid.NewGuid().ToString() + ".xml");
+        var codeCoverageExe = this.GetCodeCoverageExePath();
+        var output = Path.Combine(tempDirectory.Path, Guid.NewGuid().ToString() + ".xml");
 
         var watch = new Stopwatch();
 
