<<<<<<< HEAD
﻿// Copyright (c) Microsoft Corporation. All rights reserved.
// Licensed under the MIT license. See LICENSE file in the project root for full license information.
=======
﻿namespace Microsoft.TestPlatform.AcceptanceTests
{
    using Microsoft.TestPlatform.TestUtilities;
    using Microsoft.VisualStudio.TestPlatform.PlatformAbstractions;
    using Microsoft.VisualStudio.TestTools.UnitTesting;
>>>>>>> be0ee8db

namespace Microsoft.TestPlatform.AcceptanceTests;

using Microsoft.VisualStudio.TestPlatform.PlatformAbstractions;
using VisualStudio.TestTools.UnitTesting;

using System.Collections.Generic;
using System.IO;
using System.Reflection;

[TestClass]
[TestCategory("Windows-Review")]
public class DeprecateExtensionsPathWarningTests : AcceptanceTestBase
{
    private IList<string> _adapterDependencies;
    private IList<string> _copiedFiles;

    private string BuildConfiguration
    {
        get
        {
#if DEBUG
            return "Debug";
#else
            return "Release";
#endif
        }
    }

    [TestCleanup]
    public void Cleanup()
    {
        try
        {
            foreach (var file in _copiedFiles)
            {
                File.Delete(file);
            }
        }
        catch
        {

        }
    }

    [TestInitialize]
    public void CopyAdapterToExtensions()
    {
        _copiedFiles = new List<string>();
        var extensionsDir = Path.Combine(Path.GetDirectoryName(GetConsoleRunnerPath()), "Extensions");
        _adapterDependencies = Directory.GetFiles(GetTestAdapterPath(), "*.dll", SearchOption.TopDirectoryOnly);

        try
        {
            foreach (var file in _adapterDependencies)
            {
                var fileCopied = Path.Combine(extensionsDir, Path.GetFileName(file));
                _copiedFiles.Add(fileCopied);
                File.Copy(file, fileCopied);
            }
        }
        catch
        {

        }
    }

<<<<<<< HEAD
    [TestMethod]
    public void VerifyDeprecatedWarningIsThrownWhenAdaptersPickedFromExtensionDirectory()
    {
        var resultsDir = GetResultsDirectory();
        var arguments = PrepareArguments(GetSampleTestAssembly(), null, null, FrameworkArgValue, resultsDirectory: resultsDir);

        InvokeVsTest(arguments);
        StdOutputContains("Adapter lookup is being changed, please follow");

        TryRemoveDirectory(resultsDir);
    }
=======
        [TestMethod]
        public void VerifyDeprecatedWarningIsThrownWhenAdaptersPickedFromExtensionDirectory()
        {
            using var tempDir = new TempDirectory();
            var arguments = PrepareArguments(this.GetSampleTestAssembly(), null, null, this.FrameworkArgValue, resultsDirectory: tempDir.Path);

            this.InvokeVsTest(arguments);
            this.StdOutputContains("Adapter lookup is being changed, please follow");
        }
>>>>>>> be0ee8db

    public override string GetConsoleRunnerPath()
    {
        DirectoryInfo currentDirectory = new DirectoryInfo(typeof(DeprecateExtensionsPathWarningTests).GetTypeInfo().Assembly.GetAssemblyLocation()).Parent.Parent.Parent.Parent.Parent.Parent;

        return Path.Combine(currentDirectory.FullName, "artifacts", BuildConfiguration, "net451", "win7-x64", "vstest.console.exe");
    }
}<|MERGE_RESOLUTION|>--- conflicted
+++ resolved
@@ -1,18 +1,11 @@
-<<<<<<< HEAD
 ﻿// Copyright (c) Microsoft Corporation. All rights reserved.
 // Licensed under the MIT license. See LICENSE file in the project root for full license information.
-=======
-﻿namespace Microsoft.TestPlatform.AcceptanceTests
-{
-    using Microsoft.TestPlatform.TestUtilities;
-    using Microsoft.VisualStudio.TestPlatform.PlatformAbstractions;
-    using Microsoft.VisualStudio.TestTools.UnitTesting;
->>>>>>> be0ee8db
 
 namespace Microsoft.TestPlatform.AcceptanceTests;
 
+using Microsoft.TestPlatform.TestUtilities;
 using Microsoft.VisualStudio.TestPlatform.PlatformAbstractions;
-using VisualStudio.TestTools.UnitTesting;
+using Microsoft.VisualStudio.TestTools.UnitTesting;
 
 using System.Collections.Generic;
 using System.IO;
@@ -22,8 +15,8 @@
 [TestCategory("Windows-Review")]
 public class DeprecateExtensionsPathWarningTests : AcceptanceTestBase
 {
-    private IList<string> _adapterDependencies;
-    private IList<string> _copiedFiles;
+    private IList<string> adapterDependencies;
+    private IList<string> copiedFiles;
 
     private string BuildConfiguration
     {
@@ -42,7 +35,7 @@
     {
         try
         {
-            foreach (var file in _copiedFiles)
+            foreach (var file in this.copiedFiles)
             {
                 File.Delete(file);
             }
@@ -56,16 +49,16 @@
     [TestInitialize]
     public void CopyAdapterToExtensions()
     {
-        _copiedFiles = new List<string>();
-        var extensionsDir = Path.Combine(Path.GetDirectoryName(GetConsoleRunnerPath()), "Extensions");
-        _adapterDependencies = Directory.GetFiles(GetTestAdapterPath(), "*.dll", SearchOption.TopDirectoryOnly);
+        this.copiedFiles = new List<string>();
+        var extensionsDir = Path.Combine(Path.GetDirectoryName(this.GetConsoleRunnerPath()), "Extensions");
+        this.adapterDependencies = Directory.GetFiles(this.GetTestAdapterPath(), "*.dll", SearchOption.TopDirectoryOnly);
 
         try
         {
-            foreach (var file in _adapterDependencies)
+            foreach (var file in this.adapterDependencies)
             {
                 var fileCopied = Path.Combine(extensionsDir, Path.GetFileName(file));
-                _copiedFiles.Add(fileCopied);
+                this.copiedFiles.Add(fileCopied);
                 File.Copy(file, fileCopied);
             }
         }
@@ -75,29 +68,15 @@
         }
     }
 
-<<<<<<< HEAD
     [TestMethod]
     public void VerifyDeprecatedWarningIsThrownWhenAdaptersPickedFromExtensionDirectory()
     {
-        var resultsDir = GetResultsDirectory();
-        var arguments = PrepareArguments(GetSampleTestAssembly(), null, null, FrameworkArgValue, resultsDirectory: resultsDir);
+        using var tempDir = new TempDirectory();
+        var arguments = PrepareArguments(this.GetSampleTestAssembly(), null, null, this.FrameworkArgValue, resultsDirectory: tempDir.Path);
 
-        InvokeVsTest(arguments);
-        StdOutputContains("Adapter lookup is being changed, please follow");
-
-        TryRemoveDirectory(resultsDir);
+        this.InvokeVsTest(arguments);
+        this.StdOutputContains("Adapter lookup is being changed, please follow");
     }
-=======
-        [TestMethod]
-        public void VerifyDeprecatedWarningIsThrownWhenAdaptersPickedFromExtensionDirectory()
-        {
-            using var tempDir = new TempDirectory();
-            var arguments = PrepareArguments(this.GetSampleTestAssembly(), null, null, this.FrameworkArgValue, resultsDirectory: tempDir.Path);
-
-            this.InvokeVsTest(arguments);
-            this.StdOutputContains("Adapter lookup is being changed, please follow");
-        }
->>>>>>> be0ee8db
 
     public override string GetConsoleRunnerPath()
     {
