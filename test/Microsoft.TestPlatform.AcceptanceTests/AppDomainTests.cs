﻿// Copyright (c) Microsoft Corporation. All rights reserved.
// Licensed under the MIT license. See LICENSE file in the project root for full license information.

<<<<<<< HEAD
namespace Microsoft.TestPlatform.AcceptanceTests;

using System;
using System.IO;
=======
namespace Microsoft.TestPlatform.AcceptanceTests
{
    using System;
    using System.Collections.Generic;
    using System.IO;
>>>>>>> be0ee8db
#if !NET451
using System.Runtime.Loader;
#else
using System.Reflection;
#endif
<<<<<<< HEAD

using VisualStudio.TestTools.UnitTesting;
=======
    using Microsoft.TestPlatform.TestUtilities;
    using Microsoft.VisualStudio.TestTools.UnitTesting;
>>>>>>> be0ee8db

[TestClass]
[TestCategory("Windows-Review")]
public class AppDomainTests : AcceptanceTestBase
{
    [TestMethod]
    [TestCategory("Windows-Review")]
    [NetFullTargetFrameworkDataSource]
    public void RunTestExecutionWithDisableAppDomain(RunnerInfo runnerInfo)
    {
        SetTestEnvironment(_testEnvironment, runnerInfo);

<<<<<<< HEAD
        var testResults = GetResultsDirectory();
        var testAppDomainDetailFileName = Path.Combine(Path.GetTempPath(), "appdomain_test.txt");
        var dataCollectorAppDomainDetailFileName = Path.Combine(Path.GetTempPath(), "appdomain_datacollector.txt");

        // Delete test output files if already exist
        File.Delete(testAppDomainDetailFileName);
        File.Delete(dataCollectorAppDomainDetailFileName);
        var runsettingsFilePath = GetInProcDataCollectionRunsettingsFile(true);
        var arguments = PrepareArguments(
            GetSampleTestAssembly(),
            GetTestAdapterPath(),
            runsettingsFilePath,
            FrameworkArgValue,
            runnerInfo.InIsolationValue,
            testResults);

        InvokeVsTest(arguments);

        Assert.IsTrue(IsFilesContentEqual(testAppDomainDetailFileName, dataCollectorAppDomainDetailFileName), "Different AppDomains, test: {0} datacollector: {1}", File.ReadAllText(testAppDomainDetailFileName), File.ReadAllText(dataCollectorAppDomainDetailFileName));
        ValidateSummaryStatus(1, 1, 1);
        File.Delete(runsettingsFilePath);
        TryRemoveDirectory(testResults);
    }

    private static bool IsFilesContentEqual(string filePath1, string filePath2)
    {
        Assert.IsTrue(File.Exists(filePath1), "File doesn't exist: {0}.", filePath1);
        Assert.IsTrue(File.Exists(filePath2), "File doesn't exist: {0}.", filePath2);
        var content1 = File.ReadAllText(filePath1);
        var content2 = File.ReadAllText(filePath2);
        Assert.IsTrue(string.Equals(content1, content2, StringComparison.Ordinal), "Content miss match file1 content:{2}{0}{2} file2 content:{2}{1}{2}", content1, content2, Environment.NewLine);
        return string.Equals(content1, content2, StringComparison.Ordinal);
    }

    private string GetInProcDataCollectionRunsettingsFile(bool disableAppDomain)
    {
        var runSettings = Path.Combine(Path.GetTempPath(), "test_" + Guid.NewGuid() + ".runsettings");
        var inprocasm = _testEnvironment.GetTestAsset("SimpleDataCollector.dll");
=======
            using var tempDir = new TempDirectory();
            var testAppDomainDetailFileName = Path.Combine(tempDir.Path, "appdomain_test.txt");
            var dataCollectorAppDomainDetailFileName = Path.Combine(tempDir.Path, "appdomain_datacollector.txt");

            // Delete test output files if already exist
            File.Delete(testAppDomainDetailFileName);
            File.Delete(dataCollectorAppDomainDetailFileName);

            var runsettingsFilePath = this.GetInProcDataCollectionRunsettingsFile(true, tempDir);
            var arguments = PrepareArguments(
                this.GetSampleTestAssembly(),
                this.GetTestAdapterPath(),
                runsettingsFilePath,
                this.FrameworkArgValue,
                runnerInfo.InIsolationValue,
                tempDir.Path);

            // Sets the environment variables used by the test project and test data collector.
            var env = new Dictionary<string, string>
            {
                ["TEST_ASSET_APPDOMAIN_TEST_PATH"] = testAppDomainDetailFileName,
                ["TEST_ASSET_APPDOMAIN_COLLECTOR_PATH"] = dataCollectorAppDomainDetailFileName,
            };

            this.InvokeVsTest(arguments, env);

            Assert.IsTrue(
                IsFilesContentEqual(testAppDomainDetailFileName, dataCollectorAppDomainDetailFileName),
                "Different AppDomains, test: {0} datacollector: {1}",
                File.ReadAllText(testAppDomainDetailFileName),
                File.ReadAllText(dataCollectorAppDomainDetailFileName));
            this.ValidateSummaryStatus(1, 1, 1);
            File.Delete(runsettingsFilePath);
        }

        private static bool IsFilesContentEqual(string filePath1, string filePath2)
        {
            Assert.IsTrue(File.Exists(filePath1), "File doesn't exist: {0}.", filePath1);
            Assert.IsTrue(File.Exists(filePath2), "File doesn't exist: {0}.", filePath2);
            var content1 = File.ReadAllText(filePath1);
            var content2 = File.ReadAllText(filePath2);
            Assert.IsTrue(string.Equals(content1, content2, StringComparison.Ordinal), "Content mismatch{2}- file1 content:{2}{0}{2}- file2 content:{2}{1}{2}", content1, content2, Environment.NewLine);
            return string.Equals(content1, content2, StringComparison.Ordinal);
        }

        private string GetInProcDataCollectionRunsettingsFile(bool disableAppDomain, TempDirectory tempDirectory)
        {
            var runSettings = Path.Combine(tempDirectory.Path, "test_" + Guid.NewGuid() + ".runsettings");
            var inprocasm = this.testEnvironment.GetTestAsset("SimpleDataCollector.dll");
>>>>>>> be0ee8db
#if !NET451
        var assemblyName = AssemblyLoadContext.GetAssemblyName(inprocasm);
#else
        var assemblyName = AssemblyName.GetAssemblyName(inprocasm);
#endif
        var fileContents = @"<RunSettings>
                                    <InProcDataCollectionRunSettings>
                                        <InProcDataCollectors>
                                            <InProcDataCollector friendlyName='Test Impact' uri='InProcDataCollector://Microsoft/TestImpact/1.0' assemblyQualifiedName='SimpleDataCollector.SimpleDataCollector, {0}'  codebase='{1}'>
                                                <Configuration>
                                                    <Port>4312</Port>
                                                </Configuration>
                                            </InProcDataCollector>
                                        </InProcDataCollectors>
                                    </InProcDataCollectionRunSettings>
                                    <RunConfiguration>
                                       <DisableAppDomain>" + disableAppDomain + @"</DisableAppDomain>
                                    </RunConfiguration>
                                </RunSettings>";

        fileContents = string.Format(fileContents, assemblyName, inprocasm);
        File.WriteAllText(runSettings, fileContents);

        return runSettings;
    }
}<|MERGE_RESOLUTION|>--- conflicted
+++ resolved
@@ -1,30 +1,18 @@
 ﻿// Copyright (c) Microsoft Corporation. All rights reserved.
 // Licensed under the MIT license. See LICENSE file in the project root for full license information.
 
-<<<<<<< HEAD
 namespace Microsoft.TestPlatform.AcceptanceTests;
 
 using System;
+using System.Collections.Generic;
 using System.IO;
-=======
-namespace Microsoft.TestPlatform.AcceptanceTests
-{
-    using System;
-    using System.Collections.Generic;
-    using System.IO;
->>>>>>> be0ee8db
 #if !NET451
 using System.Runtime.Loader;
 #else
 using System.Reflection;
 #endif
-<<<<<<< HEAD
-
-using VisualStudio.TestTools.UnitTesting;
-=======
-    using Microsoft.TestPlatform.TestUtilities;
-    using Microsoft.VisualStudio.TestTools.UnitTesting;
->>>>>>> be0ee8db
+using Microsoft.TestPlatform.TestUtilities;
+using Microsoft.VisualStudio.TestTools.UnitTesting;
 
 [TestClass]
 [TestCategory("Windows-Review")]
@@ -35,31 +23,41 @@
     [NetFullTargetFrameworkDataSource]
     public void RunTestExecutionWithDisableAppDomain(RunnerInfo runnerInfo)
     {
-        SetTestEnvironment(_testEnvironment, runnerInfo);
+        AcceptanceTestBase.SetTestEnvironment(this.testEnvironment, runnerInfo);
 
-<<<<<<< HEAD
-        var testResults = GetResultsDirectory();
-        var testAppDomainDetailFileName = Path.Combine(Path.GetTempPath(), "appdomain_test.txt");
-        var dataCollectorAppDomainDetailFileName = Path.Combine(Path.GetTempPath(), "appdomain_datacollector.txt");
+        using var tempDir = new TempDirectory();
+        var testAppDomainDetailFileName = Path.Combine(tempDir.Path, "appdomain_test.txt");
+        var dataCollectorAppDomainDetailFileName = Path.Combine(tempDir.Path, "appdomain_datacollector.txt");
 
         // Delete test output files if already exist
         File.Delete(testAppDomainDetailFileName);
         File.Delete(dataCollectorAppDomainDetailFileName);
-        var runsettingsFilePath = GetInProcDataCollectionRunsettingsFile(true);
+
+        var runsettingsFilePath = this.GetInProcDataCollectionRunsettingsFile(true, tempDir);
         var arguments = PrepareArguments(
-            GetSampleTestAssembly(),
-            GetTestAdapterPath(),
+            this.GetSampleTestAssembly(),
+            this.GetTestAdapterPath(),
             runsettingsFilePath,
-            FrameworkArgValue,
+            this.FrameworkArgValue,
             runnerInfo.InIsolationValue,
-            testResults);
+            tempDir.Path);
 
-        InvokeVsTest(arguments);
+        // Sets the environment variables used by the test project and test data collector.
+        var env = new Dictionary<string, string>
+        {
+            ["TEST_ASSET_APPDOMAIN_TEST_PATH"] = testAppDomainDetailFileName,
+            ["TEST_ASSET_APPDOMAIN_COLLECTOR_PATH"] = dataCollectorAppDomainDetailFileName,
+        };
 
-        Assert.IsTrue(IsFilesContentEqual(testAppDomainDetailFileName, dataCollectorAppDomainDetailFileName), "Different AppDomains, test: {0} datacollector: {1}", File.ReadAllText(testAppDomainDetailFileName), File.ReadAllText(dataCollectorAppDomainDetailFileName));
-        ValidateSummaryStatus(1, 1, 1);
+        this.InvokeVsTest(arguments, env);
+
+        Assert.IsTrue(
+            IsFilesContentEqual(testAppDomainDetailFileName, dataCollectorAppDomainDetailFileName),
+            "Different AppDomains, test: {0} datacollector: {1}",
+            File.ReadAllText(testAppDomainDetailFileName),
+            File.ReadAllText(dataCollectorAppDomainDetailFileName));
+        this.ValidateSummaryStatus(1, 1, 1);
         File.Delete(runsettingsFilePath);
-        TryRemoveDirectory(testResults);
     }
 
     private static bool IsFilesContentEqual(string filePath1, string filePath2)
@@ -68,65 +66,14 @@
         Assert.IsTrue(File.Exists(filePath2), "File doesn't exist: {0}.", filePath2);
         var content1 = File.ReadAllText(filePath1);
         var content2 = File.ReadAllText(filePath2);
-        Assert.IsTrue(string.Equals(content1, content2, StringComparison.Ordinal), "Content miss match file1 content:{2}{0}{2} file2 content:{2}{1}{2}", content1, content2, Environment.NewLine);
+        Assert.IsTrue(string.Equals(content1, content2, StringComparison.Ordinal), "Content mismatch{2}- file1 content:{2}{0}{2}- file2 content:{2}{1}{2}", content1, content2, Environment.NewLine);
         return string.Equals(content1, content2, StringComparison.Ordinal);
     }
 
-    private string GetInProcDataCollectionRunsettingsFile(bool disableAppDomain)
+    private string GetInProcDataCollectionRunsettingsFile(bool disableAppDomain, TempDirectory tempDirectory)
     {
-        var runSettings = Path.Combine(Path.GetTempPath(), "test_" + Guid.NewGuid() + ".runsettings");
-        var inprocasm = _testEnvironment.GetTestAsset("SimpleDataCollector.dll");
-=======
-            using var tempDir = new TempDirectory();
-            var testAppDomainDetailFileName = Path.Combine(tempDir.Path, "appdomain_test.txt");
-            var dataCollectorAppDomainDetailFileName = Path.Combine(tempDir.Path, "appdomain_datacollector.txt");
-
-            // Delete test output files if already exist
-            File.Delete(testAppDomainDetailFileName);
-            File.Delete(dataCollectorAppDomainDetailFileName);
-
-            var runsettingsFilePath = this.GetInProcDataCollectionRunsettingsFile(true, tempDir);
-            var arguments = PrepareArguments(
-                this.GetSampleTestAssembly(),
-                this.GetTestAdapterPath(),
-                runsettingsFilePath,
-                this.FrameworkArgValue,
-                runnerInfo.InIsolationValue,
-                tempDir.Path);
-
-            // Sets the environment variables used by the test project and test data collector.
-            var env = new Dictionary<string, string>
-            {
-                ["TEST_ASSET_APPDOMAIN_TEST_PATH"] = testAppDomainDetailFileName,
-                ["TEST_ASSET_APPDOMAIN_COLLECTOR_PATH"] = dataCollectorAppDomainDetailFileName,
-            };
-
-            this.InvokeVsTest(arguments, env);
-
-            Assert.IsTrue(
-                IsFilesContentEqual(testAppDomainDetailFileName, dataCollectorAppDomainDetailFileName),
-                "Different AppDomains, test: {0} datacollector: {1}",
-                File.ReadAllText(testAppDomainDetailFileName),
-                File.ReadAllText(dataCollectorAppDomainDetailFileName));
-            this.ValidateSummaryStatus(1, 1, 1);
-            File.Delete(runsettingsFilePath);
-        }
-
-        private static bool IsFilesContentEqual(string filePath1, string filePath2)
-        {
-            Assert.IsTrue(File.Exists(filePath1), "File doesn't exist: {0}.", filePath1);
-            Assert.IsTrue(File.Exists(filePath2), "File doesn't exist: {0}.", filePath2);
-            var content1 = File.ReadAllText(filePath1);
-            var content2 = File.ReadAllText(filePath2);
-            Assert.IsTrue(string.Equals(content1, content2, StringComparison.Ordinal), "Content mismatch{2}- file1 content:{2}{0}{2}- file2 content:{2}{1}{2}", content1, content2, Environment.NewLine);
-            return string.Equals(content1, content2, StringComparison.Ordinal);
-        }
-
-        private string GetInProcDataCollectionRunsettingsFile(bool disableAppDomain, TempDirectory tempDirectory)
-        {
-            var runSettings = Path.Combine(tempDirectory.Path, "test_" + Guid.NewGuid() + ".runsettings");
-            var inprocasm = this.testEnvironment.GetTestAsset("SimpleDataCollector.dll");
->>>>>>> be0ee8db
+        var runSettings = Path.Combine(tempDirectory.Path, "test_" + Guid.NewGuid() + ".runsettings");
+        var inprocasm = this.testEnvironment.GetTestAsset("SimpleDataCollector.dll");
 #if !NET451
         var assemblyName = AssemblyLoadContext.GetAssemblyName(inprocasm);
 #else
