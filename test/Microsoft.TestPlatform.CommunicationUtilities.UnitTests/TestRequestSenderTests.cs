﻿// Copyright (c) Microsoft Corporation. All rights reserved.
// Licensed under the MIT license. See LICENSE file in the project root for full license information.

namespace Microsoft.TestPlatform.CommunicationUtilities.UnitTests
{
    using System;
    using System.Collections.Generic;
    using System.Threading;
    using System.Threading.Tasks;

    using Microsoft.VisualStudio.TestPlatform.CommunicationUtilities;
    using Microsoft.VisualStudio.TestPlatform.CommunicationUtilities.Interfaces;
    using Microsoft.VisualStudio.TestPlatform.CommunicationUtilities.ObjectModel;
    using Microsoft.VisualStudio.TestPlatform.ObjectModel;
    using Microsoft.VisualStudio.TestPlatform.ObjectModel.Client;
    using Microsoft.VisualStudio.TestPlatform.ObjectModel.Logging;
    using Microsoft.VisualStudio.TestTools.UnitTesting;

    using Moq;

    using CommunicationUtilitiesResources = Microsoft.VisualStudio.TestPlatform.CommunicationUtilities.Resources.Resources;

    [TestClass]
    public class TestRequestSenderTests
    {
        private ITestRequestSender testRequestSender;
        private Mock<ICommunicationManager> mockCommunicationManager;
        private Mock<IDataSerializer> mockDataSerializer;
        private int version = 1;

        [TestInitialize]
        public void TestInit()
        {
            this.mockCommunicationManager = new Mock<ICommunicationManager>();
            this.mockDataSerializer = new Mock<IDataSerializer>();
            this.testRequestSender = new TestRequestSender(this.mockCommunicationManager.Object, this.mockDataSerializer.Object);
        }

        [TestMethod]
        public void InitializeCommunicationShouldHostServerAndAcceptClient()
        {
            this.mockCommunicationManager.Setup(mc => mc.HostServer()).Returns(123);

            var port = this.testRequestSender.InitializeCommunication();

            this.mockCommunicationManager.Verify(mc => mc.HostServer(), Times.Once);
            this.mockCommunicationManager.Verify(mc => mc.AcceptClientAsync(), Times.Once);
            Assert.AreEqual(port, 123, "Correct port must be returned.");
        }

        [TestMethod]
        public void WaitForRequestHandlerConnectionShouldCallWaitForClientConnection()
        {
            this.testRequestSender.WaitForRequestHandlerConnection(123);

            this.mockCommunicationManager.Verify(mc => mc.WaitForClientConnection(123), Times.Once);
        }

        [TestMethod]
        public void CloseShouldCallStopServerOnCommunicationManager()
        {
            this.testRequestSender.Close();

            this.mockCommunicationManager.Verify(mc => mc.StopServer(), Times.Once);
        }

        [TestMethod]
        public void DisposeShouldCallStopServerOnCommunicationManager()
        {
            this.testRequestSender.Dispose();

            this.mockCommunicationManager.Verify(mc => mc.StopServer(), Times.Once);
        }

<<<<<<< HEAD
        [TestMethod]
        public void VersionCheckWithTestHostShouldCheckVersionIfVersionCheckPassesReturnTrue()
        {
            var message = new Message() { MessageType = MessageType.VersionCheck, Payload = version };
            this.mockCommunicationManager.Setup(mc => mc.ReceiveMessage()).Returns(message);
            var success = this.testRequestSender.CheckVersionWithTestHost();
            this.mockCommunicationManager.Verify(mc => mc.SendMessage(MessageType.VersionCheck, this.version), Times.Once);
            Assert.IsTrue(success);
        }

        [TestMethod]
        public void VersionCheckWithTestHostShouldBeAbleToReceiveProtocolErrorAndReturnFalse()
        {
            var message = new Message() { MessageType = MessageType.ProtocolError, Payload = version };
            this.mockCommunicationManager.Setup(mc => mc.ReceiveMessage()).Returns(message);
            var success = this.testRequestSender.CheckVersionWithTestHost();
            this.mockCommunicationManager.Verify(mc => mc.SendMessage(MessageType.VersionCheck, this.version), Times.Once);
            Assert.IsFalse(success);
        }

        [TestMethod]
        public void VersionCheckWithTestHostForInvalidMessageShouldReturnFalse()
        {
            var message = new Message() { MessageType = MessageType.TestCasesFound, Payload = null };
            this.mockCommunicationManager.Setup(mc => mc.ReceiveMessage()).Returns(message);
            var success = this.testRequestSender.CheckVersionWithTestHost();
            this.mockCommunicationManager.Verify(mc => mc.SendMessage(MessageType.VersionCheck, this.version), Times.Once);
            Assert.IsFalse(success);
        }

=======
>>>>>>> b6adfb5b
        [TestMethod]
        public void InitializeDiscoveryShouldSendCommunicationMessageWithCorrectParameters()
        {
            var paths = new List<string>() { "Hello", "World" };
            this.testRequestSender.InitializeDiscovery(paths, false);

            this.mockCommunicationManager.Verify(mc => mc.SendMessage(MessageType.DiscoveryInitialize, paths, version), Times.Once);
        }

        [TestMethod]
        public void InitializeExecutionShouldSendCommunicationMessageWithCorrectParameters()
        {
            var paths = new List<string>() { "Hello", "World" };
            this.testRequestSender.InitializeExecution(paths, true);

            this.mockCommunicationManager.Verify(mc => mc.SendMessage(MessageType.ExecutionInitialize, paths, version), Times.Once);
        }

        [TestMethod]
        public void DiscoverTestsShouldCallHandleDiscoveredTestsOnTestCaseEvent()
        {
            var sources = new List<string>() { "Hello", "World" };
            string settingsXml = "SettingsXml";
            var mockHandler = new Mock<ITestDiscoveryEventsHandler>();
            var discoveryCriteria = new DiscoveryCriteria(sources, 100, settingsXml);

            var testCases = new List<TestCase>() { new TestCase("x.y.z", new Uri("x://y"), "x.dll") };
            var rawMessage = "OnDiscoveredTests";
            var message = new Message() { MessageType = MessageType.TestCasesFound, Payload = null };

            this.SetupReceiveRawMessageAsyncAndDeserializeMessageAndInitialize(rawMessage, message);
            this.mockDataSerializer.Setup(ds => ds.DeserializePayload<IEnumerable<TestCase>>(message)).Returns(testCases);

            var completePayload = new DiscoveryCompletePayload()
            {
                IsAborted = false,
                LastDiscoveredTests = null,
                TotalTests = 1
            };
            var completeMessage = new Message() { MessageType = MessageType.DiscoveryComplete, Payload = null };
            mockHandler.Setup(mh => mh.HandleDiscoveredTests(testCases)).Callback(
                () =>
                {
                    this.mockDataSerializer.Setup(ds => ds.DeserializeMessage(It.IsAny<string>())).Returns(completeMessage);
                    this.mockDataSerializer.Setup(ds => ds.DeserializePayload<DiscoveryCompletePayload>(completeMessage)).Returns(completePayload);
                });

            this.testRequestSender.DiscoverTests(discoveryCriteria, mockHandler.Object);

            this.mockCommunicationManager.Verify(mc => mc.SendMessage(MessageType.StartDiscovery, discoveryCriteria, version), Times.Once);
            this.mockDataSerializer.Verify(ds => ds.DeserializeMessage(rawMessage), Times.Exactly(2));
            mockHandler.Verify(mh => mh.HandleDiscoveredTests(testCases), Times.Once);
            mockHandler.Verify(mh => mh.HandleRawMessage(rawMessage), Times.Exactly(2));
        }

        [TestMethod]
        public void DiscoverTestsShouldCallHandleLogMessageOnTestMessage()
        {
            var sources = new List<string>() { "Hello", "World" };
            string settingsXml = "SettingsXml";
            var mockHandler = new Mock<ITestDiscoveryEventsHandler>();
            var discoveryCriteria = new DiscoveryCriteria(sources, 100, settingsXml);

            var rawMessage = "TestMessage";
            var messagePayload = new TestMessagePayload() { MessageLevel = TestMessageLevel.Error, Message = rawMessage };
            var message = new Message() { MessageType = MessageType.TestMessage, Payload = null };

            this.SetupReceiveRawMessageAsyncAndDeserializeMessageAndInitialize(rawMessage, message);
            this.mockDataSerializer.Setup(ds => ds.DeserializePayload<TestMessagePayload>(message)).Returns(messagePayload);

            var completePayload = new DiscoveryCompletePayload()
            {
                IsAborted = false,
                LastDiscoveredTests = null,
                TotalTests = 1
            };
            var completeMessage = new Message() { MessageType = MessageType.DiscoveryComplete, Payload = null };
            mockHandler.Setup(mh => mh.HandleLogMessage(TestMessageLevel.Error, rawMessage)).Callback(
                () =>
                {
                    this.mockDataSerializer.Setup(ds => ds.DeserializeMessage(It.IsAny<string>())).Returns(completeMessage);
                    this.mockDataSerializer.Setup(ds => ds.DeserializePayload<DiscoveryCompletePayload>(completeMessage)).Returns(completePayload);
                });

            this.testRequestSender.DiscoverTests(discoveryCriteria, mockHandler.Object);

            this.mockCommunicationManager.Verify(mc => mc.SendMessage(MessageType.StartDiscovery, discoveryCriteria, version), Times.Once);
            this.mockDataSerializer.Verify(ds => ds.DeserializeMessage(rawMessage), Times.Exactly(2));
            mockHandler.Verify(mh => mh.HandleLogMessage(TestMessageLevel.Error, rawMessage), Times.Once);
            mockHandler.Verify(mh => mh.HandleRawMessage(rawMessage), Times.Exactly(2));
        }

        [TestMethod]
        public void DiscoverTestsShouldCallHandleDiscoveryCompleteOnDiscoveryCompletion()
        {
            var sources = new List<string>() { "Hello", "World" };
            string settingsXml = "SettingsXml";
            var mockHandler = new Mock<ITestDiscoveryEventsHandler>();
            var discoveryCriteria = new DiscoveryCriteria(sources, 100, settingsXml);

            var rawMessage = "RunComplete";
            var completePayload = new DiscoveryCompletePayload()
            {
                IsAborted = false,
                LastDiscoveredTests = null,
                TotalTests = 1
            };
            var message = new Message() { MessageType = MessageType.DiscoveryComplete, Payload = null };

            this.SetupReceiveRawMessageAsyncAndDeserializeMessageAndInitialize(rawMessage, message);
            this.mockDataSerializer.Setup(ds => ds.DeserializePayload<DiscoveryCompletePayload>(message)).Returns(completePayload);

            this.testRequestSender.DiscoverTests(discoveryCriteria, mockHandler.Object);

            this.mockCommunicationManager.Verify(mc => mc.SendMessage(MessageType.StartDiscovery, discoveryCriteria, version), Times.Once);
            this.mockDataSerializer.Verify(ds => ds.DeserializeMessage(rawMessage), Times.Once);
            mockHandler.Verify(mh => mh.HandleDiscoveryComplete(1, null, false), Times.Once);
            mockHandler.Verify(mh => mh.HandleRawMessage(rawMessage), Times.Once);
        }

        [TestMethod]
        public void DiscoverTestsShouldHandleExceptionOnSendMessage()
        {
            var sources = new List<string>() { "Hello", "World" };
            string settingsXml = "SettingsXml";
            var mockHandler = new Mock<ITestDiscoveryEventsHandler>();
            var discoveryCriteria = new DiscoveryCriteria(sources, 100, settingsXml);
            var exception = new Exception();
            this.mockCommunicationManager.Setup(cm => cm.SendMessage(MessageType.StartDiscovery, discoveryCriteria, version))
                .Throws(exception);

            this.testRequestSender.DiscoverTests(discoveryCriteria, mockHandler.Object);

            mockHandler.Verify(mh => mh.HandleDiscoveryComplete(-1, null, true), Times.Once);
            mockHandler.Verify(mh => mh.HandleLogMessage(TestMessageLevel.Error, It.IsAny<string>()), Times.Once);
            mockHandler.Verify(mh => mh.HandleRawMessage(It.IsAny<string>()), Times.Exactly(2));
        }

        [TestMethod]
        public void DiscoverTestsShouldHandleDiscoveryCompleteOnCommunicationFailure()
        {
            this.DiscoverTestsErrorScenarioTestTemplates(CommunicationUtilitiesResources.UnableToCommunicateToTestHost, (s) => { });
        }

        [TestMethod]
        public void DiscoverTestsShouldHandleDiscoveryCompleteOnProcessExit()
        {
            this.DiscoverTestsErrorScenarioTestTemplates("Error Message", (s) => this.testRequestSender.OnClientProcessExit(s));
        }

        public void DiscoverTestsErrorScenarioTestTemplates(string errorMessage, Action<string> exitCallback)
        {
            var sources = new List<string>() { "Hello", "World" };
            string settingsXml = "SettingsXml";
            var mockHandler = new Mock<ITestDiscoveryEventsHandler>();
            var discoveryCriteria = new DiscoveryCriteria(sources, 100, settingsXml);
            this.mockCommunicationManager.Setup(cm => cm.ReceiveRawMessageAsync(It.IsAny<CancellationToken>())).
                Returns(Task.FromResult((string)null)).Callback(() => exitCallback(errorMessage));

            this.testRequestSender.InitializeCommunication();
            this.testRequestSender.DiscoverTests(discoveryCriteria, mockHandler.Object);

            mockHandler.Verify(mh => mh.HandleDiscoveryComplete(-1, null, true), Times.Once);
            mockHandler.Verify(mh => mh.HandleLogMessage(TestMessageLevel.Error, string.Format(CommunicationUtilitiesResources.AbortedTestDiscovery, errorMessage)), Times.Once);
            mockHandler.Verify(mh => mh.HandleRawMessage(It.IsAny<string>()), Times.Exactly(2));
        }

        [TestMethod]
        public void StartTestRunWithSourcesShouldCallHandleTestRunStatsChange()
        {
            var mockHandler = new Mock<ITestRunEventsHandler>();
            var runCriteria = new TestRunCriteriaWithSources(null, null, null);

            var testRunChangedArgs = new TestRunChangedEventArgs(null, null, null);
            var rawMessage = "OnTestRunStatsChange";
            var message = new Message() { MessageType = MessageType.TestRunStatsChange, Payload = null };

            this.SetupReceiveRawMessageAsyncAndDeserializeMessageAndInitialize(rawMessage, message);
            this.mockDataSerializer.Setup(ds => ds.DeserializePayload<TestRunChangedEventArgs>(message)).Returns(testRunChangedArgs);

            var completePayload = new TestRunCompletePayload()
            {
                ExecutorUris = null,
                LastRunTests = null,
                RunAttachments = null,
                TestRunCompleteArgs = null
            };
            var completeMessage = new Message() { MessageType = MessageType.ExecutionComplete, Payload = null };
            mockHandler.Setup(mh => mh.HandleTestRunStatsChange(testRunChangedArgs)).Callback(
                () =>
                {
                    this.mockDataSerializer.Setup(ds => ds.DeserializeMessage(It.IsAny<string>())).Returns(completeMessage);
                    this.mockDataSerializer.Setup(ds => ds.DeserializePayload<TestRunCompletePayload>(completeMessage)).Returns(completePayload);
                });

            var waitHandle = new AutoResetEvent(false);
            mockHandler.Setup(mh => mh.HandleTestRunComplete(
                It.IsAny<TestRunCompleteEventArgs>(),
                It.IsAny<TestRunChangedEventArgs>(),
                It.IsAny<ICollection<AttachmentSet>>(),
                It.IsAny<ICollection<string>>())).Callback(() => waitHandle.Set());

            this.testRequestSender.StartTestRun(runCriteria, mockHandler.Object);

            waitHandle.WaitOne();

            this.mockCommunicationManager.Verify(mc => mc.SendMessage(MessageType.StartTestExecutionWithSources, runCriteria, version), Times.Once);

            // One for run stats and another for runcomplete
            this.mockDataSerializer.Verify(ds => ds.DeserializeMessage(rawMessage), Times.Exactly(2));
            mockHandler.Verify(mh => mh.HandleTestRunStatsChange(testRunChangedArgs), Times.Once);
            mockHandler.Verify(mh => mh.HandleRawMessage(rawMessage), Times.Exactly(2));
        }

        [TestMethod]
        public void StartTestRunWithTestsShouldCallHandleTestRunStatsChange()
        {
            var mockHandler = new Mock<ITestRunEventsHandler>();
            var runCriteria = new TestRunCriteriaWithTests(null, null, null);

            var testRunChangedArgs = new TestRunChangedEventArgs(null, null, null);
            var rawMessage = "OnTestRunStatsChange";
            var message = new Message() { MessageType = MessageType.TestRunStatsChange, Payload = null };

            this.SetupReceiveRawMessageAsyncAndDeserializeMessageAndInitialize(rawMessage, message);
            this.mockDataSerializer.Setup(ds => ds.DeserializePayload<TestRunChangedEventArgs>(message)).Returns(testRunChangedArgs);

            var completePayload = new TestRunCompletePayload()
            {
                ExecutorUris = null,
                LastRunTests = null,
                RunAttachments = null,
                TestRunCompleteArgs = null
            };
            var completeMessage = new Message() { MessageType = MessageType.ExecutionComplete, Payload = null };
            var waitHandle = new AutoResetEvent(false);
            mockHandler.Setup(mh => mh.HandleTestRunStatsChange(testRunChangedArgs)).Callback(
                () =>
                {
                    this.mockDataSerializer.Setup(ds => ds.DeserializeMessage(It.IsAny<string>())).Returns(completeMessage);
                    this.mockDataSerializer.Setup(ds => ds.DeserializePayload<TestRunCompletePayload>(completeMessage)).Returns(completePayload);
                    waitHandle.Set();
                });

            this.testRequestSender.StartTestRun(runCriteria, mockHandler.Object);

            waitHandle.WaitOne();
            this.mockCommunicationManager.Verify(mc => mc.SendMessage(MessageType.StartTestExecutionWithTests, runCriteria, version), Times.Once);
            mockHandler.Verify(mh => mh.HandleTestRunStatsChange(testRunChangedArgs), Times.Once);
            mockHandler.Verify(mh => mh.HandleRawMessage(rawMessage), Times.AtLeastOnce);
        }

        [TestMethod]
        public void StartTestRunShouldCallHandleLogMessageOnTestMessage()
        {
            var mockHandler = new Mock<ITestRunEventsHandler>();
            var runCriteria = new TestRunCriteriaWithSources(null, null, null);

            var rawMessage = "OnLogMessage";
            var message = new Message() { MessageType = MessageType.TestMessage, Payload = null };
            var payload = new TestMessagePayload() { MessageLevel = TestMessageLevel.Error, Message = rawMessage };

            this.SetupReceiveRawMessageAsyncAndDeserializeMessageAndInitialize(rawMessage, message);
            this.mockDataSerializer.Setup(ds => ds.DeserializePayload<TestMessagePayload>(message)).Returns(payload);

            var completePayload = new TestRunCompletePayload()
            {
                ExecutorUris = null, LastRunTests = null, RunAttachments = null, TestRunCompleteArgs = null
            };
            var completeMessage = new Message() { MessageType = MessageType.ExecutionComplete, Payload = null };
            var waitHandle = new AutoResetEvent(false);
            mockHandler.Setup(mh => mh.HandleLogMessage(TestMessageLevel.Error, rawMessage)).Callback(
                () =>
                {
                    this.mockDataSerializer.Setup(ds => ds.DeserializeMessage(It.IsAny<string>())).Returns(completeMessage);
                    this.mockDataSerializer.Setup(ds => ds.DeserializePayload<TestRunCompletePayload>(completeMessage)).Returns(completePayload);
                    waitHandle.Set();
                });

            this.testRequestSender.StartTestRun(runCriteria, mockHandler.Object);
            waitHandle.WaitOne();

            this.mockCommunicationManager.Verify(mc => mc.SendMessage(MessageType.StartTestExecutionWithSources, runCriteria, version), Times.Once);
            this.mockDataSerializer.Verify(ds => ds.DeserializeMessage(It.IsAny<string>()), Times.Exactly(2));
            mockHandler.Verify(mh => mh.HandleLogMessage(payload.MessageLevel, payload.Message), Times.Once);
            mockHandler.Verify(mh => mh.HandleRawMessage(rawMessage), Times.AtLeastOnce);
        }

        [TestMethod]
        public void StartTestRunShouldCallLaunchProcessWithDebuggerAndWaitForCallback()
        {
            var mockHandler = new Mock<ITestRunEventsHandler>();
            var runCriteria = new TestRunCriteriaWithSources(null, null, null);

            var rawMessage = "LaunchProcessWithDebugger";
            var message = new Message() { MessageType = MessageType.LaunchAdapterProcessWithDebuggerAttached, Payload = null };
            var payload = new TestProcessStartInfo();

            this.SetupReceiveRawMessageAsyncAndDeserializeMessageAndInitialize(rawMessage, message);
            this.mockDataSerializer.Setup(ds => ds.DeserializePayload<TestProcessStartInfo>(message)).Returns(payload);

            var completePayload = new TestRunCompletePayload()
            {
                ExecutorUris = null,
                LastRunTests = null,
                RunAttachments = null,
                TestRunCompleteArgs = null
            };
            var completeMessage = new Message() { MessageType = MessageType.ExecutionComplete, Payload = null };
            mockHandler.Setup(mh => mh.LaunchProcessWithDebuggerAttached(payload)).Callback(
                () =>
                {
                    this.mockDataSerializer.Setup(ds => ds.DeserializeMessage(It.IsAny<string>())).Returns(completeMessage);
                    this.mockDataSerializer.Setup(ds => ds.DeserializePayload<TestRunCompletePayload>(completeMessage)).Returns(completePayload);
                });

            var waitHandle = new AutoResetEvent(false);
            mockHandler.Setup(mh => mh.HandleTestRunComplete(
                It.IsAny<TestRunCompleteEventArgs>(),
                It.IsAny<TestRunChangedEventArgs>(),
                It.IsAny<ICollection<AttachmentSet>>(),
                It.IsAny<ICollection<string>>())).Callback(() => waitHandle.Set());

            this.testRequestSender.StartTestRun(runCriteria, mockHandler.Object);

            waitHandle.WaitOne();

            this.mockCommunicationManager.Verify(mc => mc.SendMessage(MessageType.StartTestExecutionWithSources, runCriteria, version), Times.Once);

            this.mockDataSerializer.Verify(ds => ds.DeserializeMessage(It.IsAny<string>()), Times.Exactly(2));
            mockHandler.Verify(mh => mh.LaunchProcessWithDebuggerAttached(payload), Times.Once);
            mockHandler.Verify(mh => mh.HandleRawMessage(rawMessage), Times.Exactly(2));
            this.mockCommunicationManager.Verify(mc => mc.SendMessage(MessageType.LaunchAdapterProcessWithDebuggerAttachedCallback, It.IsAny<object>(), version), Times.Once);
        }

        [TestMethod]
        public void StartTestRunShouldCallHandleTestRunCompleteOnRunCompletion()
        {
            var mockHandler = new Mock<ITestRunEventsHandler>();
            var runCriteria = new TestRunCriteriaWithTests(null, null, null);

            var rawMessage = "ExecComplete";
            var message = new Message() { MessageType = MessageType.ExecutionComplete, Payload = null };
            var payload = new TestRunCompletePayload() { ExecutorUris = null, LastRunTests = null, RunAttachments = null, TestRunCompleteArgs = null };

            this.SetupReceiveRawMessageAsyncAndDeserializeMessageAndInitialize(rawMessage, message);
            this.mockDataSerializer.Setup(ds => ds.DeserializePayload<TestRunCompletePayload>(message)).Returns(payload);

            var waitHandle = new AutoResetEvent(false);
            mockHandler.Setup(mh => mh.HandleTestRunComplete(
                It.IsAny<TestRunCompleteEventArgs>(),
                It.IsAny<TestRunChangedEventArgs>(),
                It.IsAny<ICollection<AttachmentSet>>(),
                It.IsAny<ICollection<string>>())).Callback(() => waitHandle.Set());

            this.testRequestSender.StartTestRun(runCriteria, mockHandler.Object);

            waitHandle.WaitOne();

            this.mockCommunicationManager.Verify(mc => mc.SendMessage(MessageType.StartTestExecutionWithTests, runCriteria, version), Times.Once);
            this.mockDataSerializer.Verify(ds => ds.DeserializeMessage(rawMessage), Times.Once);
            mockHandler.Verify(mh => mh.HandleTestRunComplete(null, null, null, null), Times.Once);
            mockHandler.Verify(mh => mh.HandleRawMessage(rawMessage), Times.Once);
        }

        [TestMethod]
        public void StartTestRunShouldCallHandleTestRunCompleteAndHandleLogMessageOnConnectionBreak()
        {
            this.StartTestRunErrorTestsTemplate(CommunicationUtilitiesResources.UnableToCommunicateToTestHost, (s) => { });
        }

        [TestMethod]
        public void StartTestRunShouldCallHandleTestRunCompleteAndHandleLogMessageOnProcessExit()
        {
            this.StartTestRunErrorTestsTemplate("Error Message", (s) => this.testRequestSender.OnClientProcessExit(s));
        }

        [TestMethod]
        public void EndSessionShouldSendCorrectEventMessage()
        {
            this.testRequestSender.EndSession();

            this.mockCommunicationManager.Verify(mc => mc.SendMessage(MessageType.SessionEnd), Times.Once);
        }

        [TestMethod]
        public void CancelTestRunSessionShouldSendCorrectEventMessage()
        {
            this.testRequestSender.SendTestRunCancel();

            this.mockCommunicationManager.Verify(mc => mc.SendMessage(MessageType.CancelTestRun), Times.Once);
        }

        private void SetupReceiveRawMessageAsyncAndDeserializeMessageAndInitialize(string rawMessage, Message message)
        {
            this.testRequestSender.InitializeCommunication();
            this.mockCommunicationManager.Setup(mc => mc.ReceiveRawMessageAsync(It.IsAny<CancellationToken>())).Returns(Task.FromResult(rawMessage));
            this.mockDataSerializer.Setup(ds => ds.DeserializeMessage(rawMessage)).Returns(message);
        }

        private void StartTestRunErrorTestsTemplate(string errorMessage, Action<string> onClientProcessExitCallback)
        {
            var mockHandler = new Mock<ITestRunEventsHandler>();
            var runCriteria = new TestRunCriteriaWithSources(null, null, null);
            this.mockCommunicationManager.Setup(mc => mc.ReceiveRawMessageAsync(It.IsAny<CancellationToken>()))
                .Callback(() => onClientProcessExitCallback(errorMessage)).Returns(Task.FromResult((string)null));
            string testCompleteRawMessage =
                "{\"MessageType\":\"TestExecution.Completed\",\"Payload\":{\"TestRunCompleteArgs\":{\"TestRunStatistics\":null,\"IsCanceled\":false,\"IsAborted\":true,\"Error\":{\"ClassName\":\"System.IO.IOException\",\"Message\":\"Unable to read data from the transport connection: An existing connection was forcibly closed by the remote host.\",\"Data\":null,\"InnerException\":null},\"AttachmentSets\":null,\"ElapsedTimeInRunningTests\":\"00:00:00\"},\"LastRunTests\":null,\"RunAttachments\":null,\"ExecutorUris\":null}}";
            this.mockDataSerializer.Setup(
                    md => md.SerializePayload(MessageType.ExecutionComplete, It.IsAny<TestRunCompletePayload>()))
                .Returns(testCompleteRawMessage);
            var waitHandle = new AutoResetEvent(false);
            mockHandler.Setup(mh => mh.HandleTestRunComplete(It.IsAny<TestRunCompleteEventArgs>(), null, null, null)).Callback(() => waitHandle.Set());

            this.testRequestSender.InitializeCommunication();
            this.testRequestSender.StartTestRun(runCriteria, mockHandler.Object);
            waitHandle.WaitOne();
            this.testRequestSender.EndSession();

            mockHandler.Verify(mh => mh.HandleLogMessage(TestMessageLevel.Error, string.Format(CommunicationUtilitiesResources.AbortedTestRun, errorMessage)), Times.Once);
            mockHandler.Verify(mh => mh.HandleTestRunComplete(It.IsAny<TestRunCompleteEventArgs>(), null, null, null), Times.Once);
            mockHandler.Verify(mh => mh.HandleRawMessage(testCompleteRawMessage), Times.Once);
            this.mockCommunicationManager.Verify(mc => mc.SendMessage(MessageType.SessionEnd), Times.Never);
        }
    }
}<|MERGE_RESOLUTION|>--- conflicted
+++ resolved
@@ -72,7 +72,6 @@
             this.mockCommunicationManager.Verify(mc => mc.StopServer(), Times.Once);
         }
 
-<<<<<<< HEAD
         [TestMethod]
         public void VersionCheckWithTestHostShouldCheckVersionIfVersionCheckPassesReturnTrue()
         {
@@ -103,8 +102,6 @@
             Assert.IsFalse(success);
         }
 
-=======
->>>>>>> b6adfb5b
         [TestMethod]
         public void InitializeDiscoveryShouldSendCommunicationMessageWithCorrectParameters()
         {
